--- conflicted
+++ resolved
@@ -58,7 +58,6 @@
         "url": "https://rpc.exosama.com",
         "blockReduced": 8192,
         "multiplierRequirement": 10000
-<<<<<<< HEAD
     },
     "viviani": {
         "url": "https://viviani.iex.ec/",
@@ -69,36 +68,7 @@
         "url": "https://bellecour.iex.ec/",
         "blockReduced": 8192,
         "multiplierRequirement": 10000
-    },        
-    # mev section
-    "mainnet_mev": {
-        "url": "api.etherscan.io",
-        "blockReduced": 1000,
-        "multiplierRequirement": 1000
-    },
-    "goerli_mev": {
-        "url": "api-goerli.etherscan.io",
-        "blockReduced": 8192,
-        "multiplierRequirement": 10000
-    },
-    # aa section
-    "mainnet_aa": {
-        "url": "api.etherscan.io",
-        "blockReduced": 1000,
-        "multiplierRequirement": 1000
-    },
-    "goerli_aa": {
-        "url": "api-goerli.etherscan.io",
-        "blockReduced": 8192,
-        "multiplierRequirement": 10000
-    },
-    "xdai_aa": {
-        "url": "https://rpc.gnosischain.com",
-        "blockReduced": 8192,
-        "multiplierRequirement": 10000
-=======
->>>>>>> 12c43ded
-    }
+    }	
 }
 
 def fastBlocksSettings(configuration, apiUrl, blockReduced, multiplierRequirement):
