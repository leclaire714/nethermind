// SPDX-FileCopyrightText: 2022 Demerzel Solutions Limited
// SPDX-License-Identifier: LGPL-3.0-only

using System;
using Nethermind.Core;
using Nethermind.Core.Specs;
using Nethermind.Int256;

namespace Nethermind.Specs
{
    public class ReleaseSpec : IReleaseSpec, ICloneable
    {
        public string Name { get; set; } = "Custom";
        public long MaximumExtraDataSize { get; set; }
        public long MaxCodeSize { get; set; }
        public long MinGasLimit { get; set; }
        public long GasLimitBoundDivisor { get; set; }
        public UInt256 BlockReward { get; set; }
        public long DifficultyBombDelay { get; set; }
        public long DifficultyBoundDivisor { get; set; }
        public long? FixedDifficulty { get; set; }
        public int MaximumUncleCount { get; set; }
        public bool IsTimeAdjustmentPostOlympic { get; set; }
        public bool IsEip2Enabled { get; set; }
        public bool IsEip7Enabled { get; set; }
        public bool IsEip100Enabled { get; set; }
        public bool IsEip140Enabled { get; set; }
        public bool IsEip150Enabled { get; set; }
        public bool IsEip155Enabled { get; set; }
        public bool IsEip158Enabled { get; set; }
        public bool IsEip160Enabled { get; set; }
        public bool IsEip170Enabled { get; set; }
        public bool IsEip196Enabled { get; set; }
        public bool IsEip197Enabled { get; set; }
        public bool IsEip198Enabled { get; set; }
        public bool IsEip211Enabled { get; set; }
        public bool IsEip214Enabled { get; set; }
        public bool IsEip649Enabled { get; set; }
        public bool IsEip658Enabled { get; set; }
        public bool IsEip145Enabled { get; set; }
        public bool IsEip1014Enabled { get; set; }
        public bool IsEip1052Enabled { get; set; }
        public bool IsEip1283Enabled { get; set; }
        public bool IsEip1234Enabled { get; set; }
        public bool IsEip1344Enabled { get; set; }
        public bool IsEip2028Enabled { get; set; }
        public bool IsEip152Enabled { get; set; }
        public bool IsEip1108Enabled { get; set; }
        public bool IsEip1884Enabled { get; set; }
        public bool IsEip2200Enabled { get; set; }
        public bool IsEip2315Enabled { get; set; }
        public bool IsEip2537Enabled { get; set; }
        public bool IsEip2565Enabled { get; set; }
        public bool IsEip2929Enabled { get; set; }
        public bool IsEip2930Enabled { get; set; }
        public virtual bool IsEip158IgnoredAccount(Address address) => address == Address.SystemUser;

<<<<<<< HEAD
        public object Clone()
        {
            return MemberwiseClone();
=======
        // used only in testing
        public ReleaseSpec Clone()
        {
            return (ReleaseSpec)MemberwiseClone();
>>>>>>> 4c86a4ff
        }

        public bool IsEip1559Enabled { get; set; }
        public bool IsEip3198Enabled { get; set; }
        public bool IsEip3529Enabled { get; set; }
        public bool IsEip3607Enabled { get; set; }
        public bool IsEip3541Enabled { get; set; }
        public bool ValidateChainId { get; set; }
        public bool ValidateReceipts { get; set; }
        public long Eip1559TransitionBlock { get; set; }
        public ulong WithdrawalTimestamp { get; set; }
        public Address Eip1559FeeCollector { get; set; }
        public UInt256? Eip1559BaseFeeMinValue { get; set; }
        public bool IsEip1153Enabled { get; set; }
        public bool IsEip3675Enabled { get; set; }
        public bool IsEip3651Enabled { get; set; }
        public bool IsEip3855Enabled { get; set; }
        public bool IsEip3860Enabled { get; set; }
        public bool IsEip4895Enabled { get; set; }
    }
}<|MERGE_RESOLUTION|>--- conflicted
+++ resolved
@@ -8,7 +8,7 @@
 
 namespace Nethermind.Specs
 {
-    public class ReleaseSpec : IReleaseSpec, ICloneable
+    public class ReleaseSpec : IReleaseSpec
     {
         public string Name { get; set; } = "Custom";
         public long MaximumExtraDataSize { get; set; }
@@ -55,16 +55,10 @@
         public bool IsEip2930Enabled { get; set; }
         public virtual bool IsEip158IgnoredAccount(Address address) => address == Address.SystemUser;
 
-<<<<<<< HEAD
-        public object Clone()
-        {
-            return MemberwiseClone();
-=======
         // used only in testing
         public ReleaseSpec Clone()
         {
             return (ReleaseSpec)MemberwiseClone();
->>>>>>> 4c86a4ff
         }
 
         public bool IsEip1559Enabled { get; set; }
