//  Copyright (c) 2021 Demerzel Solutions Limited
//  This file is part of the Nethermind library.
// 
//  The Nethermind library is free software: you can redistribute it and/or modify
//  it under the terms of the GNU Lesser General Public License as published by
//  the Free Software Foundation, either version 3 of the License, or
//  (at your option) any later version.
// 
//  The Nethermind library is distributed in the hope that it will be useful,
//  but WITHOUT ANY WARRANTY; without even the implied warranty of
//  MERCHANTABILITY or FITNESS FOR A PARTICULAR PURPOSE. See the
//  GNU Lesser General Public License for more details.
// 
//  You should have received a copy of the GNU Lesser General Public License
//  along with the Nethermind. If not, see <http://www.gnu.org/licenses/>.
// 

using System.Threading;
using Nethermind.Core.Specs;

namespace Nethermind.Specs.Forks
{
    public class Shanghai : GrayGlacier
    {
        private static IReleaseSpec _instance;

        protected Shanghai()
        {
            Name = "Shanghai";
            IsEip1153Enabled = true;
            IsEip3675Enabled = true;
            IsEip3651Enabled = true;
            IsEip3855Enabled = true;
<<<<<<< HEAD
            IsEip3670Enabled = true;
            IsEip3540Enabled = true;
            IsEip4200Enabled = true;
=======
            IsEip3860Enabled = true;
>>>>>>> 26a00ee0
        }

        public new static IReleaseSpec Instance => LazyInitializer.EnsureInitialized(ref _instance, () => new Shanghai());
    }
}<|MERGE_RESOLUTION|>--- conflicted
+++ resolved
@@ -31,13 +31,10 @@
             IsEip3675Enabled = true;
             IsEip3651Enabled = true;
             IsEip3855Enabled = true;
-<<<<<<< HEAD
             IsEip3670Enabled = true;
             IsEip3540Enabled = true;
             IsEip4200Enabled = true;
-=======
             IsEip3860Enabled = true;
->>>>>>> 26a00ee0
         }
 
         public new static IReleaseSpec Instance => LazyInitializer.EnsureInitialized(ref _instance, () => new Shanghai());
