--- conflicted
+++ resolved
@@ -36,63 +36,6 @@
             IsEip2200Enabled = true;
         }
 
-<<<<<<< HEAD
-        public static IReleaseSpec Instance => LazyInitializer.EnsureInitialized(ref _instance, () => new Istanbul());
-
-        public string Name => "Istanbul";
-        public long MaximumExtraDataSize => 32;
-        public long MaxCodeSize => 24576;
-        public long MinGasLimit => 5000;
-        public long GasLimitBoundDivisor => 0x0400;
-        public UInt256 BlockReward { get; } = UInt256.Parse("2000000000000000000");
-        public long DifficultyBombDelay => 5000000L;
-        public long DifficultyBoundDivisor => 0x0800;
-        public long? FixedDifficulty => null;
-        public int MaximumUncleCount => 2;
-        public bool IsTimeAdjustmentPostOlympic => true;
-        public bool IsEip2Enabled => true;
-        public bool IsEip7Enabled => true;
-        public bool IsEip100Enabled => true;
-        public bool IsEip140Enabled => true;
-        public bool IsEip150Enabled => true;
-        public bool IsEip155Enabled => true;
-        public bool IsEip158Enabled => true;
-        public bool IsEip160Enabled => true;
-        public bool IsEip170Enabled => true;
-        public bool IsEip196Enabled => true;
-        public bool IsEip197Enabled => true;
-        public bool IsEip198Enabled => true;
-        public bool IsEip211Enabled => true;
-        public bool IsEip214Enabled => true;
-        public bool IsEip649Enabled => true;
-        public bool IsEip658Enabled => true;
-        public bool IsEip145Enabled => true;
-        public bool IsEip1014Enabled => true;
-        public bool IsEip1052Enabled => true;
-        public bool IsEip1283Enabled => false;
-        public bool IsEip1234Enabled => true;
-        public bool IsEip1344Enabled => true;
-        public bool IsEip2028Enabled => true;
-        public bool IsEip152Enabled => true;
-        public bool IsEip1108Enabled => true;
-        public bool IsEip1884Enabled => true;
-        public bool IsEip2200Enabled => true;
-        public bool IsEip2315Enabled => false;
-        public bool IsEip2537Enabled => false;
-        public bool IsEip2565Enabled => false;
-        public bool IsEip2929Enabled => false;
-        public bool IsEip2930Enabled => false;
-        public bool IsEip158IgnoredAccount(Address address) => false;
-        public bool IsEip1559Enabled => false;
-        public bool IsEip3198Enabled => false;
-        public bool IsEip3529Enabled  => false;
-        public bool IsEip3541Enabled => false;
-        public bool IsEip3607Enabled => true;
-        public long Eip1559TransitionBlock => long.MaxValue;
-        public bool IsEip1153Enabled => false;
-        public bool IsEip3540Enabled => false;
-=======
         public new static IReleaseSpec Instance => LazyInitializer.EnsureInitialized(ref _instance, () => new Istanbul());
->>>>>>> 72fe6baa
     }
 }