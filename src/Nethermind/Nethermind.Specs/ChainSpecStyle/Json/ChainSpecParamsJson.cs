// SPDX-FileCopyrightText: 2022 Demerzel Solutions Limited
// SPDX-License-Identifier: LGPL-3.0-only

<<<<<<< HEAD
using System.Diagnostics.CodeAnalysis;
using System.Text.Json;
using System.Text.Json.Serialization;
=======
>>>>>>> bc521bb3
using System.Runtime.CompilerServices;
using Nethermind.Core;
using Nethermind.Core.Crypto;
using Nethermind.Int256;

[assembly: InternalsVisibleTo("Nethermind.Specs.Test")]
namespace Nethermind.Specs.ChainSpecStyle.Json;

internal class ChainSpecParamsJson
{
<<<<<<< HEAD
    [SuppressMessage("ReSharper", "UnusedAutoPropertyAccessor.Global")]
    [SuppressMessage("ReSharper", "InconsistentNaming")]
    public class ChainSpecParamsJson
    {
        public ulong? ChainId { get; set; }
        public ulong? NetworkId { get; set; }

        [JsonPropertyName("registrar")]
        public Address EnsRegistrar { get; set; }
=======
    public ulong? ChainId { get; set; }
    public ulong? NetworkId { get; set; }

    [JsonProperty(PropertyName = "registrar")]
    public Address EnsRegistrar { get; set; }
>>>>>>> bc521bb3

    public long? GasLimitBoundDivisor { get; set; }

    public long? MaximumExtraDataSize { get; set; }

    public long? MinGasLimit { get; set; }

    public long? ForkBlock { get; set; }

    public Keccak ForkCanonHash { get; set; }

    public long? Eip7Transition { get; set; }

    public long? Eip150Transition { get; set; }

    public long? Eip152Transition { get; set; }

    public long? Eip160Transition { get; set; }

    public long? Eip161abcTransition { get; set; }

    public long? Eip161dTransition { get; set; }

    public long? Eip155Transition { get; set; }

    public long? MaxCodeSize { get; set; }

    public long? MaxCodeSizeTransition { get; set; }

    public ulong? MaxCodeSizeTransitionTimestamp { get; set; }

    public long? Eip140Transition { get; set; }

    public long? Eip211Transition { get; set; }

    public long? Eip214Transition { get; set; }

    public long? Eip658Transition { get; set; }

    public long? Eip145Transition { get; set; }

    public long? Eip1014Transition { get; set; }

    public long? Eip1052Transition { get; set; }

    public long? Eip1108Transition { get; set; }

    public long? Eip1283Transition { get; set; }

    public long? Eip1283DisableTransition { get; set; }

    public long? Eip1283ReenableTransition { get; set; }

    public long? Eip1344Transition { get; set; }

    public long? Eip1706Transition { get; set; }

    public long? Eip1884Transition { get; set; }

    public long? Eip2028Transition { get; set; }

    public long? Eip2200Transition { get; set; }

    public long? Eip1559Transition { get; set; }

    public long? Eip2315Transition { get; set; }

    public long? Eip2537Transition { get; set; }

    public long? Eip2565Transition { get; set; }

    public long? Eip2929Transition { get; set; }

    public long? Eip2930Transition { get; set; }

    public long? Eip3198Transition { get; set; }

    public long? Eip3529Transition { get; set; }

    public long? Eip3541Transition { get; set; }

    // We explicitly want this to be enabled by default on all the networks
    // we can disable it if needed, but its expected not to cause issues
    public long? Eip3607Transition { get; set; } = 0;

    public UInt256? Eip1559BaseFeeInitialValue { get; set; }

    public UInt256? Eip1559BaseFeeMaxChangeDenominator { get; set; }

    public long? Eip1559ElasticityMultiplier { get; set; }

    public Address TransactionPermissionContract { get; set; }

    public long? TransactionPermissionContractTransition { get; set; }

    public long? ValidateChainIdTransition { get; set; }

    public long? ValidateReceiptsTransition { get; set; }

    public long? Eip1559FeeCollectorTransition { get; set; }

    public Address Eip1559FeeCollector { get; set; }

    public long? Eip1559BaseFeeMinValueTransition { get; set; }

    public UInt256? Eip1559BaseFeeMinValue { get; set; }

    public long? MergeForkIdTransition { get; set; }

    public UInt256? TerminalTotalDifficulty { get; set; }

    public long? TerminalPoWBlockNumber { get; set; }

    public ulong? Eip1153TransitionTimestamp { get; set; }
    public ulong? Eip3651TransitionTimestamp { get; set; }
    public ulong? Eip3855TransitionTimestamp { get; set; }
    public ulong? Eip3860TransitionTimestamp { get; set; }
    public ulong? Eip4895TransitionTimestamp { get; set; }
    public ulong? Eip4844TransitionTimestamp { get; set; }
    public ulong? Eip2537TransitionTimestamp { get; set; }
    public ulong? Eip5656TransitionTimestamp { get; set; }
    public ulong? Eip6780TransitionTimestamp { get; set; }
    public ulong? Eip4788TransitionTimestamp { get; set; }
    public Address Eip4788ContractAddress { get; set; }
    public UInt256? Eip4844BlobGasPriceUpdateFraction { get; set; }
    public ulong? Eip4844MaxBlobGasPerBlock { get; set; }
    public UInt256? Eip4844MinBlobGasPrice { get; set; }
    public ulong? Eip4844TargetBlobGasPerBlock { get; set; }
}<|MERGE_RESOLUTION|>--- conflicted
+++ resolved
@@ -1,12 +1,9 @@
 // SPDX-FileCopyrightText: 2022 Demerzel Solutions Limited
 // SPDX-License-Identifier: LGPL-3.0-only
 
-<<<<<<< HEAD
 using System.Diagnostics.CodeAnalysis;
 using System.Text.Json;
 using System.Text.Json.Serialization;
-=======
->>>>>>> bc521bb3
 using System.Runtime.CompilerServices;
 using Nethermind.Core;
 using Nethermind.Core.Crypto;
@@ -17,23 +14,11 @@
 
 internal class ChainSpecParamsJson
 {
-<<<<<<< HEAD
-    [SuppressMessage("ReSharper", "UnusedAutoPropertyAccessor.Global")]
-    [SuppressMessage("ReSharper", "InconsistentNaming")]
-    public class ChainSpecParamsJson
-    {
-        public ulong? ChainId { get; set; }
-        public ulong? NetworkId { get; set; }
-
-        [JsonPropertyName("registrar")]
-        public Address EnsRegistrar { get; set; }
-=======
     public ulong? ChainId { get; set; }
     public ulong? NetworkId { get; set; }
 
     [JsonProperty(PropertyName = "registrar")]
     public Address EnsRegistrar { get; set; }
->>>>>>> bc521bb3
 
     public long? GasLimitBoundDivisor { get; set; }
 
