// SPDX-FileCopyrightText: 2022 Demerzel Solutions Limited
// SPDX-License-Identifier: LGPL-3.0-only

using System;
using System.Diagnostics.CodeAnalysis;
using Nethermind.Core;
using Nethermind.Core.Crypto;
using Nethermind.Int256;
using Newtonsoft.Json;

namespace Nethermind.Specs.ChainSpecStyle.Json
{
    [SuppressMessage("ReSharper", "UnusedAutoPropertyAccessor.Global")]
    [SuppressMessage("ReSharper", "InconsistentNaming")]
    internal class ChainSpecParamsJson
    {
        public ulong ChainId { get; set; }
        public ulong? NetworkId { get; set; }

        [JsonProperty(PropertyName = "registrar")]
        public Address EnsRegistrar { get; set; }

        public long? GasLimitBoundDivisor { get; set; }

        public UInt256? AccountStartNonce { get; set; }

        public long? MaximumExtraDataSize { get; set; }

        public long? MinGasLimit { get; set; }

        public long? ForkBlock { get; set; }

        public Keccak ForkCanonHash { get; set; }

        public long? Eip7Transition { get; set; }

        public long? Eip150Transition { get; set; }

        public long? Eip152Transition { get; set; }

        public long? Eip160Transition { get; set; }

        public long? Eip161abcTransition { get; set; }

        public long? Eip161dTransition { get; set; }

        public long? Eip155Transition { get; set; }

        public long? MaxCodeSize { get; set; }

        public long? MaxCodeSizeTransition { get; set; }

        public long? Eip140Transition { get; set; }

        public long? Eip211Transition { get; set; }

        public long? Eip214Transition { get; set; }

        public long? Eip658Transition { get; set; }

        public long? Eip145Transition { get; set; }

        public long? Eip1014Transition { get; set; }

        public long? Eip1052Transition { get; set; }

        public long? Eip1108Transition { get; set; }

        public long? Eip1283Transition { get; set; }

        public long? Eip1283DisableTransition { get; set; }

        public long? Eip1283ReenableTransition { get; set; }

        public long? Eip1344Transition { get; set; }

        public long? Eip1706Transition { get; set; }

        public long? Eip1884Transition { get; set; }

        public long? Eip2028Transition { get; set; }

        public long? Eip2200Transition { get; set; }

        public long? Eip1559Transition { get; set; }

        public long? Eip2315Transition { get; set; }

        public long? Eip2537Transition { get; set; }

        public long? Eip2565Transition { get; set; }

        public long? Eip2929Transition { get; set; }

        public long? Eip2930Transition { get; set; }

        public long? Eip3198Transition { get; set; }

        public long? Eip3529Transition { get; set; }

        public long? Eip3541Transition { get; set; }

        // We explicitly want this to be enabled by default on all the networks
        // we can disable it if needed, but its expected not to cause issues
        public long? Eip3607Transition { get; set; } = 0;

        public UInt256? Eip1559BaseFeeInitialValue { get; set; }

        public UInt256? Eip1559BaseFeeMaxChangeDenominator { get; set; }

        public long? Eip1559ElasticityMultiplier { get; set; }

        public Address TransactionPermissionContract { get; set; }

        public long? TransactionPermissionContractTransition { get; set; }

        public long? ValidateChainIdTransition { get; set; }

        public long? ValidateReceiptsTransition { get; set; }

        public long? Eip1559FeeCollectorTransition { get; set; }

        public Address Eip1559FeeCollector { get; set; }

        public long? Eip1559BaseFeeMinValueTransition { get; set; }

        public UInt256? Eip1559BaseFeeMinValue { get; set; }

        public long? MergeForkIdTransition { get; set; }

        public UInt256? TerminalTotalDifficulty { get; set; }

        public long? TerminalPoWBlockNumber { get; set; }

        public ulong? Eip1153TransitionTimestamp { get; set; }

        public ulong? Eip3651TransitionTimestamp { get; set; }
<<<<<<< HEAD
        public ulong? Eip3675TransitionTimestamp { get; set; }
        public ulong? Eip3855TransitionTimestamp { get; set; }
        public ulong? Eip3860TransitionTimestamp { get; set; }
        public ulong? Eip4895TransitionTimestamp { get; set; }
=======
        public ulong? Eip3855TransitionTimestamp { get; set; }
        public ulong? Eip3860TransitionTimestamp { get; set; }
>>>>>>> 5a0577ec
    }
}<|MERGE_RESOLUTION|>--- conflicted
+++ resolved
@@ -135,14 +135,8 @@
         public ulong? Eip1153TransitionTimestamp { get; set; }
 
         public ulong? Eip3651TransitionTimestamp { get; set; }
-<<<<<<< HEAD
-        public ulong? Eip3675TransitionTimestamp { get; set; }
         public ulong? Eip3855TransitionTimestamp { get; set; }
         public ulong? Eip3860TransitionTimestamp { get; set; }
         public ulong? Eip4895TransitionTimestamp { get; set; }
-=======
-        public ulong? Eip3855TransitionTimestamp { get; set; }
-        public ulong? Eip3860TransitionTimestamp { get; set; }
->>>>>>> 5a0577ec
     }
 }