--- conflicted
+++ resolved
@@ -208,16 +208,10 @@
 
             releaseSpec.IsEip1153Enabled = (_chainSpec.Parameters.Eip1153TransitionTimestamp ?? ulong.MaxValue) <= releaseStartTimestamp;
             releaseSpec.IsEip3651Enabled = (_chainSpec.Parameters.Eip3651TransitionTimestamp ?? ulong.MaxValue) <= releaseStartTimestamp;
-<<<<<<< HEAD
-            releaseSpec.IsEip3675Enabled = (_chainSpec.Parameters.Eip3675TransitionTimestamp ?? ulong.MaxValue) <= releaseStartTimestamp;
             releaseSpec.IsEip3855Enabled = (_chainSpec.Parameters.Eip3855TransitionTimestamp ?? ulong.MaxValue) <= releaseStartTimestamp;
             releaseSpec.IsEip3860Enabled = (_chainSpec.Parameters.Eip3860TransitionTimestamp ?? ulong.MaxValue) <= releaseStartTimestamp;
             releaseSpec.IsEip4895Enabled = (_chainSpec.Parameters.Eip4895TransitionTimestamp ?? ulong.MaxValue) <= releaseStartTimestamp;
             releaseSpec.WithdrawalTimestamp = _chainSpec.Parameters.Eip4895TransitionTimestamp ?? ulong.MaxValue;
-=======
-            releaseSpec.IsEip3855Enabled = (_chainSpec.Parameters.Eip3855TransitionTimestamp ?? ulong.MaxValue) <= releaseStartTimestamp;
-            releaseSpec.IsEip3860Enabled = (_chainSpec.Parameters.Eip3860TransitionTimestamp ?? ulong.MaxValue) <= releaseStartTimestamp;
->>>>>>> 5a0577ec
         }
 
         public void UpdateMergeTransitionInfo(long? blockNumber, UInt256? terminalTotalDifficulty = null)
