--- conflicted
+++ resolved
@@ -155,60 +155,6 @@
             ReleaseSpec releaseSpec = new();
             releaseSpec.MaximumUncleCount = (int)(releaseStartBlock >= (chainSpec.AuRa?.MaximumUncleCountTransition ?? long.MaxValue) ? chainSpec.AuRa?.MaximumUncleCount ?? 2 : 2);
             releaseSpec.IsTimeAdjustmentPostOlympic = true; // TODO: this is Duration, review
-<<<<<<< HEAD
-            releaseSpec.MaximumExtraDataSize = _chainSpec.Parameters.MaximumExtraDataSize;
-            releaseSpec.MinGasLimit = _chainSpec.Parameters.MinGasLimit;
-            releaseSpec.GasLimitBoundDivisor = _chainSpec.Parameters.GasLimitBoundDivisor;
-            releaseSpec.DifficultyBoundDivisor = _chainSpec.Ethash?.DifficultyBoundDivisor ?? 1;
-            releaseSpec.FixedDifficulty = _chainSpec.Ethash?.FixedDifficulty;
-            releaseSpec.MaxCodeSize = _chainSpec.Parameters.MaxCodeSizeTransition > releaseStartBlock ? long.MaxValue : _chainSpec.Parameters.MaxCodeSize;
-            releaseSpec.IsEip2Enabled = (_chainSpec.Ethash?.HomesteadTransition ?? 0) <= releaseStartBlock;
-            releaseSpec.IsEip7Enabled = (_chainSpec.Ethash?.HomesteadTransition ?? 0) <= releaseStartBlock ||
-                                        (_chainSpec.Parameters.Eip7Transition ?? long.MaxValue) <= releaseStartBlock;
-            releaseSpec.IsEip100Enabled = (_chainSpec.Ethash?.Eip100bTransition ?? 0) <= releaseStartBlock;
-            releaseSpec.IsEip140Enabled = (_chainSpec.Parameters.Eip140Transition ?? 0) <= releaseStartBlock;
-            releaseSpec.IsEip145Enabled = (_chainSpec.Parameters.Eip145Transition ?? 0) <= releaseStartBlock;
-            releaseSpec.IsEip150Enabled = (_chainSpec.Parameters.Eip150Transition ?? 0) <= releaseStartBlock;
-            releaseSpec.IsEip152Enabled = (_chainSpec.Parameters.Eip152Transition ?? long.MaxValue) <= releaseStartBlock;
-            releaseSpec.IsEip155Enabled = (_chainSpec.Parameters.Eip155Transition ?? 0) <= releaseStartBlock;
-            releaseSpec.IsEip160Enabled = (_chainSpec.Parameters.Eip160Transition ?? 0) <= releaseStartBlock;
-            releaseSpec.IsEip158Enabled = (_chainSpec.Parameters.Eip161abcTransition ?? 0) <= releaseStartBlock;
-            releaseSpec.IsEip170Enabled = _chainSpec.Parameters.MaxCodeSizeTransition <= releaseStartBlock;
-            releaseSpec.IsEip196Enabled = (_chainSpec.ByzantiumBlockNumber ?? 0) <= releaseStartBlock;
-            releaseSpec.IsEip197Enabled = (_chainSpec.ByzantiumBlockNumber ?? 0) <= releaseStartBlock;
-            releaseSpec.IsEip198Enabled = (_chainSpec.ByzantiumBlockNumber ?? 0) <= releaseStartBlock;
-            releaseSpec.IsEip211Enabled = (_chainSpec.Parameters.Eip211Transition ?? 0) <= releaseStartBlock;
-            releaseSpec.IsEip214Enabled = (_chainSpec.Parameters.Eip214Transition ?? 0) <= releaseStartBlock;
-            releaseSpec.IsEip658Enabled = (_chainSpec.Parameters.Eip658Transition ?? 0) <= releaseStartBlock;
-            releaseSpec.IsEip649Enabled = (_chainSpec.ByzantiumBlockNumber ?? 0) <= releaseStartBlock;
-            releaseSpec.IsEip1014Enabled = (_chainSpec.Parameters.Eip1014Transition ?? 0) <= releaseStartBlock;
-            releaseSpec.IsEip1052Enabled = (_chainSpec.Parameters.Eip1052Transition ?? 0) <= releaseStartBlock;
-            releaseSpec.IsEip1108Enabled = (_chainSpec.Parameters.Eip1108Transition ?? long.MaxValue) <= releaseStartBlock;
-            releaseSpec.IsEip1234Enabled = (_chainSpec.ConstantinopleBlockNumber ?? _chainSpec.ConstantinopleFixBlockNumber ?? 0) <= releaseStartBlock;
-            releaseSpec.IsEip1283Enabled = (_chainSpec.Parameters.Eip1283Transition ?? long.MaxValue) <= releaseStartBlock && ((_chainSpec.Parameters.Eip1283DisableTransition ?? long.MaxValue) > releaseStartBlock || (_chainSpec.Parameters.Eip1283ReenableTransition ?? long.MaxValue) <= releaseStartBlock);
-            releaseSpec.IsEip1344Enabled = (_chainSpec.Parameters.Eip1344Transition ?? long.MaxValue) <= releaseStartBlock;
-            releaseSpec.IsEip1884Enabled = (_chainSpec.Parameters.Eip1884Transition ?? long.MaxValue) <= releaseStartBlock;
-            releaseSpec.IsEip2028Enabled = (_chainSpec.Parameters.Eip2028Transition ?? long.MaxValue) <= releaseStartBlock;
-            releaseSpec.IsEip1706Enabled = (_chainSpec.Parameters.Eip1706Transition ?? long.MaxValue) <= releaseStartBlock;
-            releaseSpec.IsEip2200Enabled = (_chainSpec.Parameters.Eip2200Transition ?? long.MaxValue) <= releaseStartBlock || (_chainSpec.Parameters.Eip1706Transition ?? long.MaxValue) <= releaseStartBlock && releaseSpec.IsEip1283Enabled;
-            releaseSpec.IsEip1559Enabled = (_chainSpec.Parameters.Eip1559Transition ?? long.MaxValue) <= releaseStartBlock;
-            releaseSpec.Eip1559TransitionBlock = _chainSpec.Parameters.Eip1559Transition ?? long.MaxValue;
-            releaseSpec.IsEip2315Enabled = (_chainSpec.Parameters.Eip2315Transition ?? long.MaxValue) <= releaseStartBlock;
-            releaseSpec.IsEip2537Enabled = (_chainSpec.Parameters.Eip2537Transition ?? long.MaxValue) <= releaseStartBlock;
-            releaseSpec.IsEip2565Enabled = (_chainSpec.Parameters.Eip2565Transition ?? long.MaxValue) <= releaseStartBlock;
-            releaseSpec.IsEip2929Enabled = (_chainSpec.Parameters.Eip2929Transition ?? long.MaxValue) <= releaseStartBlock;
-            releaseSpec.IsEip2930Enabled = (_chainSpec.Parameters.Eip2930Transition ?? long.MaxValue) <= releaseStartBlock;
-            releaseSpec.IsEip3198Enabled = (_chainSpec.Parameters.Eip3198Transition ?? long.MaxValue) <= releaseStartBlock;
-            releaseSpec.IsEip3541Enabled = (_chainSpec.Parameters.Eip3541Transition ?? long.MaxValue) <= releaseStartBlock;
-            releaseSpec.IsEip3529Enabled = (_chainSpec.Parameters.Eip3529Transition ?? long.MaxValue) <= releaseStartBlock;
-            releaseSpec.IsEip3607Enabled = (_chainSpec.Parameters.Eip3607Transition ?? long.MaxValue) <= releaseStartBlock;
-            releaseSpec.ValidateChainId = (_chainSpec.Parameters.ValidateChainIdTransition ?? 0) <= releaseStartBlock;
-            releaseSpec.ValidateReceipts = ((_chainSpec.Parameters.ValidateReceiptsTransition > 0) ? Math.Max(_chainSpec.Parameters.ValidateReceiptsTransition ?? 0, _chainSpec.Parameters.Eip658Transition ?? 0) : 0) <= releaseStartBlock;
-            releaseSpec.Eip1559FeeCollector = releaseSpec.IsEip1559Enabled && (_chainSpec.Parameters.Eip1559FeeCollectorTransition ?? long.MaxValue) <= releaseStartBlock ? _chainSpec.Parameters.Eip1559FeeCollector : null;
-            releaseSpec.Eip1559BaseFeeMinValue = releaseSpec.IsEip1559Enabled && (_chainSpec.Parameters.Eip1559BaseFeeMinValueTransition ?? long.MaxValue) <= releaseStartBlock ? _chainSpec.Parameters.Eip1559BaseFeeMinValue : null;
-
-            if (_chainSpec.Ethash is not null)
-=======
             releaseSpec.MaximumExtraDataSize = chainSpec.Parameters.MaximumExtraDataSize;
             releaseSpec.MinGasLimit = chainSpec.Parameters.MinGasLimit;
             releaseSpec.GasLimitBoundDivisor = chainSpec.Parameters.GasLimitBoundDivisor;
@@ -242,6 +188,7 @@
             releaseSpec.IsEip1344Enabled = (chainSpec.Parameters.Eip1344Transition ?? long.MaxValue) <= releaseStartBlock;
             releaseSpec.IsEip1884Enabled = (chainSpec.Parameters.Eip1884Transition ?? long.MaxValue) <= releaseStartBlock;
             releaseSpec.IsEip2028Enabled = (chainSpec.Parameters.Eip2028Transition ?? long.MaxValue) <= releaseStartBlock;
+            releaseSpec.IsEip1706Enabled = (_chainSpec.Parameters.Eip1706Transition ?? long.MaxValue) <= releaseStartBlock;
             releaseSpec.IsEip2200Enabled = (chainSpec.Parameters.Eip2200Transition ?? long.MaxValue) <= releaseStartBlock || (chainSpec.Parameters.Eip1706Transition ?? long.MaxValue) <= releaseStartBlock && releaseSpec.IsEip1283Enabled;
             releaseSpec.IsEip1559Enabled = (chainSpec.Parameters.Eip1559Transition ?? long.MaxValue) <= releaseStartBlock;
             releaseSpec.Eip1559TransitionBlock = chainSpec.Parameters.Eip1559Transition ?? long.MaxValue;
@@ -260,7 +207,6 @@
             releaseSpec.Eip1559BaseFeeMinValue = releaseSpec.IsEip1559Enabled && (chainSpec.Parameters.Eip1559BaseFeeMinValueTransition ?? long.MaxValue) <= releaseStartBlock ? chainSpec.Parameters.Eip1559BaseFeeMinValue : null;
 
             if (chainSpec.Ethash is not null)
->>>>>>> 730a73a1
             {
                 foreach (KeyValuePair<long, UInt256> blockReward in chainSpec.Ethash.BlockRewards ?? Enumerable.Empty<KeyValuePair<long, UInt256>>())
                 {
