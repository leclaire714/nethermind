--- conflicted
+++ resolved
@@ -231,15 +231,8 @@
             releaseSpec.IsEip1153Enabled = (chainSpec.Parameters.Eip1153TransitionTimestamp ?? ulong.MaxValue) <= releaseStartTimestamp;
             releaseSpec.IsEip3651Enabled = (chainSpec.Parameters.Eip3651TransitionTimestamp ?? ulong.MaxValue) <= releaseStartTimestamp;
             releaseSpec.IsEip3540Enabled = (chainSpec.Parameters.Eip3540TransitionTimestamp ?? ulong.MaxValue) <= releaseStartTimestamp;
-
-<<<<<<< HEAD
-            releaseSpec.IsEip1153Enabled = (_chainSpec.Parameters.Eip1153TransitionTimestamp ?? ulong.MaxValue) <= releaseStartTimestamp;
-            releaseSpec.IsEip3651Enabled = (_chainSpec.Parameters.Eip3651TransitionTimestamp ?? ulong.MaxValue) <= releaseStartTimestamp;
-            releaseSpec.IsEip3540Enabled = (_chainSpec.Parameters.Eip3540TransitionTimestamp ?? ulong.MaxValue) <= releaseStartTimestamp;
-            releaseSpec.IsEip3670Enabled = (_chainSpec.Parameters.Eip3670TransitionTimestamp ?? ulong.MaxValue) <= releaseStartTimestamp;
-=======
+            releaseSpec.IsEip3670Enabled = (chainSpec.Parameters.Eip3670TransitionTimestamp ?? ulong.MaxValue) <= releaseStartTimestamp;
             return releaseSpec;
->>>>>>> 360b79a2
         }
 
         public void UpdateMergeTransitionInfo(long? blockNumber, UInt256? terminalTotalDifficulty = null)
