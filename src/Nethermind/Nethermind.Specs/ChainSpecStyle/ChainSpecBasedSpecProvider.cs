// SPDX-FileCopyrightText: 2022 Demerzel Solutions Limited
// SPDX-License-Identifier: LGPL-3.0-only

using System;
using System.Collections.Generic;
using System.Linq;
using System.Numerics;
using System.Reflection;
using Nethermind.Core.Collections;
using Nethermind.Core.Specs;
using Nethermind.Int256;
using Nethermind.Logging;

namespace Nethermind.Specs.ChainSpecStyle
{
    public class ChainSpecBasedSpecProvider : ISpecProvider
    {
<<<<<<< HEAD
        private (ForkActivation Activation, ReleaseSpec Release)[] _transitions;

        private ChainSpec _chainSpec;
        private long _biggestBlockTransition;
=======
        private (ForkActivation Activation, ReleaseSpec Spec)[] _transitions;
        private ForkActivation? _firstTimestampActivation;

        private readonly ChainSpec _chainSpec;
>>>>>>> f0d2f6a1
        private readonly ILogger _logger;

        public ChainSpecBasedSpecProvider(ChainSpec chainSpec, ILogManager logManager = null)
        {
            _chainSpec = chainSpec ?? throw new ArgumentNullException(nameof(chainSpec));
            _logger = logManager?.GetClassLogger<ChainSpecBasedSpecProvider>() ?? LimboTraceLogger.Instance;
            BuildTransitions();
        }

        private void BuildTransitions()
        {
            SortedSet<long> transitionBlockNumbers = new();
            SortedSet<ulong> transitionTimestamps = new();
            transitionBlockNumbers.Add(0L);

            if (_chainSpec.Ethash?.BlockRewards is not null)
            {
                foreach ((long blockNumber, _) in _chainSpec.Ethash.BlockRewards)
                {
                    transitionBlockNumbers.Add(blockNumber);
                }
            }

            AddTransitions(transitionBlockNumbers, _chainSpec, n => n.EndsWith("BlockNumber") && n != "TerminalPoWBlockNumber");
            AddTransitions(transitionBlockNumbers, _chainSpec.Parameters, n => n.EndsWith("Transition"));
            AddTransitions(transitionBlockNumbers, _chainSpec.Ethash, n => n.EndsWith("Transition"));
            AddTransitions(transitionTimestamps, _chainSpec.Parameters, n => n.EndsWith("TransitionTimestamp"), _chainSpec.Genesis?.Timestamp ?? 0);

            static void AddTransitions<T>(
                SortedSet<T> transitions,
                object value,
                Func<string, bool> matchPropertyName, T? minValueExclusive = null)
                where T : struct, INumber<T>
            {
                static void Add(SortedSet<T> transitions, T value, T? minValueExclusive)
                {
                    if (minValueExclusive is null || value > minValueExclusive)
                    {
                        transitions.Add(value);
                    }
                }

                if (value is not null)
                {
<<<<<<< HEAD
                    ulong timestampTansition = (ulong)propertyInfo.GetValue(propertyInfo.DeclaringType == typeof(ChainSpec) ? _chainSpec : propertyInfo.DeclaringType == typeof(EthashParameters) ? (object)_chainSpec.Ethash : _chainSpec.Parameters);
                    if (timestampTansition > (_chainSpec?.Genesis?.Timestamp ?? 0))
                        transitionTimestamps.Add(timestampTansition);
                }
                else if (propertyInfo.PropertyType == typeof(ulong?))
                {
                    var optionalTransition = (ulong?)propertyInfo.GetValue(propertyInfo.DeclaringType == typeof(ChainSpec) ? _chainSpec : propertyInfo.DeclaringType == typeof(EthashParameters) ? (object)_chainSpec.Ethash : _chainSpec.Parameters);
                    if (optionalTransition is not null && optionalTransition.Value > (_chainSpec?.Genesis?.Timestamp ?? 0))
=======
                    IEnumerable<PropertyInfo> properties = value.GetType()
                        .GetProperties(BindingFlags.Public | BindingFlags.Instance);

                    foreach (PropertyInfo propertyInfo in properties)
>>>>>>> f0d2f6a1
                    {
                        if (matchPropertyName(propertyInfo.Name))
                        {
                            if (propertyInfo.PropertyType == typeof(T))
                            {
                                Add(transitions, (T)propertyInfo.GetValue(value)!, minValueExclusive);
                            }
                            else if (propertyInfo.PropertyType == typeof(T?))
                            {
                                T? optionalTransition = (T?)propertyInfo.GetValue(value);
                                if (optionalTransition is not null)
                                {
                                    Add(transitions, optionalTransition.Value, minValueExclusive);
                                }
                            }
                        }
                    }
                }
            }

            foreach (KeyValuePair<long, long> bombDelay in _chainSpec.Ethash?.DifficultyBombDelays ?? Enumerable.Empty<KeyValuePair<long, long>>())
            {
                transitionBlockNumbers.Add(bombDelay.Key);
            }
<<<<<<< HEAD
            _biggestBlockTransition = transitionBlockNumbers.Last();
            TransitionActivations = transitionBlockNumbers.Skip(1).Select(bn => new ForkActivation(bn))
                .Union(
                transitionTimestamps.Select(ts => new ForkActivation(_biggestBlockTransition, ts))
                )
                .ToArray();
            _transitions = new (ForkActivation, ReleaseSpec Release)[transitionBlockNumbers.Count + transitionTimestamps.Count];
=======

            TransitionActivations = CreateTransitionActivations(transitionBlockNumbers, transitionTimestamps);
            _transitions = CreateTransitions(_chainSpec, transitionBlockNumbers, transitionTimestamps);
            _firstTimestampActivation = TransitionActivations.FirstOrDefault(t => t.Timestamp is not null);

            if (_chainSpec.Parameters.TerminalPowBlockNumber is not null)
            {
                MergeBlockNumber = (ForkActivation)(_chainSpec.Parameters.TerminalPowBlockNumber + 1);
            }

            TerminalTotalDifficulty = _chainSpec.Parameters.TerminalTotalDifficulty;
        }

        private static (ForkActivation, ReleaseSpec Spec)[] CreateTransitions(
            ChainSpec chainSpec,
            SortedSet<long> transitionBlockNumbers,
            SortedSet<ulong> transitionTimestamps)
        {
            (ForkActivation Activation, ReleaseSpec Spec)[] transitions = new (ForkActivation, ReleaseSpec Spec)[transitionBlockNumbers.Count + transitionTimestamps.Count];
            long biggestBlockTransition = transitionBlockNumbers.Max;
>>>>>>> f0d2f6a1

            int index = 0;
            foreach (long releaseStartBlock in transitionBlockNumbers)
            {
<<<<<<< HEAD
                ReleaseSpec releaseSpec = new();
                FillReleaseSpec(releaseSpec, releaseStartBlock, _chainSpec?.Genesis?.Timestamp ?? 0);
                _transitions[index] = ((ForkActivation)releaseStartBlock, releaseSpec);
                index++;
=======
                ReleaseSpec releaseSpec = CreateReleaseSpec(chainSpec, releaseStartBlock, chainSpec.Genesis?.Timestamp ?? 0);
                transitions[index++] = ((ForkActivation)releaseStartBlock, releaseSpec);
>>>>>>> f0d2f6a1
            }

            foreach (ulong releaseStartTimestamp in transitionTimestamps)
            {
<<<<<<< HEAD
                ReleaseSpec releaseSpec = new();
                FillReleaseSpec(releaseSpec, _transitions[index - 1].Activation.BlockNumber, releaseStartTimestamp);
                _transitions[index] = ((_transitions[index - 1].Activation.BlockNumber, releaseStartTimestamp), releaseSpec);
                index++;
            }
            if (_chainSpec.Parameters.TerminalPowBlockNumber is not null)
                MergeBlockNumber = (ForkActivation)(_chainSpec.Parameters.TerminalPowBlockNumber + 1);
            TerminalTotalDifficulty = _chainSpec.Parameters.TerminalTotalDifficulty;
=======
                long activationBlockNumber = biggestBlockTransition;
                ForkActivation forkActivation = (activationBlockNumber, releaseStartTimestamp);
                ReleaseSpec releaseSpec = CreateReleaseSpec(chainSpec, activationBlockNumber, releaseStartTimestamp);
                transitions[index++] = (forkActivation, releaseSpec);
            }

            return transitions;
>>>>>>> f0d2f6a1
        }

        private static ForkActivation[] CreateTransitionActivations(SortedSet<long> transitionBlockNumbers, SortedSet<ulong> transitionTimestamps)
        {
            long biggestBlockTransition = transitionBlockNumbers.Max;

            ForkActivation[] transitionActivations = new ForkActivation[transitionBlockNumbers.Count - 1 + transitionTimestamps.Count];

            int index = 0;
            foreach (long blockNumber in transitionBlockNumbers.Skip(1))
            {
                transitionActivations[index++] = new ForkActivation(blockNumber);
            }

            foreach (ulong timestamp in transitionTimestamps)
            {
                transitionActivations[index++] = new ForkActivation(biggestBlockTransition, timestamp);
            }

            return transitionActivations;
        }

        private static ReleaseSpec CreateReleaseSpec(ChainSpec chainSpec, long releaseStartBlock, ulong? releaseStartTimestamp = null)
        {
            ReleaseSpec releaseSpec = new();
            releaseSpec.MaximumUncleCount = (int)(releaseStartBlock >= (chainSpec.AuRa?.MaximumUncleCountTransition ?? long.MaxValue) ? chainSpec.AuRa?.MaximumUncleCount ?? 2 : 2);
            releaseSpec.IsTimeAdjustmentPostOlympic = true; // TODO: this is Duration, review
            releaseSpec.MaximumExtraDataSize = chainSpec.Parameters.MaximumExtraDataSize;
            releaseSpec.MinGasLimit = chainSpec.Parameters.MinGasLimit;
            releaseSpec.GasLimitBoundDivisor = chainSpec.Parameters.GasLimitBoundDivisor;
            releaseSpec.DifficultyBoundDivisor = chainSpec.Ethash?.DifficultyBoundDivisor ?? 1;
            releaseSpec.FixedDifficulty = chainSpec.Ethash?.FixedDifficulty;
            releaseSpec.MaxCodeSize = chainSpec.Parameters.MaxCodeSizeTransition > releaseStartBlock ? long.MaxValue : chainSpec.Parameters.MaxCodeSize;
            releaseSpec.IsEip2Enabled = (chainSpec.Ethash?.HomesteadTransition ?? 0) <= releaseStartBlock;
            releaseSpec.IsEip7Enabled = (chainSpec.Ethash?.HomesteadTransition ?? 0) <= releaseStartBlock ||
                                        (chainSpec.Parameters.Eip7Transition ?? long.MaxValue) <= releaseStartBlock;
            releaseSpec.IsEip100Enabled = (chainSpec.Ethash?.Eip100bTransition ?? 0) <= releaseStartBlock;
            releaseSpec.IsEip140Enabled = (chainSpec.Parameters.Eip140Transition ?? 0) <= releaseStartBlock;
            releaseSpec.IsEip145Enabled = (chainSpec.Parameters.Eip145Transition ?? 0) <= releaseStartBlock;
            releaseSpec.IsEip150Enabled = (chainSpec.Parameters.Eip150Transition ?? 0) <= releaseStartBlock;
            releaseSpec.IsEip152Enabled = (chainSpec.Parameters.Eip152Transition ?? long.MaxValue) <= releaseStartBlock;
            releaseSpec.IsEip155Enabled = (chainSpec.Parameters.Eip155Transition ?? 0) <= releaseStartBlock;
            releaseSpec.IsEip160Enabled = (chainSpec.Parameters.Eip160Transition ?? 0) <= releaseStartBlock;
            releaseSpec.IsEip158Enabled = (chainSpec.Parameters.Eip161abcTransition ?? 0) <= releaseStartBlock;
            releaseSpec.IsEip170Enabled = chainSpec.Parameters.MaxCodeSizeTransition <= releaseStartBlock;
            releaseSpec.IsEip196Enabled = (chainSpec.ByzantiumBlockNumber ?? 0) <= releaseStartBlock;
            releaseSpec.IsEip197Enabled = (chainSpec.ByzantiumBlockNumber ?? 0) <= releaseStartBlock;
            releaseSpec.IsEip198Enabled = (chainSpec.ByzantiumBlockNumber ?? 0) <= releaseStartBlock;
            releaseSpec.IsEip211Enabled = (chainSpec.Parameters.Eip211Transition ?? 0) <= releaseStartBlock;
            releaseSpec.IsEip214Enabled = (chainSpec.Parameters.Eip214Transition ?? 0) <= releaseStartBlock;
            releaseSpec.IsEip658Enabled = (chainSpec.Parameters.Eip658Transition ?? 0) <= releaseStartBlock;
            releaseSpec.IsEip649Enabled = (chainSpec.ByzantiumBlockNumber ?? 0) <= releaseStartBlock;
            releaseSpec.IsEip1014Enabled = (chainSpec.Parameters.Eip1014Transition ?? 0) <= releaseStartBlock;
            releaseSpec.IsEip1052Enabled = (chainSpec.Parameters.Eip1052Transition ?? 0) <= releaseStartBlock;
            releaseSpec.IsEip1108Enabled = (chainSpec.Parameters.Eip1108Transition ?? long.MaxValue) <= releaseStartBlock;
            releaseSpec.IsEip1234Enabled = (chainSpec.ConstantinopleBlockNumber ?? chainSpec.ConstantinopleFixBlockNumber ?? 0) <= releaseStartBlock;
            releaseSpec.IsEip1283Enabled = (chainSpec.Parameters.Eip1283Transition ?? long.MaxValue) <= releaseStartBlock && ((chainSpec.Parameters.Eip1283DisableTransition ?? long.MaxValue) > releaseStartBlock || (chainSpec.Parameters.Eip1283ReenableTransition ?? long.MaxValue) <= releaseStartBlock);
            releaseSpec.IsEip1344Enabled = (chainSpec.Parameters.Eip1344Transition ?? long.MaxValue) <= releaseStartBlock;
            releaseSpec.IsEip1884Enabled = (chainSpec.Parameters.Eip1884Transition ?? long.MaxValue) <= releaseStartBlock;
            releaseSpec.IsEip2028Enabled = (chainSpec.Parameters.Eip2028Transition ?? long.MaxValue) <= releaseStartBlock;
            releaseSpec.IsEip2200Enabled = (chainSpec.Parameters.Eip2200Transition ?? long.MaxValue) <= releaseStartBlock || (chainSpec.Parameters.Eip1706Transition ?? long.MaxValue) <= releaseStartBlock && releaseSpec.IsEip1283Enabled;
            releaseSpec.IsEip1559Enabled = (chainSpec.Parameters.Eip1559Transition ?? long.MaxValue) <= releaseStartBlock;
            releaseSpec.Eip1559TransitionBlock = chainSpec.Parameters.Eip1559Transition ?? long.MaxValue;
            releaseSpec.IsEip2315Enabled = (chainSpec.Parameters.Eip2315Transition ?? long.MaxValue) <= releaseStartBlock;
            releaseSpec.IsEip2537Enabled = (chainSpec.Parameters.Eip2537Transition ?? long.MaxValue) <= releaseStartBlock;
            releaseSpec.IsEip2565Enabled = (chainSpec.Parameters.Eip2565Transition ?? long.MaxValue) <= releaseStartBlock;
            releaseSpec.IsEip2929Enabled = (chainSpec.Parameters.Eip2929Transition ?? long.MaxValue) <= releaseStartBlock;
            releaseSpec.IsEip2930Enabled = (chainSpec.Parameters.Eip2930Transition ?? long.MaxValue) <= releaseStartBlock;
            releaseSpec.IsEip3198Enabled = (chainSpec.Parameters.Eip3198Transition ?? long.MaxValue) <= releaseStartBlock;
            releaseSpec.IsEip3541Enabled = (chainSpec.Parameters.Eip3541Transition ?? long.MaxValue) <= releaseStartBlock;
            releaseSpec.IsEip3529Enabled = (chainSpec.Parameters.Eip3529Transition ?? long.MaxValue) <= releaseStartBlock;
            releaseSpec.IsEip3607Enabled = (chainSpec.Parameters.Eip3607Transition ?? long.MaxValue) <= releaseStartBlock;
            releaseSpec.ValidateChainId = (chainSpec.Parameters.ValidateChainIdTransition ?? 0) <= releaseStartBlock;
            releaseSpec.ValidateReceipts = ((chainSpec.Parameters.ValidateReceiptsTransition > 0) ? Math.Max(chainSpec.Parameters.ValidateReceiptsTransition ?? 0, chainSpec.Parameters.Eip658Transition ?? 0) : 0) <= releaseStartBlock;
            releaseSpec.Eip1559FeeCollector = releaseSpec.IsEip1559Enabled && (chainSpec.Parameters.Eip1559FeeCollectorTransition ?? long.MaxValue) <= releaseStartBlock ? chainSpec.Parameters.Eip1559FeeCollector : null;
            releaseSpec.Eip1559BaseFeeMinValue = releaseSpec.IsEip1559Enabled && (chainSpec.Parameters.Eip1559BaseFeeMinValueTransition ?? long.MaxValue) <= releaseStartBlock ? chainSpec.Parameters.Eip1559BaseFeeMinValue : null;

            if (chainSpec.Ethash is not null)
            {
                foreach (KeyValuePair<long, UInt256> blockReward in chainSpec.Ethash.BlockRewards ?? Enumerable.Empty<KeyValuePair<long, UInt256>>())
                {
                    if (blockReward.Key <= releaseStartBlock)
                    {
                        releaseSpec.BlockReward = blockReward.Value;
                    }
                }

                foreach (KeyValuePair<long, long> bombDelay in chainSpec.Ethash.DifficultyBombDelays ?? Enumerable.Empty<KeyValuePair<long, long>>())
                {
                    if (bombDelay.Key <= releaseStartBlock)
                    {
                        releaseSpec.DifficultyBombDelay += bombDelay.Value;
                    }
                }
            }

            releaseSpec.IsEip1153Enabled = (chainSpec.Parameters.Eip1153TransitionTimestamp ?? ulong.MaxValue) <= releaseStartTimestamp;
            releaseSpec.IsEip3651Enabled = (chainSpec.Parameters.Eip3651TransitionTimestamp ?? ulong.MaxValue) <= releaseStartTimestamp;
            releaseSpec.IsEip3855Enabled = (chainSpec.Parameters.Eip3855TransitionTimestamp ?? ulong.MaxValue) <= releaseStartTimestamp;
            releaseSpec.IsEip3860Enabled = (chainSpec.Parameters.Eip3860TransitionTimestamp ?? ulong.MaxValue) <= releaseStartTimestamp;

<<<<<<< HEAD
            releaseSpec.IsEip1153Enabled = (_chainSpec.Parameters.Eip1153TransitionTimestamp ?? ulong.MaxValue) <= releaseStartTimestamp;
            releaseSpec.IsEip3651Enabled = (_chainSpec.Parameters.Eip3651TransitionTimestamp ?? ulong.MaxValue) <= releaseStartTimestamp;
            releaseSpec.IsEip3855Enabled = (_chainSpec.Parameters.Eip3855TransitionTimestamp ?? ulong.MaxValue) <= releaseStartTimestamp;
            releaseSpec.IsEip3860Enabled = (_chainSpec.Parameters.Eip3860TransitionTimestamp ?? ulong.MaxValue) <= releaseStartTimestamp;
            releaseSpec.IsEip4895Enabled = (_chainSpec.Parameters.Eip4895TransitionTimestamp ?? ulong.MaxValue) <= releaseStartTimestamp;
            releaseSpec.WithdrawalTimestamp = _chainSpec.Parameters.Eip4895TransitionTimestamp ?? ulong.MaxValue;
=======
            return releaseSpec;
>>>>>>> f0d2f6a1
        }

        public void UpdateMergeTransitionInfo(long? blockNumber, UInt256? terminalTotalDifficulty = null)
        {
            if (blockNumber is not null)
<<<<<<< HEAD
                MergeBlockNumber = (ForkActivation)blockNumber;
=======
            {
                MergeBlockNumber = (ForkActivation)blockNumber;
            }

>>>>>>> f0d2f6a1
            if (terminalTotalDifficulty is not null)
            {
                TerminalTotalDifficulty = terminalTotalDifficulty;
            }
        }

        public ForkActivation? MergeBlockNumber { get; private set; }

        public UInt256? TerminalTotalDifficulty { get; private set; }

        public IReleaseSpec GenesisSpec => _transitions.Length == 0 ? null : _transitions[0].Spec;

        public IReleaseSpec GetSpec(ForkActivation activation)
        {
            // TODO: Is this actually needed? Can this be tricked with invalid activation check if someone would fake timestamp from the future?
            if (_firstTimestampActivation is not null && activation.Timestamp is not null)
            {
                if (_firstTimestampActivation.Value.Timestamp < activation.Timestamp
                    && _firstTimestampActivation.Value.BlockNumber > activation.BlockNumber)
                {
                    if (_logger.IsWarn) _logger.Warn($"Chainspec file is misconfigured! Timestamp transition is configured to happen before the last block transition.");
                }
            }

            return _transitions.TryGetSearchedItem(activation,
                CompareTransitionOnActivation,
                out (ForkActivation Activation, ReleaseSpec Spec) transition)
                ? transition.Spec
                : GenesisSpec;
        }

<<<<<<< HEAD
        public IReleaseSpec GetSpec(ForkActivation activation)
        {
            if (activation.Timestamp is not null)
            {
                for (int i = 0; i < _transitions.Length; i++)
                {
                    if (_transitions[i].Activation.Timestamp is null)
                        continue;
                    ulong transitionTimestamp = _transitions[i].Activation.Timestamp.Value;
                    if (transitionTimestamp < activation.Timestamp)
                    {
                        if (_transitions[i].Activation.BlockNumber > activation.BlockNumber)
                        {
                            if (_logger.IsWarn) _logger.Warn("Chainspec file is misconfigured! Timestamp transition is configured to happen before the last block transition.");
                        }
                    }
                }
            }
            return _transitions.TryGetSearchedItem(activation,
                CompareTransitionOnBlock,
                out (ForkActivation Activation, ReleaseSpec Release) transition)
                ? transition.Release
                : GenesisSpec;
        }

        private static int CompareTransitionOnBlock(ForkActivation activation, (ForkActivation Activation, ReleaseSpec Release) transition) =>
            activation.CompareTo(transition.Activation);
=======
        private static int CompareTransitionOnActivation(ForkActivation activation, (ForkActivation Activation, ReleaseSpec Spec) transition) =>
            activation.CompareTo(transition.Activation);

        private static int CompareTransitionOnTimestamp(ForkActivation activation, (ForkActivation Activation, ReleaseSpec Spec) transition) =>
            activation.Timestamp!.Value.CompareTo(transition.Activation.Timestamp);
>>>>>>> f0d2f6a1

        public long? DaoBlockNumber => _chainSpec.DaoForkBlockNumber;

        public ulong ChainId => _chainSpec.ChainId;
        public ForkActivation[] TransitionActivations { get; private set; }
    }
}<|MERGE_RESOLUTION|>--- conflicted
+++ resolved
@@ -15,17 +15,10 @@
 {
     public class ChainSpecBasedSpecProvider : ISpecProvider
     {
-<<<<<<< HEAD
-        private (ForkActivation Activation, ReleaseSpec Release)[] _transitions;
-
-        private ChainSpec _chainSpec;
-        private long _biggestBlockTransition;
-=======
         private (ForkActivation Activation, ReleaseSpec Spec)[] _transitions;
         private ForkActivation? _firstTimestampActivation;
 
         private readonly ChainSpec _chainSpec;
->>>>>>> f0d2f6a1
         private readonly ILogger _logger;
 
         public ChainSpecBasedSpecProvider(ChainSpec chainSpec, ILogManager logManager = null)
@@ -70,21 +63,10 @@
 
                 if (value is not null)
                 {
-<<<<<<< HEAD
-                    ulong timestampTansition = (ulong)propertyInfo.GetValue(propertyInfo.DeclaringType == typeof(ChainSpec) ? _chainSpec : propertyInfo.DeclaringType == typeof(EthashParameters) ? (object)_chainSpec.Ethash : _chainSpec.Parameters);
-                    if (timestampTansition > (_chainSpec?.Genesis?.Timestamp ?? 0))
-                        transitionTimestamps.Add(timestampTansition);
-                }
-                else if (propertyInfo.PropertyType == typeof(ulong?))
-                {
-                    var optionalTransition = (ulong?)propertyInfo.GetValue(propertyInfo.DeclaringType == typeof(ChainSpec) ? _chainSpec : propertyInfo.DeclaringType == typeof(EthashParameters) ? (object)_chainSpec.Ethash : _chainSpec.Parameters);
-                    if (optionalTransition is not null && optionalTransition.Value > (_chainSpec?.Genesis?.Timestamp ?? 0))
-=======
                     IEnumerable<PropertyInfo> properties = value.GetType()
                         .GetProperties(BindingFlags.Public | BindingFlags.Instance);
 
                     foreach (PropertyInfo propertyInfo in properties)
->>>>>>> f0d2f6a1
                     {
                         if (matchPropertyName(propertyInfo.Name))
                         {
@@ -109,15 +91,6 @@
             {
                 transitionBlockNumbers.Add(bombDelay.Key);
             }
-<<<<<<< HEAD
-            _biggestBlockTransition = transitionBlockNumbers.Last();
-            TransitionActivations = transitionBlockNumbers.Skip(1).Select(bn => new ForkActivation(bn))
-                .Union(
-                transitionTimestamps.Select(ts => new ForkActivation(_biggestBlockTransition, ts))
-                )
-                .ToArray();
-            _transitions = new (ForkActivation, ReleaseSpec Release)[transitionBlockNumbers.Count + transitionTimestamps.Count];
-=======
 
             TransitionActivations = CreateTransitionActivations(transitionBlockNumbers, transitionTimestamps);
             _transitions = CreateTransitions(_chainSpec, transitionBlockNumbers, transitionTimestamps);
@@ -138,34 +111,16 @@
         {
             (ForkActivation Activation, ReleaseSpec Spec)[] transitions = new (ForkActivation, ReleaseSpec Spec)[transitionBlockNumbers.Count + transitionTimestamps.Count];
             long biggestBlockTransition = transitionBlockNumbers.Max;
->>>>>>> f0d2f6a1
 
             int index = 0;
             foreach (long releaseStartBlock in transitionBlockNumbers)
             {
-<<<<<<< HEAD
-                ReleaseSpec releaseSpec = new();
-                FillReleaseSpec(releaseSpec, releaseStartBlock, _chainSpec?.Genesis?.Timestamp ?? 0);
-                _transitions[index] = ((ForkActivation)releaseStartBlock, releaseSpec);
-                index++;
-=======
                 ReleaseSpec releaseSpec = CreateReleaseSpec(chainSpec, releaseStartBlock, chainSpec.Genesis?.Timestamp ?? 0);
                 transitions[index++] = ((ForkActivation)releaseStartBlock, releaseSpec);
->>>>>>> f0d2f6a1
             }
 
             foreach (ulong releaseStartTimestamp in transitionTimestamps)
             {
-<<<<<<< HEAD
-                ReleaseSpec releaseSpec = new();
-                FillReleaseSpec(releaseSpec, _transitions[index - 1].Activation.BlockNumber, releaseStartTimestamp);
-                _transitions[index] = ((_transitions[index - 1].Activation.BlockNumber, releaseStartTimestamp), releaseSpec);
-                index++;
-            }
-            if (_chainSpec.Parameters.TerminalPowBlockNumber is not null)
-                MergeBlockNumber = (ForkActivation)(_chainSpec.Parameters.TerminalPowBlockNumber + 1);
-            TerminalTotalDifficulty = _chainSpec.Parameters.TerminalTotalDifficulty;
-=======
                 long activationBlockNumber = biggestBlockTransition;
                 ForkActivation forkActivation = (activationBlockNumber, releaseStartTimestamp);
                 ReleaseSpec releaseSpec = CreateReleaseSpec(chainSpec, activationBlockNumber, releaseStartTimestamp);
@@ -173,7 +128,6 @@
             }
 
             return transitions;
->>>>>>> f0d2f6a1
         }
 
         private static ForkActivation[] CreateTransitionActivations(SortedSet<long> transitionBlockNumbers, SortedSet<ulong> transitionTimestamps)
@@ -274,30 +228,19 @@
             releaseSpec.IsEip3651Enabled = (chainSpec.Parameters.Eip3651TransitionTimestamp ?? ulong.MaxValue) <= releaseStartTimestamp;
             releaseSpec.IsEip3855Enabled = (chainSpec.Parameters.Eip3855TransitionTimestamp ?? ulong.MaxValue) <= releaseStartTimestamp;
             releaseSpec.IsEip3860Enabled = (chainSpec.Parameters.Eip3860TransitionTimestamp ?? ulong.MaxValue) <= releaseStartTimestamp;
-
-<<<<<<< HEAD
-            releaseSpec.IsEip1153Enabled = (_chainSpec.Parameters.Eip1153TransitionTimestamp ?? ulong.MaxValue) <= releaseStartTimestamp;
-            releaseSpec.IsEip3651Enabled = (_chainSpec.Parameters.Eip3651TransitionTimestamp ?? ulong.MaxValue) <= releaseStartTimestamp;
-            releaseSpec.IsEip3855Enabled = (_chainSpec.Parameters.Eip3855TransitionTimestamp ?? ulong.MaxValue) <= releaseStartTimestamp;
-            releaseSpec.IsEip3860Enabled = (_chainSpec.Parameters.Eip3860TransitionTimestamp ?? ulong.MaxValue) <= releaseStartTimestamp;
-            releaseSpec.IsEip4895Enabled = (_chainSpec.Parameters.Eip4895TransitionTimestamp ?? ulong.MaxValue) <= releaseStartTimestamp;
-            releaseSpec.WithdrawalTimestamp = _chainSpec.Parameters.Eip4895TransitionTimestamp ?? ulong.MaxValue;
-=======
+            releaseSpec.WithdrawalTimestamp = chainSpec.Parameters.Eip4895TransitionTimestamp ?? ulong.MaxValue;
+
+
             return releaseSpec;
->>>>>>> f0d2f6a1
         }
 
         public void UpdateMergeTransitionInfo(long? blockNumber, UInt256? terminalTotalDifficulty = null)
         {
             if (blockNumber is not null)
-<<<<<<< HEAD
+            {
                 MergeBlockNumber = (ForkActivation)blockNumber;
-=======
-            {
-                MergeBlockNumber = (ForkActivation)blockNumber;
-            }
-
->>>>>>> f0d2f6a1
+            }
+
             if (terminalTotalDifficulty is not null)
             {
                 TerminalTotalDifficulty = terminalTotalDifficulty;
@@ -329,41 +272,11 @@
                 : GenesisSpec;
         }
 
-<<<<<<< HEAD
-        public IReleaseSpec GetSpec(ForkActivation activation)
-        {
-            if (activation.Timestamp is not null)
-            {
-                for (int i = 0; i < _transitions.Length; i++)
-                {
-                    if (_transitions[i].Activation.Timestamp is null)
-                        continue;
-                    ulong transitionTimestamp = _transitions[i].Activation.Timestamp.Value;
-                    if (transitionTimestamp < activation.Timestamp)
-                    {
-                        if (_transitions[i].Activation.BlockNumber > activation.BlockNumber)
-                        {
-                            if (_logger.IsWarn) _logger.Warn("Chainspec file is misconfigured! Timestamp transition is configured to happen before the last block transition.");
-                        }
-                    }
-                }
-            }
-            return _transitions.TryGetSearchedItem(activation,
-                CompareTransitionOnBlock,
-                out (ForkActivation Activation, ReleaseSpec Release) transition)
-                ? transition.Release
-                : GenesisSpec;
-        }
-
-        private static int CompareTransitionOnBlock(ForkActivation activation, (ForkActivation Activation, ReleaseSpec Release) transition) =>
-            activation.CompareTo(transition.Activation);
-=======
         private static int CompareTransitionOnActivation(ForkActivation activation, (ForkActivation Activation, ReleaseSpec Spec) transition) =>
             activation.CompareTo(transition.Activation);
 
         private static int CompareTransitionOnTimestamp(ForkActivation activation, (ForkActivation Activation, ReleaseSpec Spec) transition) =>
             activation.Timestamp!.Value.CompareTo(transition.Activation.Timestamp);
->>>>>>> f0d2f6a1
 
         public long? DaoBlockNumber => _chainSpec.DaoForkBlockNumber;
 
