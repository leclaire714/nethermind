﻿//  Copyright (c) 2021 Demerzel Solutions Limited
//  This file is part of the Nethermind library.
// 
//  The Nethermind library is free software: you can redistribute it and/or modify
//  it under the terms of the GNU Lesser General Public License as published by
//  the Free Software Foundation, either version 3 of the License, or
//  (at your option) any later version.
// 
//  The Nethermind library is distributed in the hope that it will be useful,
//  but WITHOUT ANY WARRANTY; without even the implied warranty of
//  MERCHANTABILITY or FITNESS FOR A PARTICULAR PURPOSE. See the
//  GNU Lesser General Public License for more details.
// 
//  You should have received a copy of the GNU Lesser General Public License
//  along with the Nethermind. If not, see <http://www.gnu.org/licenses/>.

using System.Collections.Generic;
using System.Diagnostics;
using Nethermind.Config;
using Nethermind.Core;
using Nethermind.Int256;

namespace Nethermind.Specs.ChainSpecStyle
{
    /// <summary>
    /// https://github.com/ethereum/wiki/wiki/Ethereum-Chain-Spec-Format
    /// https://wiki.parity.io/Chain-specification 
    /// </summary>
    [DebuggerDisplay("{Name}, ChainId = {ChainId}")]
    public class ChainSpec
    {
        public string Name { get; set; }
        
        /// <summary>
        /// Not used in Nethermind
        /// </summary>
        public string DataDir { get; set; }
        
        public ulong ChainId { get; set; }

        public NetworkNode[] Bootnodes { get; set; }
        
        public Block Genesis { get; set; }
        
        public string SealEngineType { get; set; }
        
        public AuRaParameters AuRa { get; set; }
        
        public CliqueParameters Clique { get; set; }
        
        public EthashParameters Ethash { get; set; }
        
        public ChainParameters Parameters { get; set; }

        public Dictionary<Address, ChainSpecAllocation> Allocations { get; set; }
        
        public long? FixedDifficulty { get; set; }
        
        public long? DaoForkBlockNumber { get; set; }

        public long? HomesteadBlockNumber { get; set; }

        public long? TangerineWhistleBlockNumber { get; set; }

        public long? SpuriousDragonBlockNumber { get; set; }

        public long? ByzantiumBlockNumber { get; set; }

        public long? ConstantinopleBlockNumber { get; set; }
        
        public long? ConstantinopleFixBlockNumber { get; set; }

        public long? IstanbulBlockNumber { get; set; }
        
        public long? MuirGlacierNumber { get; set; }
        
        public long? BerlinBlockNumber { get; set; }
        
        public long? LondonBlockNumber { get; set; }
        
        public long? ArrowGlacierBlockNumber { get; set; }
<<<<<<< HEAD

        public long? ShanghaiBlockNumber { get; set; }
=======
        
        public long? MergeForkIdBlockNumber { get; set; }
        
        public long? TerminalPoWBlockNumber { get; set; }
        
        public UInt256? TerminalTotalDifficulty { get; set; }
>>>>>>> 3db53044
    }
}<|MERGE_RESOLUTION|>--- conflicted
+++ resolved
@@ -79,16 +79,13 @@
         public long? LondonBlockNumber { get; set; }
         
         public long? ArrowGlacierBlockNumber { get; set; }
-<<<<<<< HEAD
-
-        public long? ShanghaiBlockNumber { get; set; }
-=======
         
         public long? MergeForkIdBlockNumber { get; set; }
         
         public long? TerminalPoWBlockNumber { get; set; }
         
         public UInt256? TerminalTotalDifficulty { get; set; }
->>>>>>> 3db53044
+
+        public long? ShanghaiBlockNumber { get; set; }
     }
 }