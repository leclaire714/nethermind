// SPDX-FileCopyrightText: 2022 Demerzel Solutions Limited
// SPDX-License-Identifier: LGPL-3.0-only

using System;
using System.Collections.Generic;
using System.Collections.Immutable;
using System.Globalization;
using System.IO;
using System.Linq;
using System.Text;
using Nethermind.Config;
using Nethermind.Core;
using Nethermind.Core.Crypto;
using Nethermind.Int256;
using Nethermind.Serialization.Json;
using Nethermind.Specs.ChainSpecStyle.Json;
using Newtonsoft.Json.Linq;

namespace Nethermind.Specs.ChainSpecStyle
{
    /// <summary>
    /// This class can load a Parity-style chain spec file and build a <see cref="ChainSpec"/> out of it.
    /// </summary>
    public class ChainSpecLoader : IChainSpecLoader
    {
        private readonly IJsonSerializer _serializer;

        public ChainSpecLoader(IJsonSerializer serializer)
        {
            _serializer = serializer;
            _serializer.RegisterConverter(new StepDurationJsonConverter());
            _serializer.RegisterConverter(new BlockRewardJsonConverter());
        }

        public ChainSpec Load(byte[] data) => Load(Encoding.UTF8.GetString(data));

        public ChainSpec Load(string jsonData)
        {
            try
            {
                ChainSpecJson chainSpecJson = _serializer.Deserialize<ChainSpecJson>(jsonData);
                ChainSpec chainSpec = new();

                chainSpec.ChainId = chainSpecJson.Params.NetworkId ?? chainSpecJson.Params.ChainId;
                chainSpec.Name = chainSpecJson.Name;
                chainSpec.DataDir = chainSpecJson.DataDir;
                LoadGenesis(chainSpecJson, chainSpec);
                LoadEngine(chainSpecJson, chainSpec);
                LoadAllocations(chainSpecJson, chainSpec);
                LoadBootnodes(chainSpecJson, chainSpec);
                LoadParameters(chainSpecJson, chainSpec);
                LoadTransitions(chainSpecJson, chainSpec);

                return chainSpec;
            }
            catch (Exception e)
            {
                throw new InvalidDataException($"Error when loading chainspec ({e.Message})", e);
            }
        }

        private void LoadParameters(ChainSpecJson chainSpecJson, ChainSpec chainSpec)
        {
            long? GetTransitions(string builtInName, Predicate<KeyValuePair<string, JObject>> predicate)
            {
                var allocation = chainSpecJson.Accounts.Values.FirstOrDefault(v => v.BuiltIn?.Name.Equals(builtInName, StringComparison.InvariantCultureIgnoreCase) == true);
                if (allocation is null) return null;
                KeyValuePair<string, JObject>[] pricing = allocation.BuiltIn.Pricing.Where(o => predicate(o)).ToArray();
                if (pricing.Length > 0)
                {
                    string key = pricing[0].Key;
                    return long.TryParse(key, out long transition) ? transition : Convert.ToInt64(key, 16);
                }

                return null;
            }

            long? GetTransitionForExpectedPricing(string builtInName, string innerPath, long expectedValue)
            {
                bool GetForExpectedPricing(KeyValuePair<string, JObject> o) => o.Value.SelectToken(innerPath)?.Value<long>() == expectedValue;
                return GetTransitions(builtInName, GetForExpectedPricing);
            }

            long? GetTransitionIfInnerPathExists(string builtInName, string innerPath)
            {
                bool GetForInnerPathExistence(KeyValuePair<string, JObject> o) => o.Value.SelectToken(innerPath) is not null;
                return GetTransitions(builtInName, GetForInnerPathExistence);
            }

            ValidateParams(chainSpecJson.Params);

            chainSpec.Parameters = new ChainParameters
            {
                AccountStartNonce = chainSpecJson.Params.AccountStartNonce ?? UInt256.Zero,
                GasLimitBoundDivisor = chainSpecJson.Params.GasLimitBoundDivisor ?? 0x0400,
                MaximumExtraDataSize = chainSpecJson.Params.MaximumExtraDataSize ?? 32,
                MinGasLimit = chainSpecJson.Params.MinGasLimit ?? 5000,
                MaxCodeSize = chainSpecJson.Params.MaxCodeSize ?? long.MaxValue,
                MaxCodeSizeTransition = chainSpecJson.Params.MaxCodeSizeTransition ?? 0,
                Registrar = chainSpecJson.Params.EnsRegistrar,
                ForkBlock = chainSpecJson.Params.ForkBlock,
                ForkCanonHash = chainSpecJson.Params.ForkCanonHash,
                Eip7Transition = chainSpecJson.Params.Eip7Transition,
                Eip150Transition = chainSpecJson.Params.Eip150Transition ?? 0,
                Eip152Transition = chainSpecJson.Params.Eip152Transition,
                Eip160Transition = chainSpecJson.Params.Eip160Transition ?? 0,
                Eip161abcTransition = chainSpecJson.Params.Eip161abcTransition ?? 0,
                Eip161dTransition = chainSpecJson.Params.Eip161dTransition ?? 0,
                Eip155Transition = chainSpecJson.Params.Eip155Transition ?? 0,
                Eip140Transition = chainSpecJson.Params.Eip140Transition,
                Eip211Transition = chainSpecJson.Params.Eip211Transition,
                Eip214Transition = chainSpecJson.Params.Eip214Transition,
                Eip658Transition = chainSpecJson.Params.Eip658Transition,
                Eip145Transition = chainSpecJson.Params.Eip145Transition,
                Eip1014Transition = chainSpecJson.Params.Eip1014Transition,
                Eip1052Transition = chainSpecJson.Params.Eip1052Transition,
                Eip1108Transition = chainSpecJson.Params.Eip1108Transition,
                Eip1283Transition = chainSpecJson.Params.Eip1283Transition,
                Eip1283DisableTransition = chainSpecJson.Params.Eip1283DisableTransition,
                Eip1283ReenableTransition = chainSpecJson.Params.Eip1283ReenableTransition,
                Eip1344Transition = chainSpecJson.Params.Eip1344Transition,
                Eip1706Transition = chainSpecJson.Params.Eip1706Transition,
                Eip1884Transition = chainSpecJson.Params.Eip1884Transition,
                Eip2028Transition = chainSpecJson.Params.Eip2028Transition,
                Eip2200Transition = chainSpecJson.Params.Eip2200Transition,
                Eip1559Transition = chainSpecJson.Params.Eip1559Transition,
                Eip2315Transition = chainSpecJson.Params.Eip2315Transition,
                Eip2537Transition = chainSpecJson.Params.Eip2537Transition,
                Eip2565Transition = chainSpecJson.Params.Eip2565Transition,
                Eip2929Transition = chainSpecJson.Params.Eip2929Transition,
                Eip2930Transition = chainSpecJson.Params.Eip2930Transition,
                Eip3198Transition = chainSpecJson.Params.Eip3198Transition,
                Eip3541Transition = chainSpecJson.Params.Eip3541Transition,
                Eip3529Transition = chainSpecJson.Params.Eip3529Transition,
                Eip3607Transition = chainSpecJson.Params.Eip3607Transition,
                Eip1153TransitionTimestamp = chainSpecJson.Params.Eip1153TransitionTimestamp,
                Eip3651TransitionTimestamp = chainSpecJson.Params.Eip3651TransitionTimestamp,
<<<<<<< HEAD
                Eip3675TransitionTimestamp = chainSpecJson.Params.Eip3675TransitionTimestamp,
                Eip3855TransitionTimestamp = chainSpecJson.Params.Eip3855TransitionTimestamp,
                Eip3860TransitionTimestamp = chainSpecJson.Params.Eip3860TransitionTimestamp,
                Eip4895TransitionTimestamp = chainSpecJson.Params.Eip4895TransitionTimestamp,
=======
                Eip3855TransitionTimestamp = chainSpecJson.Params.Eip3855TransitionTimestamp,
                Eip3860TransitionTimestamp = chainSpecJson.Params.Eip3860TransitionTimestamp,
>>>>>>> 5a0577ec
                TransactionPermissionContract = chainSpecJson.Params.TransactionPermissionContract,
                TransactionPermissionContractTransition = chainSpecJson.Params.TransactionPermissionContractTransition,
                ValidateChainIdTransition = chainSpecJson.Params.ValidateChainIdTransition,
                ValidateReceiptsTransition = chainSpecJson.Params.ValidateReceiptsTransition,
                Eip1559ElasticityMultiplier = chainSpecJson.Params.Eip1559ElasticityMultiplier ?? Eip1559Constants.ElasticityMultiplier,
                Eip1559BaseFeeInitialValue = chainSpecJson.Params.Eip1559BaseFeeInitialValue ?? Eip1559Constants.ForkBaseFee,
                Eip1559BaseFeeMaxChangeDenominator = chainSpecJson.Params.Eip1559BaseFeeMaxChangeDenominator ??
                                                     Eip1559Constants.BaseFeeMaxChangeDenominator,
                Eip1559FeeCollector = chainSpecJson.Params.Eip1559FeeCollector,
                Eip1559FeeCollectorTransition = chainSpecJson.Params.Eip1559FeeCollectorTransition,
                Eip1559BaseFeeMinValueTransition = chainSpecJson.Params.Eip1559BaseFeeMinValueTransition,
                Eip1559BaseFeeMinValue = chainSpecJson.Params.Eip1559BaseFeeMinValue,
                MergeForkIdTransition = chainSpecJson.Params.MergeForkIdTransition,
                TerminalTotalDifficulty = chainSpecJson.Params.TerminalTotalDifficulty,
                TerminalPowBlockNumber = chainSpecJson.Params.TerminalPoWBlockNumber
            };

            chainSpec.Parameters.Eip152Transition ??= GetTransitionForExpectedPricing("blake2_f", "price.blake2_f.gas_per_round", 1);
            chainSpec.Parameters.Eip1108Transition ??= GetTransitionForExpectedPricing("alt_bn128_add", "price.alt_bn128_const_operations.price", 150)
                                                       ?? GetTransitionForExpectedPricing("alt_bn128_mul", "price.alt_bn128_const_operations.price", 6000)
                                                       ?? GetTransitionForExpectedPricing("alt_bn128_pairing", "price.alt_bn128_pairing.base", 45000);
            chainSpec.Parameters.Eip2565Transition ??= GetTransitionIfInnerPathExists("modexp", "price.modexp2565");

            Eip1559Constants.ElasticityMultiplier = chainSpec.Parameters.Eip1559ElasticityMultiplier;
            Eip1559Constants.ForkBaseFee = chainSpec.Parameters.Eip1559BaseFeeInitialValue;
            Eip1559Constants.BaseFeeMaxChangeDenominator = chainSpec.Parameters.Eip1559BaseFeeMaxChangeDenominator;
        }

        private static void ValidateParams(ChainSpecParamsJson parameters)
        {
            if (parameters.Eip1283ReenableTransition != parameters.Eip1706Transition
                && parameters.Eip1283DisableTransition.HasValue)
            {
                throw new InvalidOperationException("When 'Eip1283ReenableTransition' or 'Eip1706Transition' are provided they have to have same value as they are both part of 'Eip2200Transition'.");
            }

            if (parameters.Eip1706Transition.HasValue
                && parameters.Eip2200Transition.HasValue)
            {
                throw new InvalidOperationException("Both 'Eip2200Transition' and 'Eip1706Transition' are provided. Please provide either 'Eip2200Transition' or pair of 'Eip1283ReenableTransition' and 'Eip1706Transition' as they have same meaning.");
            }
        }

        private static void LoadTransitions(ChainSpecJson chainSpecJson, ChainSpec chainSpec)
        {
            if (chainSpecJson.Engine?.Ethash is not null)
            {
                chainSpec.HomesteadBlockNumber = chainSpecJson.Engine.Ethash.HomesteadTransition;
                chainSpec.DaoForkBlockNumber = chainSpecJson.Engine.Ethash.DaoHardforkTransition;
            }
            else
            {
                chainSpec.HomesteadBlockNumber = 0;
            }

            chainSpec.TangerineWhistleBlockNumber = chainSpec.Parameters.Eip150Transition;
            chainSpec.SpuriousDragonBlockNumber = chainSpec.Parameters.Eip160Transition;
            chainSpec.ByzantiumBlockNumber = chainSpec.Parameters.Eip140Transition;
            chainSpec.ConstantinopleBlockNumber =
                chainSpec.Parameters.Eip1283DisableTransition is null
                    ? null
                    : chainSpec.Parameters.Eip145Transition;
            chainSpec.ConstantinopleFixBlockNumber =
                chainSpec.Parameters.Eip1283DisableTransition ?? chainSpec.Parameters.Eip145Transition;
            chainSpec.IstanbulBlockNumber = chainSpec.Parameters.Eip2200Transition;
            chainSpec.MuirGlacierNumber = chainSpec.Ethash?.DifficultyBombDelays.Count > 2 ?
                chainSpec.Ethash?.DifficultyBombDelays.Keys.ToArray()[2]
                : null;
            chainSpec.BerlinBlockNumber = chainSpec.Parameters.Eip2929Transition ?? (long.MaxValue - 1);
            chainSpec.LondonBlockNumber = chainSpec.Parameters.Eip1559Transition ?? (long.MaxValue - 1);
            chainSpec.ArrowGlacierBlockNumber = chainSpec.Ethash?.DifficultyBombDelays.Count > 4 ?
                chainSpec.Ethash?.DifficultyBombDelays.Keys.ToArray()[4]
                : null;
            chainSpec.GrayGlacierBlockNumber = chainSpec.Ethash?.DifficultyBombDelays.Count > 5 ?
                chainSpec.Ethash?.DifficultyBombDelays.Keys.ToArray()[5]
                : null;
<<<<<<< HEAD
            chainSpec.ShanghaiTimestamp = chainSpec.Parameters.Eip3675TransitionTimestamp ?? (long.MaxValue - 1);
=======
            chainSpec.ShanghaiTimestamp = chainSpec.Parameters.Eip3651TransitionTimestamp ?? (long.MaxValue - 1);
>>>>>>> 5a0577ec

            // TheMerge parameters
            chainSpec.MergeForkIdBlockNumber = chainSpec.Parameters.MergeForkIdTransition;
            chainSpec.TerminalPoWBlockNumber = chainSpec.Parameters.TerminalPowBlockNumber;
            chainSpec.TerminalTotalDifficulty = chainSpec.Parameters.TerminalTotalDifficulty;
        }

        private static void LoadEngine(ChainSpecJson chainSpecJson, ChainSpec chainSpec)
        {
            static AuRaParameters.Validator LoadValidator(ChainSpecJson.AuRaValidatorJson validatorJson, int level = 0)
            {
                AuRaParameters.ValidatorType validatorType = validatorJson.GetValidatorType();
                AuRaParameters.Validator validator = new() { ValidatorType = validatorType };
                switch (validator.ValidatorType)
                {
                    case AuRaParameters.ValidatorType.List:
                        validator.Addresses = validatorJson.List;
                        break;
                    case AuRaParameters.ValidatorType.Contract:
                        validator.Addresses = new[] { validatorJson.SafeContract };
                        break;
                    case AuRaParameters.ValidatorType.ReportingContract:
                        validator.Addresses = new[] { validatorJson.Contract };
                        break;
                    case AuRaParameters.ValidatorType.Multi:
                        if (level != 0) throw new ArgumentException("AuRa multi validator cannot be inner validator.");
                        validator.Validators = validatorJson.Multi
                            .ToDictionary(kvp => kvp.Key, kvp => LoadValidator(kvp.Value, level + 1))
                            .ToImmutableSortedDictionary();
                        break;
                    default:
                        throw new ArgumentOutOfRangeException();
                }

                return validator;
            }

            if (chainSpecJson.Engine?.AuthorityRound is not null)
            {
                chainSpec.SealEngineType = SealEngineType.AuRa;
                chainSpec.AuRa = new AuRaParameters
                {
                    MaximumUncleCount = chainSpecJson.Engine.AuthorityRound.MaximumUncleCount,
                    MaximumUncleCountTransition = chainSpecJson.Engine.AuthorityRound.MaximumUncleCountTransition,
                    StepDuration = chainSpecJson.Engine.AuthorityRound.StepDuration,
                    BlockReward = chainSpecJson.Engine.AuthorityRound.BlockReward,
                    BlockRewardContractAddress = chainSpecJson.Engine.AuthorityRound.BlockRewardContractAddress,
                    BlockRewardContractTransition = chainSpecJson.Engine.AuthorityRound.BlockRewardContractTransition,
                    BlockRewardContractTransitions = chainSpecJson.Engine.AuthorityRound.BlockRewardContractTransitions,
                    ValidateScoreTransition = chainSpecJson.Engine.AuthorityRound.ValidateScoreTransition,
                    ValidateStepTransition = chainSpecJson.Engine.AuthorityRound.ValidateStepTransition,
                    Validators = LoadValidator(chainSpecJson.Engine.AuthorityRound.Validator),
                    RandomnessContractAddress = chainSpecJson.Engine.AuthorityRound.RandomnessContractAddress,
                    BlockGasLimitContractTransitions = chainSpecJson.Engine.AuthorityRound.BlockGasLimitContractTransitions,
                    TwoThirdsMajorityTransition = chainSpecJson.Engine.AuthorityRound.TwoThirdsMajorityTransition ?? AuRaParameters.TransitionDisabled,
                    PosdaoTransition = chainSpecJson.Engine.AuthorityRound.PosdaoTransition ?? AuRaParameters.TransitionDisabled,
                    RewriteBytecode = chainSpecJson.Engine.AuthorityRound.RewriteBytecode,
                };
            }
            else if (chainSpecJson.Engine?.Clique is not null)
            {
                chainSpec.SealEngineType = SealEngineType.Clique;
                chainSpec.Clique = new CliqueParameters
                {
                    Epoch = chainSpecJson.Engine.Clique.Epoch,
                    Period = chainSpecJson.Engine.Clique.Period,
                    Reward = chainSpecJson.Engine.Clique.BlockReward ?? UInt256.Zero
                };
            }
            else if (chainSpecJson.Engine?.Ethash is not null)
            {
                chainSpec.SealEngineType = SealEngineType.Ethash;
                chainSpec.Ethash = new EthashParameters
                {
                    MinimumDifficulty = chainSpecJson.Engine.Ethash.MinimumDifficulty ?? 0L,
                    DifficultyBoundDivisor = chainSpecJson.Engine.Ethash.DifficultyBoundDivisor ?? 0x0800L,
                    DurationLimit = chainSpecJson.Engine.Ethash.DurationLimit ?? 13L,
                    HomesteadTransition = chainSpecJson.Engine.Ethash.HomesteadTransition ?? 0,
                    DaoHardforkTransition = chainSpecJson.Engine.Ethash.DaoHardforkTransition,
                    DaoHardforkBeneficiary = chainSpecJson.Engine.Ethash.DaoHardforkBeneficiary,
                    DaoHardforkAccounts = chainSpecJson.Engine.Ethash.DaoHardforkAccounts ?? Array.Empty<Address>(),
                    Eip100bTransition = chainSpecJson.Engine.Ethash.Eip100bTransition ?? 0L,
                    FixedDifficulty = chainSpecJson.Engine.Ethash.FixedDifficulty,
                    BlockRewards = chainSpecJson.Engine.Ethash.BlockReward
                };

                chainSpec.Ethash.DifficultyBombDelays = new Dictionary<long, long>();
                if (chainSpecJson.Engine.Ethash.DifficultyBombDelays is not null)
                {
                    foreach (KeyValuePair<string, long> reward in chainSpecJson.Engine.Ethash.DifficultyBombDelays)
                    {
                        chainSpec.Ethash.DifficultyBombDelays.Add(LongConverter.FromString(reward.Key), reward.Value);
                    }
                }
            }
            else if (chainSpecJson.Engine?.NethDev is not null)
            {
                chainSpec.SealEngineType = SealEngineType.NethDev;
            }

            var customEngineType = chainSpecJson.Engine?.CustomEngineData?.FirstOrDefault().Key;

            if (!string.IsNullOrEmpty(customEngineType))
            {
                chainSpec.SealEngineType = customEngineType;
            }

            if (string.IsNullOrEmpty(chainSpec.SealEngineType))
            {
                throw new NotSupportedException("unknown seal engine in chainspec");
            }
        }

        private static void LoadGenesis(ChainSpecJson chainSpecJson, ChainSpec chainSpec)
        {
            if (chainSpecJson.Genesis is null)
            {
                return;
            }

            UInt256 nonce = chainSpecJson.Genesis.Seal?.Ethereum?.Nonce ?? 0;
            Keccak mixHash = chainSpecJson.Genesis.Seal?.Ethereum?.MixHash ?? Keccak.Zero;

            byte[] auRaSignature = chainSpecJson.Genesis.Seal?.AuthorityRound?.Signature;
            long? step = chainSpecJson.Genesis.Seal?.AuthorityRound?.Step;

            Keccak parentHash = chainSpecJson.Genesis.ParentHash ?? Keccak.Zero;
            ulong timestamp = chainSpecJson.Genesis.Timestamp;
            UInt256 difficulty = chainSpecJson.Genesis.Difficulty;
            byte[] extraData = chainSpecJson.Genesis.ExtraData ?? Array.Empty<byte>();
            UInt256 gasLimit = chainSpecJson.Genesis.GasLimit;
            Address beneficiary = chainSpecJson.Genesis.Author ?? Address.Zero;
            UInt256 baseFee = chainSpecJson.Genesis.BaseFeePerGas ?? UInt256.Zero;
            if (chainSpecJson.Params.Eip1559Transition is not null)
                baseFee = chainSpecJson.Params.Eip1559Transition == 0
                    ? (chainSpecJson.Genesis.BaseFeePerGas ?? Eip1559Constants.DefaultForkBaseFee)
                    : UInt256.Zero;

            BlockHeader genesisHeader = new(
                parentHash,
                Keccak.OfAnEmptySequenceRlp,
                beneficiary,
                difficulty,
                0,
                (long)gasLimit,
                timestamp,
                extraData);

            genesisHeader.Author = beneficiary;
            genesisHeader.Hash = Keccak.Zero; // need to run the block to know the actual hash
            genesisHeader.Bloom = Bloom.Empty;
            genesisHeader.MixHash = mixHash;
            genesisHeader.Nonce = (ulong)nonce;
            genesisHeader.ReceiptsRoot = Keccak.EmptyTreeHash;
            genesisHeader.StateRoot = Keccak.EmptyTreeHash;
            genesisHeader.TxRoot = Keccak.EmptyTreeHash;
            genesisHeader.BaseFeePerGas = baseFee;
            bool withdrawalsEnabled = chainSpecJson.Params.Eip4895TransitionTimestamp != null && genesisHeader.Timestamp >= chainSpecJson.Params.Eip4895TransitionTimestamp;
            if (withdrawalsEnabled)
                genesisHeader.WithdrawalsRoot = Keccak.EmptyTreeHash;

            genesisHeader.AuRaStep = step;
            genesisHeader.AuRaSignature = auRaSignature;

            if (withdrawalsEnabled)
                chainSpec.Genesis = new Block(genesisHeader, Array.Empty<Transaction>(), Array.Empty<BlockHeader>(), Array.Empty<Withdrawal>());
            else
                chainSpec.Genesis = new Block(genesisHeader);
        }

        private static void LoadAllocations(ChainSpecJson chainSpecJson, ChainSpec chainSpec)
        {
            if (chainSpecJson.Accounts is null)
            {
                return;
            }

            chainSpec.Allocations = new Dictionary<Address, ChainSpecAllocation>();
            foreach (KeyValuePair<string, AllocationJson> account in chainSpecJson.Accounts)
            {
                if (account.Value.BuiltIn is not null && account.Value.Balance is null)
                {
                    continue;
                }

                chainSpec.Allocations[new Address(account.Key)] = new ChainSpecAllocation(
                    account.Value.Balance ?? UInt256.Zero,
                    account.Value.Nonce,
                    account.Value.Code,
                    account.Value.Constructor,
                    account.Value.GetConvertedStorage());
            }
        }

        private static void LoadBootnodes(ChainSpecJson chainSpecJson, ChainSpec chainSpec)
        {
            if (chainSpecJson.Nodes is null)
            {
                chainSpec.Bootnodes = Array.Empty<NetworkNode>();
                return;
            }

            chainSpec.Bootnodes = new NetworkNode[chainSpecJson.Nodes.Length];
            for (int i = 0; i < chainSpecJson.Nodes.Length; i++)
            {
                chainSpec.Bootnodes[i] = new NetworkNode(chainSpecJson.Nodes[i]);
            }
        }
    }
}<|MERGE_RESOLUTION|>--- conflicted
+++ resolved
@@ -135,15 +135,9 @@
                 Eip3607Transition = chainSpecJson.Params.Eip3607Transition,
                 Eip1153TransitionTimestamp = chainSpecJson.Params.Eip1153TransitionTimestamp,
                 Eip3651TransitionTimestamp = chainSpecJson.Params.Eip3651TransitionTimestamp,
-<<<<<<< HEAD
-                Eip3675TransitionTimestamp = chainSpecJson.Params.Eip3675TransitionTimestamp,
                 Eip3855TransitionTimestamp = chainSpecJson.Params.Eip3855TransitionTimestamp,
                 Eip3860TransitionTimestamp = chainSpecJson.Params.Eip3860TransitionTimestamp,
                 Eip4895TransitionTimestamp = chainSpecJson.Params.Eip4895TransitionTimestamp,
-=======
-                Eip3855TransitionTimestamp = chainSpecJson.Params.Eip3855TransitionTimestamp,
-                Eip3860TransitionTimestamp = chainSpecJson.Params.Eip3860TransitionTimestamp,
->>>>>>> 5a0577ec
                 TransactionPermissionContract = chainSpecJson.Params.TransactionPermissionContract,
                 TransactionPermissionContractTransition = chainSpecJson.Params.TransactionPermissionContractTransition,
                 ValidateChainIdTransition = chainSpecJson.Params.ValidateChainIdTransition,
@@ -220,11 +214,7 @@
             chainSpec.GrayGlacierBlockNumber = chainSpec.Ethash?.DifficultyBombDelays.Count > 5 ?
                 chainSpec.Ethash?.DifficultyBombDelays.Keys.ToArray()[5]
                 : null;
-<<<<<<< HEAD
-            chainSpec.ShanghaiTimestamp = chainSpec.Parameters.Eip3675TransitionTimestamp ?? (long.MaxValue - 1);
-=======
             chainSpec.ShanghaiTimestamp = chainSpec.Parameters.Eip3651TransitionTimestamp ?? (long.MaxValue - 1);
->>>>>>> 5a0577ec
 
             // TheMerge parameters
             chainSpec.MergeForkIdBlockNumber = chainSpec.Parameters.MergeForkIdTransition;
