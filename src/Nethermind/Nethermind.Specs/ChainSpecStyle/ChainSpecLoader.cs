// SPDX-FileCopyrightText: 2022 Demerzel Solutions Limited
// SPDX-License-Identifier: LGPL-3.0-only

using System;
using System.Collections.Generic;
using System.Collections.Immutable;
using System.IO;
using System.Linq;
using System.Text;
using Nethermind.Config;
using Nethermind.Core;
using Nethermind.Core.Crypto;
using Nethermind.Int256;
using Nethermind.Serialization.Json;
using Nethermind.Specs.ChainSpecStyle.Json;
using Newtonsoft.Json.Linq;

namespace Nethermind.Specs.ChainSpecStyle;

/// <summary>
/// This class can load a Parity-style chain spec file and build a <see cref="ChainSpec"/> out of it.
/// </summary>
public class ChainSpecLoader : IChainSpecLoader
{
    private readonly IJsonSerializer _serializer;

    public ChainSpecLoader(IJsonSerializer serializer)
    {
        _serializer = serializer;
        _serializer.RegisterConverter(new StepDurationJsonConverter());
        _serializer.RegisterConverter(new BlockRewardJsonConverter());
    }

    public ChainSpec Load(byte[] data) => Load(Encoding.UTF8.GetString(data));

    public ChainSpec Load(string jsonData)
    {
        try
        {
            ChainSpecJson chainSpecJson = _serializer.Deserialize<ChainSpecJson>(jsonData);
            ChainSpec chainSpec = new();

            chainSpec.NetworkId = chainSpecJson.Params.NetworkId ?? chainSpecJson.Params.ChainId ?? 1;
            chainSpec.ChainId = chainSpecJson.Params.ChainId ?? chainSpec.NetworkId;
            chainSpec.Name = chainSpecJson.Name;
            chainSpec.DataDir = chainSpecJson.DataDir;
            LoadGenesis(chainSpecJson, chainSpec);
            LoadEngine(chainSpecJson, chainSpec);
            LoadAllocations(chainSpecJson, chainSpec);
            LoadBootnodes(chainSpecJson, chainSpec);
            LoadParameters(chainSpecJson, chainSpec);
            LoadTransitions(chainSpecJson, chainSpec);

            return chainSpec;
        }
        catch (Exception e)
        {
            throw new InvalidDataException($"Error when loading chainspec ({e.Message})", e);
        }
    }

    private void LoadParameters(ChainSpecJson chainSpecJson, ChainSpec chainSpec)
    {
        long? GetTransitions(string builtInName, Predicate<KeyValuePair<string, JObject>> predicate)
        {
            var allocation = chainSpecJson.Accounts?.Values.FirstOrDefault(v => v.BuiltIn?.Name.Equals(builtInName, StringComparison.InvariantCultureIgnoreCase) == true);
            if (allocation is null) return null;
            KeyValuePair<string, JObject>[] pricing = allocation.BuiltIn.Pricing.Where(o => predicate(o)).ToArray();
            if (pricing.Length > 0)
            {
                string key = pricing[0].Key;
                return long.TryParse(key, out long transition) ? transition : Convert.ToInt64(key, 16);
            }

            return null;
        }

        long? GetTransitionForExpectedPricing(string builtInName, string innerPath, long expectedValue)
        {
            bool GetForExpectedPricing(KeyValuePair<string, JObject> o) => o.Value.SelectToken(innerPath)?.Value<long>() == expectedValue;
            return GetTransitions(builtInName, GetForExpectedPricing);
        }

<<<<<<< HEAD
            chainSpec.Parameters = new ChainParameters
            {
                AccountStartNonce = chainSpecJson.Params.AccountStartNonce ?? UInt256.Zero,
                GasLimitBoundDivisor = chainSpecJson.Params.GasLimitBoundDivisor ?? 0x0400,
                MaximumExtraDataSize = chainSpecJson.Params.MaximumExtraDataSize ?? 32,
                MinGasLimit = chainSpecJson.Params.MinGasLimit ?? 5000,
                MaxCodeSize = chainSpecJson.Params.MaxCodeSize,
                MaxCodeSizeTransition = chainSpecJson.Params.MaxCodeSizeTransition,
                Registrar = chainSpecJson.Params.EnsRegistrar,
                ForkBlock = chainSpecJson.Params.ForkBlock,
                ForkCanonHash = chainSpecJson.Params.ForkCanonHash,
                Eip7Transition = chainSpecJson.Params.Eip7Transition,
                Eip150Transition = chainSpecJson.Params.Eip150Transition ?? 0,
                Eip152Transition = chainSpecJson.Params.Eip152Transition,
                Eip160Transition = chainSpecJson.Params.Eip160Transition ?? 0,
                Eip161abcTransition = chainSpecJson.Params.Eip161abcTransition ?? 0,
                Eip161dTransition = chainSpecJson.Params.Eip161dTransition ?? 0,
                Eip155Transition = chainSpecJson.Params.Eip155Transition ?? 0,
                Eip140Transition = chainSpecJson.Params.Eip140Transition,
                Eip211Transition = chainSpecJson.Params.Eip211Transition,
                Eip214Transition = chainSpecJson.Params.Eip214Transition,
                Eip658Transition = chainSpecJson.Params.Eip658Transition,
                Eip145Transition = chainSpecJson.Params.Eip145Transition,
                Eip1014Transition = chainSpecJson.Params.Eip1014Transition,
                Eip1052Transition = chainSpecJson.Params.Eip1052Transition,
                Eip1108Transition = chainSpecJson.Params.Eip1108Transition,
                Eip1283Transition = chainSpecJson.Params.Eip1283Transition,
                Eip1283DisableTransition = chainSpecJson.Params.Eip1283DisableTransition,
                Eip1283ReenableTransition = chainSpecJson.Params.Eip1283ReenableTransition,
                Eip1344Transition = chainSpecJson.Params.Eip1344Transition,
                Eip1706Transition = chainSpecJson.Params.Eip1706Transition,
                Eip1884Transition = chainSpecJson.Params.Eip1884Transition,
                Eip2028Transition = chainSpecJson.Params.Eip2028Transition,
                Eip2200Transition = chainSpecJson.Params.Eip2200Transition,
                Eip1559Transition = chainSpecJson.Params.Eip1559Transition,
                Eip2315Transition = chainSpecJson.Params.Eip2315Transition,
                Eip2537Transition = chainSpecJson.Params.Eip2537Transition,
                Eip2565Transition = chainSpecJson.Params.Eip2565Transition,
                Eip2929Transition = chainSpecJson.Params.Eip2929Transition,
                Eip2930Transition = chainSpecJson.Params.Eip2930Transition,
                Eip3198Transition = chainSpecJson.Params.Eip3198Transition,
                Eip3541Transition = chainSpecJson.Params.Eip3541Transition,
                Eip3529Transition = chainSpecJson.Params.Eip3529Transition,
                Eip3607Transition = chainSpecJson.Params.Eip3607Transition,
                Eip1153TransitionTimestamp = chainSpecJson.Params.Eip1153TransitionTimestamp,
                Eip3651TransitionTimestamp = chainSpecJson.Params.Eip3651TransitionTimestamp,
                Eip3855TransitionTimestamp = chainSpecJson.Params.Eip3855TransitionTimestamp,
                Eip3860TransitionTimestamp = chainSpecJson.Params.Eip3860TransitionTimestamp,
                Eip4895TransitionTimestamp = chainSpecJson.Params.Eip4895TransitionTimestamp,
                Eip4844TransitionTimestamp = chainSpecJson.Params.Eip4844TransitionTimestamp,
                TransactionPermissionContract = chainSpecJson.Params.TransactionPermissionContract,
                TransactionPermissionContractTransition = chainSpecJson.Params.TransactionPermissionContractTransition,
                ValidateChainIdTransition = chainSpecJson.Params.ValidateChainIdTransition,
                ValidateReceiptsTransition = chainSpecJson.Params.ValidateReceiptsTransition,
                Eip1559ElasticityMultiplier = chainSpecJson.Params.Eip1559ElasticityMultiplier ?? Eip1559Constants.ElasticityMultiplier,
                Eip1559BaseFeeInitialValue = chainSpecJson.Params.Eip1559BaseFeeInitialValue ?? Eip1559Constants.ForkBaseFee,
                Eip1559BaseFeeMaxChangeDenominator = chainSpecJson.Params.Eip1559BaseFeeMaxChangeDenominator ??
                                                     Eip1559Constants.BaseFeeMaxChangeDenominator,
                Eip1559FeeCollector = chainSpecJson.Params.Eip1559FeeCollector,
                Eip1559FeeCollectorTransition = chainSpecJson.Params.Eip1559FeeCollectorTransition,
                Eip1559BaseFeeMinValueTransition = chainSpecJson.Params.Eip1559BaseFeeMinValueTransition,
                Eip1559BaseFeeMinValue = chainSpecJson.Params.Eip1559BaseFeeMinValue,
                MergeForkIdTransition = chainSpecJson.Params.MergeForkIdTransition,
                TerminalTotalDifficulty = chainSpecJson.Params.TerminalTotalDifficulty,
                TerminalPowBlockNumber = chainSpecJson.Params.TerminalPoWBlockNumber
            };
=======
        long? GetTransitionIfInnerPathExists(string builtInName, string innerPath)
        {
            bool GetForInnerPathExistence(KeyValuePair<string, JObject> o) => o.Value.SelectToken(innerPath) is not null;
            return GetTransitions(builtInName, GetForInnerPathExistence);
        }

        ValidateParams(chainSpecJson.Params);
>>>>>>> af2279c9

        chainSpec.Parameters = new ChainParameters
        {
            AccountStartNonce = chainSpecJson.Params.AccountStartNonce ?? UInt256.Zero,
            GasLimitBoundDivisor = chainSpecJson.Params.GasLimitBoundDivisor ?? 0x0400,
            MaximumExtraDataSize = chainSpecJson.Params.MaximumExtraDataSize ?? 32,
            MinGasLimit = chainSpecJson.Params.MinGasLimit ?? 5000,
            MaxCodeSize = chainSpecJson.Params.MaxCodeSize,
            MaxCodeSizeTransition = chainSpecJson.Params.MaxCodeSizeTransition,
            Registrar = chainSpecJson.Params.EnsRegistrar,
            ForkBlock = chainSpecJson.Params.ForkBlock,
            ForkCanonHash = chainSpecJson.Params.ForkCanonHash,
            Eip7Transition = chainSpecJson.Params.Eip7Transition,
            Eip150Transition = chainSpecJson.Params.Eip150Transition ?? 0,
            Eip152Transition = chainSpecJson.Params.Eip152Transition,
            Eip160Transition = chainSpecJson.Params.Eip160Transition ?? 0,
            Eip161abcTransition = chainSpecJson.Params.Eip161abcTransition ?? 0,
            Eip161dTransition = chainSpecJson.Params.Eip161dTransition ?? 0,
            Eip155Transition = chainSpecJson.Params.Eip155Transition ?? 0,
            Eip140Transition = chainSpecJson.Params.Eip140Transition,
            Eip211Transition = chainSpecJson.Params.Eip211Transition,
            Eip214Transition = chainSpecJson.Params.Eip214Transition,
            Eip658Transition = chainSpecJson.Params.Eip658Transition,
            Eip145Transition = chainSpecJson.Params.Eip145Transition,
            Eip1014Transition = chainSpecJson.Params.Eip1014Transition,
            Eip1052Transition = chainSpecJson.Params.Eip1052Transition,
            Eip1108Transition = chainSpecJson.Params.Eip1108Transition,
            Eip1283Transition = chainSpecJson.Params.Eip1283Transition,
            Eip1283DisableTransition = chainSpecJson.Params.Eip1283DisableTransition,
            Eip1283ReenableTransition = chainSpecJson.Params.Eip1283ReenableTransition,
            Eip1344Transition = chainSpecJson.Params.Eip1344Transition,
            Eip1706Transition = chainSpecJson.Params.Eip1706Transition,
            Eip1884Transition = chainSpecJson.Params.Eip1884Transition,
            Eip2028Transition = chainSpecJson.Params.Eip2028Transition,
            Eip2200Transition = chainSpecJson.Params.Eip2200Transition,
            Eip1559Transition = chainSpecJson.Params.Eip1559Transition,
            Eip2315Transition = chainSpecJson.Params.Eip2315Transition,
            Eip2537Transition = chainSpecJson.Params.Eip2537Transition,
            Eip2565Transition = chainSpecJson.Params.Eip2565Transition,
            Eip2929Transition = chainSpecJson.Params.Eip2929Transition,
            Eip2930Transition = chainSpecJson.Params.Eip2930Transition,
            Eip3198Transition = chainSpecJson.Params.Eip3198Transition,
            Eip3541Transition = chainSpecJson.Params.Eip3541Transition,
            Eip3529Transition = chainSpecJson.Params.Eip3529Transition,
            Eip3607Transition = chainSpecJson.Params.Eip3607Transition,
            Eip1153TransitionTimestamp = chainSpecJson.Params.Eip1153TransitionTimestamp,
            Eip3651TransitionTimestamp = chainSpecJson.Params.Eip3651TransitionTimestamp,
            Eip3855TransitionTimestamp = chainSpecJson.Params.Eip3855TransitionTimestamp,
            Eip3860TransitionTimestamp = chainSpecJson.Params.Eip3860TransitionTimestamp,
            Eip4895TransitionTimestamp = chainSpecJson.Params.Eip4895TransitionTimestamp,
            Eip4844TransitionTimestamp = chainSpecJson.Params.Eip4844TransitionTimestamp,
            TransactionPermissionContract = chainSpecJson.Params.TransactionPermissionContract,
            TransactionPermissionContractTransition = chainSpecJson.Params.TransactionPermissionContractTransition,
            ValidateChainIdTransition = chainSpecJson.Params.ValidateChainIdTransition,
            ValidateReceiptsTransition = chainSpecJson.Params.ValidateReceiptsTransition,
            Eip1559ElasticityMultiplier = chainSpecJson.Params.Eip1559ElasticityMultiplier ?? Eip1559Constants.ElasticityMultiplier,
            Eip1559BaseFeeInitialValue = chainSpecJson.Params.Eip1559BaseFeeInitialValue ?? Eip1559Constants.ForkBaseFee,
            Eip1559BaseFeeMaxChangeDenominator = chainSpecJson.Params.Eip1559BaseFeeMaxChangeDenominator ??
                                                 Eip1559Constants.BaseFeeMaxChangeDenominator,
            Eip1559FeeCollector = chainSpecJson.Params.Eip1559FeeCollector,
            Eip1559FeeCollectorTransition = chainSpecJson.Params.Eip1559FeeCollectorTransition,
            Eip1559BaseFeeMinValueTransition = chainSpecJson.Params.Eip1559BaseFeeMinValueTransition,
            Eip1559BaseFeeMinValue = chainSpecJson.Params.Eip1559BaseFeeMinValue,
            MergeForkIdTransition = chainSpecJson.Params.MergeForkIdTransition,
            TerminalTotalDifficulty = chainSpecJson.Params.TerminalTotalDifficulty,
            TerminalPowBlockNumber = chainSpecJson.Params.TerminalPoWBlockNumber
        };

        chainSpec.Parameters.Eip152Transition ??= GetTransitionForExpectedPricing("blake2_f", "price.blake2_f.gas_per_round", 1);
        chainSpec.Parameters.Eip1108Transition ??= GetTransitionForExpectedPricing("alt_bn128_add", "price.alt_bn128_const_operations.price", 150)
                                                   ?? GetTransitionForExpectedPricing("alt_bn128_mul", "price.alt_bn128_const_operations.price", 6000)
                                                   ?? GetTransitionForExpectedPricing("alt_bn128_pairing", "price.alt_bn128_pairing.base", 45000);
        chainSpec.Parameters.Eip2565Transition ??= GetTransitionIfInnerPathExists("modexp", "price.modexp2565");

        Eip1559Constants.ElasticityMultiplier = chainSpec.Parameters.Eip1559ElasticityMultiplier;
        Eip1559Constants.ForkBaseFee = chainSpec.Parameters.Eip1559BaseFeeInitialValue;
        Eip1559Constants.BaseFeeMaxChangeDenominator = chainSpec.Parameters.Eip1559BaseFeeMaxChangeDenominator;
    }

    private static void ValidateParams(ChainSpecParamsJson parameters)
    {
        if (parameters.Eip1283ReenableTransition != parameters.Eip1706Transition
            && parameters.Eip1283DisableTransition.HasValue)
        {
            throw new InvalidOperationException("When 'Eip1283ReenableTransition' or 'Eip1706Transition' are provided they have to have same value as they are both part of 'Eip2200Transition'.");
        }

<<<<<<< HEAD
        private static void LoadTransitions(ChainSpecJson chainSpecJson, ChainSpec chainSpec)
=======
        if (parameters.Eip1706Transition.HasValue
            && parameters.Eip2200Transition.HasValue)
        {
            throw new InvalidOperationException("Both 'Eip2200Transition' and 'Eip1706Transition' are provided. Please provide either 'Eip2200Transition' or pair of 'Eip1283ReenableTransition' and 'Eip1706Transition' as they have same meaning.");
        }
    }

    private static void LoadTransitions(ChainSpecJson chainSpecJson, ChainSpec chainSpec)
    {
        if (chainSpecJson.Engine?.Ethash is not null)
        {
            chainSpec.HomesteadBlockNumber = chainSpecJson.Engine.Ethash.HomesteadTransition;
            chainSpec.DaoForkBlockNumber = chainSpecJson.Engine.Ethash.DaoHardforkTransition;
        }
        else
        {
            chainSpec.HomesteadBlockNumber = 0;
        }

        IEnumerable<long?> difficultyBombDelaysBlockNumbers = chainSpec.Ethash?.DifficultyBombDelays
            .Keys
            .Cast<long?>()
            .ToArray();

        chainSpec.TangerineWhistleBlockNumber = chainSpec.Parameters.Eip150Transition;
        chainSpec.SpuriousDragonBlockNumber = chainSpec.Parameters.Eip160Transition;
        chainSpec.ByzantiumBlockNumber = chainSpec.Parameters.Eip140Transition;
        chainSpec.ConstantinopleBlockNumber =
            chainSpec.Parameters.Eip1283DisableTransition is null
                ? null
                : chainSpec.Parameters.Eip145Transition;
        chainSpec.ConstantinopleFixBlockNumber =
            chainSpec.Parameters.Eip1283DisableTransition ?? chainSpec.Parameters.Eip145Transition;
        chainSpec.IstanbulBlockNumber = chainSpec.Parameters.Eip2200Transition;
        chainSpec.MuirGlacierNumber = difficultyBombDelaysBlockNumbers?.Skip(2).FirstOrDefault();
        chainSpec.BerlinBlockNumber = chainSpec.Parameters.Eip2929Transition;
        chainSpec.LondonBlockNumber = chainSpec.Parameters.Eip1559Transition;
        chainSpec.ArrowGlacierBlockNumber = difficultyBombDelaysBlockNumbers?.Skip(4).FirstOrDefault();
        chainSpec.GrayGlacierBlockNumber = difficultyBombDelaysBlockNumbers?.Skip(5).FirstOrDefault();
        chainSpec.ShanghaiTimestamp = chainSpec.Parameters.Eip3651TransitionTimestamp;

        // TheMerge parameters
        chainSpec.MergeForkIdBlockNumber = chainSpec.Parameters.MergeForkIdTransition;
        chainSpec.TerminalPoWBlockNumber = chainSpec.Parameters.TerminalPowBlockNumber;
        chainSpec.TerminalTotalDifficulty = chainSpec.Parameters.TerminalTotalDifficulty;
    }

    private static void LoadEngine(ChainSpecJson chainSpecJson, ChainSpec chainSpec)
    {
        static AuRaParameters.Validator LoadValidator(ChainSpecJson.AuRaValidatorJson validatorJson, int level = 0)
>>>>>>> af2279c9
        {
            AuRaParameters.ValidatorType validatorType = validatorJson.GetValidatorType();
            AuRaParameters.Validator validator = new() { ValidatorType = validatorType };
            switch (validator.ValidatorType)
            {
                case AuRaParameters.ValidatorType.List:
                    validator.Addresses = validatorJson.List;
                    break;
                case AuRaParameters.ValidatorType.Contract:
                    validator.Addresses = new[] { validatorJson.SafeContract };
                    break;
                case AuRaParameters.ValidatorType.ReportingContract:
                    validator.Addresses = new[] { validatorJson.Contract };
                    break;
                case AuRaParameters.ValidatorType.Multi:
                    if (level != 0) throw new ArgumentException("AuRa multi validator cannot be inner validator.");
                    validator.Validators = validatorJson.Multi
                        .ToDictionary(kvp => kvp.Key, kvp => LoadValidator(kvp.Value, level + 1))
                        .ToImmutableSortedDictionary();
                    break;
                default:
                    throw new ArgumentOutOfRangeException();
            }

            return validator;
        }

        if (chainSpecJson.Engine?.AuthorityRound is not null)
        {
            chainSpec.SealEngineType = SealEngineType.AuRa;
            chainSpec.AuRa = new AuRaParameters
            {
                MaximumUncleCount = chainSpecJson.Engine.AuthorityRound.MaximumUncleCount,
                MaximumUncleCountTransition = chainSpecJson.Engine.AuthorityRound.MaximumUncleCountTransition,
                StepDuration = chainSpecJson.Engine.AuthorityRound.StepDuration,
                BlockReward = chainSpecJson.Engine.AuthorityRound.BlockReward,
                BlockRewardContractAddress = chainSpecJson.Engine.AuthorityRound.BlockRewardContractAddress,
                BlockRewardContractTransition = chainSpecJson.Engine.AuthorityRound.BlockRewardContractTransition,
                BlockRewardContractTransitions = chainSpecJson.Engine.AuthorityRound.BlockRewardContractTransitions,
                ValidateScoreTransition = chainSpecJson.Engine.AuthorityRound.ValidateScoreTransition,
                ValidateStepTransition = chainSpecJson.Engine.AuthorityRound.ValidateStepTransition,
                Validators = LoadValidator(chainSpecJson.Engine.AuthorityRound.Validator),
                RandomnessContractAddress = chainSpecJson.Engine.AuthorityRound.RandomnessContractAddress,
                BlockGasLimitContractTransitions = chainSpecJson.Engine.AuthorityRound.BlockGasLimitContractTransitions,
                TwoThirdsMajorityTransition = chainSpecJson.Engine.AuthorityRound.TwoThirdsMajorityTransition ?? AuRaParameters.TransitionDisabled,
                PosdaoTransition = chainSpecJson.Engine.AuthorityRound.PosdaoTransition ?? AuRaParameters.TransitionDisabled,
                RewriteBytecode = chainSpecJson.Engine.AuthorityRound.RewriteBytecode,
                WithdrawalContractAddress = chainSpecJson.Engine.AuthorityRound.WithdrawalContractAddress,
            };
        }
        else if (chainSpecJson.Engine?.Clique is not null)
        {
            chainSpec.SealEngineType = SealEngineType.Clique;
            chainSpec.Clique = new CliqueParameters
            {
                Epoch = chainSpecJson.Engine.Clique.Epoch,
                Period = chainSpecJson.Engine.Clique.Period,
                Reward = chainSpecJson.Engine.Clique.BlockReward ?? UInt256.Zero
            };
        }
        else if (chainSpecJson.Engine?.Ethash is not null)
        {
            chainSpec.SealEngineType = SealEngineType.Ethash;
            chainSpec.Ethash = new EthashParameters
            {
                MinimumDifficulty = chainSpecJson.Engine.Ethash.MinimumDifficulty ?? 0L,
                DifficultyBoundDivisor = chainSpecJson.Engine.Ethash.DifficultyBoundDivisor ?? 0x0800L,
                DurationLimit = chainSpecJson.Engine.Ethash.DurationLimit ?? 13L,
                HomesteadTransition = chainSpecJson.Engine.Ethash.HomesteadTransition ?? 0,
                DaoHardforkTransition = chainSpecJson.Engine.Ethash.DaoHardforkTransition,
                DaoHardforkBeneficiary = chainSpecJson.Engine.Ethash.DaoHardforkBeneficiary,
                DaoHardforkAccounts = chainSpecJson.Engine.Ethash.DaoHardforkAccounts ?? Array.Empty<Address>(),
                Eip100bTransition = chainSpecJson.Engine.Ethash.Eip100bTransition ?? 0L,
                FixedDifficulty = chainSpecJson.Engine.Ethash.FixedDifficulty,
                BlockRewards = chainSpecJson.Engine.Ethash.BlockReward
            };

            chainSpec.Ethash.DifficultyBombDelays = new Dictionary<long, long>();
            if (chainSpecJson.Engine.Ethash.DifficultyBombDelays is not null)
            {
                foreach (KeyValuePair<string, long> reward in chainSpecJson.Engine.Ethash.DifficultyBombDelays)
                {
                    chainSpec.Ethash.DifficultyBombDelays.Add(LongConverter.FromString(reward.Key), reward.Value);
                }
            }
        }
        else if (chainSpecJson.Engine?.NethDev is not null)
        {
            chainSpec.SealEngineType = SealEngineType.NethDev;
        }

        var customEngineType = chainSpecJson.Engine?.CustomEngineData?.FirstOrDefault().Key;

        if (!string.IsNullOrEmpty(customEngineType))
        {
            chainSpec.SealEngineType = customEngineType;
        }

        if (string.IsNullOrEmpty(chainSpec.SealEngineType))
        {
            throw new NotSupportedException("unknown seal engine in chainspec");
        }
    }

    private static void LoadGenesis(ChainSpecJson chainSpecJson, ChainSpec chainSpec)
    {
        if (chainSpecJson.Genesis is null)
        {
            return;
        }

        UInt256 nonce = chainSpecJson.Genesis.Seal?.Ethereum?.Nonce ?? 0;
        Keccak mixHash = chainSpecJson.Genesis.Seal?.Ethereum?.MixHash ?? Keccak.Zero;

        byte[] auRaSignature = chainSpecJson.Genesis.Seal?.AuthorityRound?.Signature;
        long? step = chainSpecJson.Genesis.Seal?.AuthorityRound?.Step;

        Keccak parentHash = chainSpecJson.Genesis.ParentHash ?? Keccak.Zero;
        ulong timestamp = chainSpecJson.Genesis.Timestamp;
        UInt256 difficulty = chainSpecJson.Genesis.Difficulty;
        byte[] extraData = chainSpecJson.Genesis.ExtraData ?? Array.Empty<byte>();
        UInt256 gasLimit = chainSpecJson.Genesis.GasLimit;
        Address beneficiary = chainSpecJson.Genesis.Author ?? Address.Zero;
        UInt256 baseFee = chainSpecJson.Genesis.BaseFeePerGas ?? UInt256.Zero;
        if (chainSpecJson.Params.Eip1559Transition is not null)
            baseFee = chainSpecJson.Params.Eip1559Transition == 0
                ? (chainSpecJson.Genesis.BaseFeePerGas ?? Eip1559Constants.DefaultForkBaseFee)
                : UInt256.Zero;

        BlockHeader genesisHeader = new(
            parentHash,
            Keccak.OfAnEmptySequenceRlp,
            beneficiary,
            difficulty,
            0,
            (long)gasLimit,
            timestamp,
            extraData);

        genesisHeader.Author = beneficiary;
        genesisHeader.Hash = Keccak.Zero; // need to run the block to know the actual hash
        genesisHeader.Bloom = Bloom.Empty;
        genesisHeader.MixHash = mixHash;
        genesisHeader.Nonce = (ulong)nonce;
        genesisHeader.ReceiptsRoot = Keccak.EmptyTreeHash;
        genesisHeader.StateRoot = Keccak.EmptyTreeHash;
        genesisHeader.TxRoot = Keccak.EmptyTreeHash;
        genesisHeader.BaseFeePerGas = baseFee;
        bool withdrawalsEnabled = chainSpecJson.Params.Eip4895TransitionTimestamp != null && genesisHeader.Timestamp >= chainSpecJson.Params.Eip4895TransitionTimestamp;
        if (withdrawalsEnabled)
            genesisHeader.WithdrawalsRoot = Keccak.EmptyTreeHash;

        bool isEip4844Enabled = chainSpecJson.Params.Eip4844TransitionTimestamp != null && genesisHeader.Timestamp >= chainSpecJson.Params.Eip4844TransitionTimestamp;
        if (isEip4844Enabled)
            genesisHeader.ExcessDataGas ??= 0;

        genesisHeader.AuRaStep = step;
        genesisHeader.AuRaSignature = auRaSignature;

        if (withdrawalsEnabled)
            chainSpec.Genesis = new Block(genesisHeader, Array.Empty<Transaction>(), Array.Empty<BlockHeader>(), Array.Empty<Withdrawal>());
        else
            chainSpec.Genesis = new Block(genesisHeader);
    }

<<<<<<< HEAD
            UInt256 nonce = chainSpecJson.Genesis.Seal?.Ethereum?.Nonce ?? 0;
            Keccak mixHash = chainSpecJson.Genesis.Seal?.Ethereum?.MixHash ?? Keccak.Zero;

            byte[] auRaSignature = chainSpecJson.Genesis.Seal?.AuthorityRound?.Signature;
            long? step = chainSpecJson.Genesis.Seal?.AuthorityRound?.Step;

            Keccak parentHash = chainSpecJson.Genesis.ParentHash ?? Keccak.Zero;
            ulong timestamp = chainSpecJson.Genesis.Timestamp;
            UInt256 difficulty = chainSpecJson.Genesis.Difficulty;
            byte[] extraData = chainSpecJson.Genesis.ExtraData ?? Array.Empty<byte>();
            UInt256 gasLimit = chainSpecJson.Genesis.GasLimit;
            Address beneficiary = chainSpecJson.Genesis.Author ?? Address.Zero;
            UInt256 baseFee = chainSpecJson.Genesis.BaseFeePerGas ?? UInt256.Zero;
            Address constructorSender = chainSpecJson.Genesis.ConstructorSender;
            if (chainSpecJson.Params.Eip1559Transition is not null)
                baseFee = chainSpecJson.Params.Eip1559Transition == 0
                    ? (chainSpecJson.Genesis.BaseFeePerGas ?? Eip1559Constants.DefaultForkBaseFee)
                    : UInt256.Zero;

            BlockHeader genesisHeader = new(
                parentHash,
                Keccak.OfAnEmptySequenceRlp,
                beneficiary,
                difficulty,
                0,
                (long)gasLimit,
                timestamp,
                extraData);

            genesisHeader.Author = beneficiary;
            genesisHeader.Hash = Keccak.Zero; // need to run the block to know the actual hash
            genesisHeader.Bloom = Bloom.Empty;
            genesisHeader.MixHash = mixHash;
            genesisHeader.Nonce = (ulong)nonce;
            genesisHeader.ReceiptsRoot = Keccak.EmptyTreeHash;
            genesisHeader.StateRoot = Keccak.EmptyTreeHash;
            genesisHeader.TxRoot = Keccak.EmptyTreeHash;
            genesisHeader.BaseFeePerGas = baseFee;
            bool withdrawalsEnabled = chainSpecJson.Params.Eip4895TransitionTimestamp != null && genesisHeader.Timestamp >= chainSpecJson.Params.Eip4895TransitionTimestamp;
            if (withdrawalsEnabled)
                genesisHeader.WithdrawalsRoot = Keccak.EmptyTreeHash;

            bool isEip4844Enabled = chainSpecJson.Params.Eip4844TransitionTimestamp != null && genesisHeader.Timestamp >= chainSpecJson.Params.Eip4844TransitionTimestamp;
            if (isEip4844Enabled)
                genesisHeader.ExcessDataGas ??= 0;

            genesisHeader.AuRaStep = step;
            genesisHeader.AuRaSignature = auRaSignature;

            if (withdrawalsEnabled)
                chainSpec.Genesis = new GenesisBlock(genesisHeader, Array.Empty<Transaction>(), Array.Empty<BlockHeader>(), Array.Empty<Withdrawal>());
            else
                chainSpec.Genesis = new GenesisBlock(genesisHeader);
            chainSpec.Genesis.ConstructorSender = constructorSender;
=======
    private static void LoadAllocations(ChainSpecJson chainSpecJson, ChainSpec chainSpec)
    {
        if (chainSpecJson.Accounts is null)
        {
            return;
>>>>>>> af2279c9
        }

        chainSpec.Allocations = new Dictionary<Address, ChainSpecAllocation>();
        foreach (KeyValuePair<string, AllocationJson> account in chainSpecJson.Accounts)
        {
            if (account.Value.BuiltIn is not null && account.Value.Balance is null)
            {
                continue;
            }

            chainSpec.Allocations[new Address(account.Key)] = new ChainSpecAllocation(
                account.Value.Balance ?? UInt256.Zero,
                account.Value.Nonce,
                account.Value.Code,
                account.Value.Constructor,
                account.Value.GetConvertedStorage());
        }
    }

    private static void LoadBootnodes(ChainSpecJson chainSpecJson, ChainSpec chainSpec)
    {
        if (chainSpecJson.Nodes is null)
        {
            chainSpec.Bootnodes = Array.Empty<NetworkNode>();
            return;
        }

        chainSpec.Bootnodes = new NetworkNode[chainSpecJson.Nodes.Length];
        for (int i = 0; i < chainSpecJson.Nodes.Length; i++)
        {
            chainSpec.Bootnodes[i] = new NetworkNode(chainSpecJson.Nodes[i]);
        }
    }
}<|MERGE_RESOLUTION|>--- conflicted
+++ resolved
@@ -81,82 +81,11 @@
             return GetTransitions(builtInName, GetForExpectedPricing);
         }
 
-<<<<<<< HEAD
-            chainSpec.Parameters = new ChainParameters
-            {
-                AccountStartNonce = chainSpecJson.Params.AccountStartNonce ?? UInt256.Zero,
-                GasLimitBoundDivisor = chainSpecJson.Params.GasLimitBoundDivisor ?? 0x0400,
-                MaximumExtraDataSize = chainSpecJson.Params.MaximumExtraDataSize ?? 32,
-                MinGasLimit = chainSpecJson.Params.MinGasLimit ?? 5000,
-                MaxCodeSize = chainSpecJson.Params.MaxCodeSize,
-                MaxCodeSizeTransition = chainSpecJson.Params.MaxCodeSizeTransition,
-                Registrar = chainSpecJson.Params.EnsRegistrar,
-                ForkBlock = chainSpecJson.Params.ForkBlock,
-                ForkCanonHash = chainSpecJson.Params.ForkCanonHash,
-                Eip7Transition = chainSpecJson.Params.Eip7Transition,
-                Eip150Transition = chainSpecJson.Params.Eip150Transition ?? 0,
-                Eip152Transition = chainSpecJson.Params.Eip152Transition,
-                Eip160Transition = chainSpecJson.Params.Eip160Transition ?? 0,
-                Eip161abcTransition = chainSpecJson.Params.Eip161abcTransition ?? 0,
-                Eip161dTransition = chainSpecJson.Params.Eip161dTransition ?? 0,
-                Eip155Transition = chainSpecJson.Params.Eip155Transition ?? 0,
-                Eip140Transition = chainSpecJson.Params.Eip140Transition,
-                Eip211Transition = chainSpecJson.Params.Eip211Transition,
-                Eip214Transition = chainSpecJson.Params.Eip214Transition,
-                Eip658Transition = chainSpecJson.Params.Eip658Transition,
-                Eip145Transition = chainSpecJson.Params.Eip145Transition,
-                Eip1014Transition = chainSpecJson.Params.Eip1014Transition,
-                Eip1052Transition = chainSpecJson.Params.Eip1052Transition,
-                Eip1108Transition = chainSpecJson.Params.Eip1108Transition,
-                Eip1283Transition = chainSpecJson.Params.Eip1283Transition,
-                Eip1283DisableTransition = chainSpecJson.Params.Eip1283DisableTransition,
-                Eip1283ReenableTransition = chainSpecJson.Params.Eip1283ReenableTransition,
-                Eip1344Transition = chainSpecJson.Params.Eip1344Transition,
-                Eip1706Transition = chainSpecJson.Params.Eip1706Transition,
-                Eip1884Transition = chainSpecJson.Params.Eip1884Transition,
-                Eip2028Transition = chainSpecJson.Params.Eip2028Transition,
-                Eip2200Transition = chainSpecJson.Params.Eip2200Transition,
-                Eip1559Transition = chainSpecJson.Params.Eip1559Transition,
-                Eip2315Transition = chainSpecJson.Params.Eip2315Transition,
-                Eip2537Transition = chainSpecJson.Params.Eip2537Transition,
-                Eip2565Transition = chainSpecJson.Params.Eip2565Transition,
-                Eip2929Transition = chainSpecJson.Params.Eip2929Transition,
-                Eip2930Transition = chainSpecJson.Params.Eip2930Transition,
-                Eip3198Transition = chainSpecJson.Params.Eip3198Transition,
-                Eip3541Transition = chainSpecJson.Params.Eip3541Transition,
-                Eip3529Transition = chainSpecJson.Params.Eip3529Transition,
-                Eip3607Transition = chainSpecJson.Params.Eip3607Transition,
-                Eip1153TransitionTimestamp = chainSpecJson.Params.Eip1153TransitionTimestamp,
-                Eip3651TransitionTimestamp = chainSpecJson.Params.Eip3651TransitionTimestamp,
-                Eip3855TransitionTimestamp = chainSpecJson.Params.Eip3855TransitionTimestamp,
-                Eip3860TransitionTimestamp = chainSpecJson.Params.Eip3860TransitionTimestamp,
-                Eip4895TransitionTimestamp = chainSpecJson.Params.Eip4895TransitionTimestamp,
-                Eip4844TransitionTimestamp = chainSpecJson.Params.Eip4844TransitionTimestamp,
-                TransactionPermissionContract = chainSpecJson.Params.TransactionPermissionContract,
-                TransactionPermissionContractTransition = chainSpecJson.Params.TransactionPermissionContractTransition,
-                ValidateChainIdTransition = chainSpecJson.Params.ValidateChainIdTransition,
-                ValidateReceiptsTransition = chainSpecJson.Params.ValidateReceiptsTransition,
-                Eip1559ElasticityMultiplier = chainSpecJson.Params.Eip1559ElasticityMultiplier ?? Eip1559Constants.ElasticityMultiplier,
-                Eip1559BaseFeeInitialValue = chainSpecJson.Params.Eip1559BaseFeeInitialValue ?? Eip1559Constants.ForkBaseFee,
-                Eip1559BaseFeeMaxChangeDenominator = chainSpecJson.Params.Eip1559BaseFeeMaxChangeDenominator ??
-                                                     Eip1559Constants.BaseFeeMaxChangeDenominator,
-                Eip1559FeeCollector = chainSpecJson.Params.Eip1559FeeCollector,
-                Eip1559FeeCollectorTransition = chainSpecJson.Params.Eip1559FeeCollectorTransition,
-                Eip1559BaseFeeMinValueTransition = chainSpecJson.Params.Eip1559BaseFeeMinValueTransition,
-                Eip1559BaseFeeMinValue = chainSpecJson.Params.Eip1559BaseFeeMinValue,
-                MergeForkIdTransition = chainSpecJson.Params.MergeForkIdTransition,
-                TerminalTotalDifficulty = chainSpecJson.Params.TerminalTotalDifficulty,
-                TerminalPowBlockNumber = chainSpecJson.Params.TerminalPoWBlockNumber
-            };
-=======
         long? GetTransitionIfInnerPathExists(string builtInName, string innerPath)
         {
             bool GetForInnerPathExistence(KeyValuePair<string, JObject> o) => o.Value.SelectToken(innerPath) is not null;
             return GetTransitions(builtInName, GetForInnerPathExistence);
         }
-
-        ValidateParams(chainSpecJson.Params);
->>>>>>> af2279c9
 
         chainSpec.Parameters = new ChainParameters
         {
@@ -236,24 +165,6 @@
         Eip1559Constants.BaseFeeMaxChangeDenominator = chainSpec.Parameters.Eip1559BaseFeeMaxChangeDenominator;
     }
 
-    private static void ValidateParams(ChainSpecParamsJson parameters)
-    {
-        if (parameters.Eip1283ReenableTransition != parameters.Eip1706Transition
-            && parameters.Eip1283DisableTransition.HasValue)
-        {
-            throw new InvalidOperationException("When 'Eip1283ReenableTransition' or 'Eip1706Transition' are provided they have to have same value as they are both part of 'Eip2200Transition'.");
-        }
-
-<<<<<<< HEAD
-        private static void LoadTransitions(ChainSpecJson chainSpecJson, ChainSpec chainSpec)
-=======
-        if (parameters.Eip1706Transition.HasValue
-            && parameters.Eip2200Transition.HasValue)
-        {
-            throw new InvalidOperationException("Both 'Eip2200Transition' and 'Eip1706Transition' are provided. Please provide either 'Eip2200Transition' or pair of 'Eip1283ReenableTransition' and 'Eip1706Transition' as they have same meaning.");
-        }
-    }
-
     private static void LoadTransitions(ChainSpecJson chainSpecJson, ChainSpec chainSpec)
     {
         if (chainSpecJson.Engine?.Ethash is not null)
@@ -297,7 +208,6 @@
     private static void LoadEngine(ChainSpecJson chainSpecJson, ChainSpec chainSpec)
     {
         static AuRaParameters.Validator LoadValidator(ChainSpecJson.AuRaValidatorJson validatorJson, int level = 0)
->>>>>>> af2279c9
         {
             AuRaParameters.ValidatorType validatorType = validatorJson.GetValidatorType();
             AuRaParameters.Validator validator = new() { ValidatorType = validatorType };
@@ -422,6 +332,7 @@
         UInt256 gasLimit = chainSpecJson.Genesis.GasLimit;
         Address beneficiary = chainSpecJson.Genesis.Author ?? Address.Zero;
         UInt256 baseFee = chainSpecJson.Genesis.BaseFeePerGas ?? UInt256.Zero;
+        Address constructorSender = chainSpecJson.Genesis.ConstructorSender;
         if (chainSpecJson.Params.Eip1559Transition is not null)
             baseFee = chainSpecJson.Params.Eip1559Transition == 0
                 ? (chainSpecJson.Genesis.BaseFeePerGas ?? Eip1559Constants.DefaultForkBaseFee)
@@ -458,73 +369,17 @@
         genesisHeader.AuRaSignature = auRaSignature;
 
         if (withdrawalsEnabled)
-            chainSpec.Genesis = new Block(genesisHeader, Array.Empty<Transaction>(), Array.Empty<BlockHeader>(), Array.Empty<Withdrawal>());
+            chainSpec.Genesis = new GenesisBlock(genesisHeader, Array.Empty<Transaction>(), Array.Empty<BlockHeader>(), Array.Empty<Withdrawal>());
         else
-            chainSpec.Genesis = new Block(genesisHeader);
-    }
-
-<<<<<<< HEAD
-            UInt256 nonce = chainSpecJson.Genesis.Seal?.Ethereum?.Nonce ?? 0;
-            Keccak mixHash = chainSpecJson.Genesis.Seal?.Ethereum?.MixHash ?? Keccak.Zero;
-
-            byte[] auRaSignature = chainSpecJson.Genesis.Seal?.AuthorityRound?.Signature;
-            long? step = chainSpecJson.Genesis.Seal?.AuthorityRound?.Step;
-
-            Keccak parentHash = chainSpecJson.Genesis.ParentHash ?? Keccak.Zero;
-            ulong timestamp = chainSpecJson.Genesis.Timestamp;
-            UInt256 difficulty = chainSpecJson.Genesis.Difficulty;
-            byte[] extraData = chainSpecJson.Genesis.ExtraData ?? Array.Empty<byte>();
-            UInt256 gasLimit = chainSpecJson.Genesis.GasLimit;
-            Address beneficiary = chainSpecJson.Genesis.Author ?? Address.Zero;
-            UInt256 baseFee = chainSpecJson.Genesis.BaseFeePerGas ?? UInt256.Zero;
-            Address constructorSender = chainSpecJson.Genesis.ConstructorSender;
-            if (chainSpecJson.Params.Eip1559Transition is not null)
-                baseFee = chainSpecJson.Params.Eip1559Transition == 0
-                    ? (chainSpecJson.Genesis.BaseFeePerGas ?? Eip1559Constants.DefaultForkBaseFee)
-                    : UInt256.Zero;
-
-            BlockHeader genesisHeader = new(
-                parentHash,
-                Keccak.OfAnEmptySequenceRlp,
-                beneficiary,
-                difficulty,
-                0,
-                (long)gasLimit,
-                timestamp,
-                extraData);
-
-            genesisHeader.Author = beneficiary;
-            genesisHeader.Hash = Keccak.Zero; // need to run the block to know the actual hash
-            genesisHeader.Bloom = Bloom.Empty;
-            genesisHeader.MixHash = mixHash;
-            genesisHeader.Nonce = (ulong)nonce;
-            genesisHeader.ReceiptsRoot = Keccak.EmptyTreeHash;
-            genesisHeader.StateRoot = Keccak.EmptyTreeHash;
-            genesisHeader.TxRoot = Keccak.EmptyTreeHash;
-            genesisHeader.BaseFeePerGas = baseFee;
-            bool withdrawalsEnabled = chainSpecJson.Params.Eip4895TransitionTimestamp != null && genesisHeader.Timestamp >= chainSpecJson.Params.Eip4895TransitionTimestamp;
-            if (withdrawalsEnabled)
-                genesisHeader.WithdrawalsRoot = Keccak.EmptyTreeHash;
-
-            bool isEip4844Enabled = chainSpecJson.Params.Eip4844TransitionTimestamp != null && genesisHeader.Timestamp >= chainSpecJson.Params.Eip4844TransitionTimestamp;
-            if (isEip4844Enabled)
-                genesisHeader.ExcessDataGas ??= 0;
-
-            genesisHeader.AuRaStep = step;
-            genesisHeader.AuRaSignature = auRaSignature;
-
-            if (withdrawalsEnabled)
-                chainSpec.Genesis = new GenesisBlock(genesisHeader, Array.Empty<Transaction>(), Array.Empty<BlockHeader>(), Array.Empty<Withdrawal>());
-            else
-                chainSpec.Genesis = new GenesisBlock(genesisHeader);
-            chainSpec.Genesis.ConstructorSender = constructorSender;
-=======
+            chainSpec.Genesis = new GenesisBlock(genesisHeader);
+        chainSpec.Genesis.ConstructorSender = constructorSender;
+    }
+
     private static void LoadAllocations(ChainSpecJson chainSpecJson, ChainSpec chainSpec)
     {
         if (chainSpecJson.Accounts is null)
         {
             return;
->>>>>>> af2279c9
         }
 
         chainSpec.Allocations = new Dictionary<Address, ChainSpecAllocation>();
