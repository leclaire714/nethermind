// SPDX-FileCopyrightText: 2022 Demerzel Solutions Limited
// SPDX-License-Identifier: LGPL-3.0-only

using Nethermind.Core;
using Nethermind.Core.Specs;
using Nethermind.Int256;
using Nethermind.Specs.Forks;

namespace Nethermind.Specs
{
    public class MordenSpecProvider : ISpecProvider
    {
        private ForkActivation? _theMergeBlock = null;

        public void UpdateMergeTransitionInfo(long? blockNumber, UInt256? terminalTotalDifficulty = null)
        {
            if (blockNumber is not null)
                _theMergeBlock = (ForkActivation)blockNumber;
            if (terminalTotalDifficulty is not null)
                TerminalTotalDifficulty = terminalTotalDifficulty;
        }

        public ForkActivation? MergeBlockNumber => _theMergeBlock;
        public UInt256? TerminalTotalDifficulty { get; private set; }
        public IReleaseSpec GenesisSpec => Frontier.Instance;

        public IReleaseSpec GetSpec(ForkActivation forkActivation) =>
            forkActivation.BlockNumber switch
            {
                < 494000 => Frontier.Instance,
                < 1885000 => Homestead.Instance,
                _ => SpuriousDragon.Instance
            };
        public long? DaoBlockNumber => null;

        public ulong ChainId => 2;
<<<<<<< HEAD
        public ForkActivation[] TransitionBlocks { get; } = { (ForkActivation)0 };
=======
        public ForkActivation[] TransitionActivations { get; } = { (ForkActivation)0 };
>>>>>>> a891746e
    }
}<|MERGE_RESOLUTION|>--- conflicted
+++ resolved
@@ -34,10 +34,6 @@
         public long? DaoBlockNumber => null;
 
         public ulong ChainId => 2;
-<<<<<<< HEAD
-        public ForkActivation[] TransitionBlocks { get; } = { (ForkActivation)0 };
-=======
         public ForkActivation[] TransitionActivations { get; } = { (ForkActivation)0 };
->>>>>>> a891746e
     }
 }