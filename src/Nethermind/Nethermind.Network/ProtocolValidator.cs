// SPDX-FileCopyrightText: 2022 Demerzel Solutions Limited
// SPDX-License-Identifier: LGPL-3.0-only

using System;
using System.Collections.Generic;
using System.Linq;
using Nethermind.Blockchain;
using Nethermind.Core;
using Nethermind.Core.Attributes;
using Nethermind.Logging;
using Nethermind.Network.P2P;
using Nethermind.Network.P2P.EventArg;
using Nethermind.Stats;
using Nethermind.Stats.Model;

namespace Nethermind.Network
{
    [Todo(Improve.Refactor, "Allow protocols validators to be loaded per protocol")]
    public class ProtocolValidator : IProtocolValidator
    {
        private readonly INodeStatsManager _nodeStatsManager;
        private readonly IBlockTree _blockTree;
        private ILogger _logger;

        public ProtocolValidator(INodeStatsManager nodeStatsManager, IBlockTree blockTree, ILogManager? logManager)
        {
            _logger = logManager?.GetClassLogger<ProtocolValidator>() ?? throw new ArgumentNullException(nameof(logManager));
            _nodeStatsManager = nodeStatsManager ?? throw new ArgumentNullException(nameof(nodeStatsManager));
            _blockTree = blockTree ?? throw new ArgumentNullException(nameof(blockTree));
        }

        public bool DisconnectOnInvalid(string protocol, ISession session, ProtocolInitializedEventArgs eventArgs)
        {
            switch (protocol)
            {
                case Protocol.P2P:
                    P2PProtocolInitializedEventArgs args = (P2PProtocolInitializedEventArgs)eventArgs;
                    if (!ValidateP2PVersion(args.P2PVersion))
                    {
                        if (_logger.IsTrace) _logger.Trace($"Initiating disconnect with peer: {session.RemoteNodeId}, incorrect P2PVersion: {args.P2PVersion}");
                        _nodeStatsManager.ReportFailedValidation(session.Node, CompatibilityValidationType.P2PVersion);
                        Disconnect(session, InitiateDisconnectReason.IncompatibleP2PVersion, $"p2p.{args.P2PVersion}");
                        if (session.Node.IsStatic && _logger.IsWarn) _logger.Warn($"Disconnected an invalid static node: {session.Node.Host}:{session.Node.Port}, reason: {DisconnectReason.IncompatibleP2PVersion}");
                        return false;
                    }

                    break;
                case Protocol.Eth:
                case Protocol.Les:
                    SyncPeerProtocolInitializedEventArgs syncPeerArgs = (SyncPeerProtocolInitializedEventArgs)eventArgs;
                    if (!ValidateNetworkId(syncPeerArgs.NetworkId))
                    {
                        if (_logger.IsTrace) _logger.Trace($"Initiating disconnect with peer: {session.RemoteNodeId}, different network id: {BlockchainIds.GetBlockchainName(syncPeerArgs.NetworkId)}, our network id: {BlockchainIds.GetBlockchainName(_blockTree.NetworkId)}");
                        _nodeStatsManager.ReportFailedValidation(session.Node, CompatibilityValidationType.NetworkId);
                        Disconnect(session, InitiateDisconnectReason.InvalidChainId, $"invalid network id - {syncPeerArgs.NetworkId}");
                        if (session.Node.IsStatic && _logger.IsWarn) _logger.Warn($"Disconnected an invalid static node: {session.Node.Host}:{session.Node.Port}, reason: {DisconnectReason.UselessPeer} (invalid network id - {syncPeerArgs.NetworkId})");
                        return false;
                    }

                    if (syncPeerArgs.GenesisHash != _blockTree.Genesis.Hash)
                    {
                        if (_logger.IsTrace) _logger.Trace($"Initiating disconnect with peer: {session.RemoteNodeId}, different genesis hash: {syncPeerArgs.GenesisHash}, our: {_blockTree.Genesis.Hash}");
                        _nodeStatsManager.ReportFailedValidation(session.Node, CompatibilityValidationType.DifferentGenesis);
                        Disconnect(session, InitiateDisconnectReason.InvalidGenesis, "invalid genesis");
                        if (session.Node.IsStatic && _logger.IsWarn) _logger.Warn($"Disconnected an invalid static node: {session.Node.Host}:{session.Node.Port}, reason: {DisconnectReason.BreachOfProtocol} (invalid genesis)");
                        return false;
                    }

                    break;
            }

            return true;
        }

        private void Disconnect(ISession session, InitiateDisconnectReason reason, string details)
        {
            session.InitiateDisconnect(reason, details);
        }

        private bool ValidateP2PVersion(byte p2PVersion)
        {
            return p2PVersion == 4 || p2PVersion == 5;
        }

<<<<<<< HEAD
        private bool ValidateChainId(ulong chainId)
=======
        private bool ValidateNetworkId(ulong networkId)
>>>>>>> dd2f2362
        {
            return networkId == _blockTree.NetworkId;
        }
    }
}<|MERGE_RESOLUTION|>--- conflicted
+++ resolved
@@ -82,11 +82,7 @@
             return p2PVersion == 4 || p2PVersion == 5;
         }
 
-<<<<<<< HEAD
-        private bool ValidateChainId(ulong chainId)
-=======
         private bool ValidateNetworkId(ulong networkId)
->>>>>>> dd2f2362
         {
             return networkId == _blockTree.NetworkId;
         }
