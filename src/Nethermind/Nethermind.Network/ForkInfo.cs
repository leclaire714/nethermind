// SPDX-FileCopyrightText: 2022 Demerzel Solutions Limited
// SPDX-License-Identifier: LGPL-3.0-only

using System.Buffers.Binary;
using System.Linq;
using Force.Crc32;
using Nethermind.Core.Crypto;
using Nethermind.Core.Specs;

namespace Nethermind.Network
{
    public static class ForkInfo
    {
        private const long ImpossibleBlockNumberWithSpaceForImpossibleForks = long.MaxValue - 100;
        private const ulong ImpossibleTimestampWithSpaceForImpossibleForks = ulong.MaxValue - 100;

        public static byte[] CalculateForkHash(ISpecProvider specProvider, long headNumber, ulong headTimestamp, Keccak genesisHash)
        {
            uint crc = 0;
            ForkActivation[] transitionBlocks = specProvider.TransitionActivations;
            byte[] blockNumberBytes = new byte[8];
            crc = Crc32Algorithm.Append(crc, genesisHash.Bytes);
            for (int i = 0; i < transitionBlocks.Length; i++)
            {
                if (transitionBlocks[i] > (headNumber, headTimestamp))
                    break;
                ulong numberToAddToCrc = transitionBlocks[i].Timestamp ?? (ulong)transitionBlocks[i].BlockNumber;
                BinaryPrimitives.WriteUInt64BigEndian(blockNumberBytes, numberToAddToCrc);
                crc = Crc32Algorithm.Append(crc, blockNumberBytes);
            }

            byte[] forkHash = new byte[4];
            BinaryPrimitives.TryWriteUInt32BigEndian(forkHash, crc);
            return forkHash;
        }

        public static ForkId CalculateForkId(ISpecProvider specProvider, long headNumber, ulong headTimestamp, Keccak genesisHash)
        {

            byte[] forkHash = CalculateForkHash(specProvider, headNumber, headTimestamp, genesisHash);
            ulong next = 0;
<<<<<<< HEAD
            ForkActivation[] transitionBlocks = specProvider.TransitionBlocks;
            for (int i = 0; i < transitionBlocks.Length; i++)
            {
                bool useTimestamp = false;
                if (transitionBlocks[i].Timestamp != null)
                    useTimestamp = true;
                ulong transition = transitionBlocks[i].Timestamp ?? (ulong)transitionBlocks[i].BlockNumber;

=======
            ForkActivation[] transitionBlocks = specProvider.TransitionActivations;
            for (int i = 0; i < transitionBlocks.Length; i++)
            {
                ulong transition = transitionBlocks[i].Timestamp ?? (ulong)transitionBlocks[i].BlockNumber;
                bool useTimestamp = transitionBlocks[i].Timestamp is not null;
>>>>>>> a891746e

                if ((useTimestamp && transition >= ImpossibleTimestampWithSpaceForImpossibleForks)
                    || (!useTimestamp && transition >= ImpossibleBlockNumberWithSpaceForImpossibleForks))
                {
                    continue;
                }
<<<<<<< HEAD

=======
>>>>>>> a891746e
                if ((useTimestamp && transition > headTimestamp)
                    || (!useTimestamp && transition > (ulong)headNumber))
                {
                    next = transition;
                    break;
                }
            }

            return new ForkId(forkHash, next);
        }
    }
}<|MERGE_RESOLUTION|>--- conflicted
+++ resolved
@@ -39,32 +39,17 @@
 
             byte[] forkHash = CalculateForkHash(specProvider, headNumber, headTimestamp, genesisHash);
             ulong next = 0;
-<<<<<<< HEAD
-            ForkActivation[] transitionBlocks = specProvider.TransitionBlocks;
-            for (int i = 0; i < transitionBlocks.Length; i++)
-            {
-                bool useTimestamp = false;
-                if (transitionBlocks[i].Timestamp != null)
-                    useTimestamp = true;
-                ulong transition = transitionBlocks[i].Timestamp ?? (ulong)transitionBlocks[i].BlockNumber;
-
-=======
             ForkActivation[] transitionBlocks = specProvider.TransitionActivations;
             for (int i = 0; i < transitionBlocks.Length; i++)
             {
                 ulong transition = transitionBlocks[i].Timestamp ?? (ulong)transitionBlocks[i].BlockNumber;
                 bool useTimestamp = transitionBlocks[i].Timestamp is not null;
->>>>>>> a891746e
 
                 if ((useTimestamp && transition >= ImpossibleTimestampWithSpaceForImpossibleForks)
                     || (!useTimestamp && transition >= ImpossibleBlockNumberWithSpaceForImpossibleForks))
                 {
                     continue;
                 }
-<<<<<<< HEAD
-
-=======
->>>>>>> a891746e
                 if ((useTimestamp && transition > headTimestamp)
                     || (!useTimestamp && transition > (ulong)headNumber))
                 {
