--- conflicted
+++ resolved
@@ -326,8 +326,6 @@
             }
         }
 
-<<<<<<< HEAD
-=======
         [DoesNotReturn]
         [StackTraceHidden]
         private static void ThrowArgumentOutOfRangeException()
@@ -343,6 +341,6 @@
             Metrics.EvmExceptions++;
             throw new OutOfGasException();
         }
->>>>>>> 518b1f40
+
     }
 }