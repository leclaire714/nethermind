using System.Linq;

namespace Nethermind.Evm.EOF;

public record struct EofHeader(byte Version,
<<<<<<< HEAD
    SectionHeader? TypeSection,
    SectionHeaderCollection CodeSections,
    SectionHeader? DataSection)
{
    public int HeaderSize => 2 + 1 + (TypeSection is null ? 0 : 1 + 2) + (DataSection is null ? 0 : 1 + 2) + (3 * CodeSections.Count) + 1;
}
=======
    SectionHeader TypeSection,
    SectionHeader[] CodeSections,
    SectionHeader DataSection);
>>>>>>> ae3e60dd

public record struct SectionHeader(int Start, ushort Size)
{
    public int EndOffset => Start + Size;
}<|MERGE_RESOLUTION|>--- conflicted
+++ resolved
@@ -1,20 +1,9 @@
-using System.Linq;
-
 namespace Nethermind.Evm.EOF;
 
 public record struct EofHeader(byte Version,
-<<<<<<< HEAD
-    SectionHeader? TypeSection,
-    SectionHeaderCollection CodeSections,
-    SectionHeader? DataSection)
-{
-    public int HeaderSize => 2 + 1 + (TypeSection is null ? 0 : 1 + 2) + (DataSection is null ? 0 : 1 + 2) + (3 * CodeSections.Count) + 1;
-}
-=======
     SectionHeader TypeSection,
     SectionHeader[] CodeSections,
     SectionHeader DataSection);
->>>>>>> ae3e60dd
 
 public record struct SectionHeader(int Start, ushort Size)
 {
