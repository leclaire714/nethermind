using System;
using System.Collections.Generic;
using System.Linq;
using System.Text;
using System.Threading.Tasks;
using Nethermind.Logging;
using Nethermind.Core.Attributes;
using Nethermind.Core.Specs;
using Org.BouncyCastle.Crypto.Agreement.Srp;
using System.Diagnostics.CodeAnalysis;
using Nethermind.Evm.EOF;

namespace Nethermind.Evm.CodeAnalysis
{
    internal class ByteCodeValidator
    {
        public static ByteCodeValidator Instance => new ByteCodeValidator();

        private EvmObjectFormat? EofFormatChecker = new EvmObjectFormat();
        public ByteCodeValidator(ILogManager logManager = null)
            => EofFormatChecker = new EvmObjectFormat(logManager);

<<<<<<< HEAD
        public bool HasEOFMagic(ReadOnlySpan<byte> code) => EofFormatChecker.HasEOFFormat(code);
        public bool ValidateBytecode(ReadOnlySpan<byte> code, IReleaseSpec _spec, out EofHeader header, bool skipEip3541 = true)
=======
        public bool HasEOFMagic(ReadOnlySpan<byte> code) => EofFormatChecker.HasEofFormat(code);
        public bool ValidateBytecode(ReadOnlySpan<byte> code, IReleaseSpec _spec,
            [NotNullWhen(true)] out EofHeader? header)
>>>>>>> 53181f57
        {
            if (_spec.IsEip3540Enabled && HasEOFMagic(code))
            {
                return EofFormatChecker.ValidateEofCode(code, _spec, out header);
            }

            header = null;
<<<<<<< HEAD
            return !skipEip3541 && !CodeDepositHandler.CodeIsInvalid(_spec, code.ToArray());
        }
        public bool ValidateBytecode(ReadOnlySpan<byte> code, IReleaseSpec _spec, bool skipEip3541 = false)
                => ValidateBytecode(code, _spec, out _, skipEip3541);
=======
            return CodeDepositHandler.CodeIsValid(_spec, code.ToArray());
        }
        public bool ValidateBytecode(ReadOnlySpan<byte> code, IReleaseSpec _spec)
                => ValidateBytecode(code, _spec, out _);

        public bool ValidateEofStructure(ReadOnlySpan<byte> machineCode, IReleaseSpec _spec, out EofHeader? header)
            => EofFormatChecker.ValidateInstructions(machineCode, out header, _spec);
>>>>>>> 53181f57
    }
}<|MERGE_RESOLUTION|>--- conflicted
+++ resolved
@@ -20,34 +20,22 @@
         public ByteCodeValidator(ILogManager logManager = null)
             => EofFormatChecker = new EvmObjectFormat(logManager);
 
-<<<<<<< HEAD
-        public bool HasEOFMagic(ReadOnlySpan<byte> code) => EofFormatChecker.HasEOFFormat(code);
-        public bool ValidateBytecode(ReadOnlySpan<byte> code, IReleaseSpec _spec, out EofHeader header, bool skipEip3541 = true)
-=======
         public bool HasEOFMagic(ReadOnlySpan<byte> code) => EofFormatChecker.HasEofFormat(code);
         public bool ValidateBytecode(ReadOnlySpan<byte> code, IReleaseSpec _spec,
             [NotNullWhen(true)] out EofHeader? header)
->>>>>>> 53181f57
         {
             if (_spec.IsEip3540Enabled && HasEOFMagic(code))
             {
-                return EofFormatChecker.ValidateEofCode(code, _spec, out header);
+                return EofFormatChecker.ValidateInstructions(code, _spec, out header);
             }
 
             header = null;
-<<<<<<< HEAD
-            return !skipEip3541 && !CodeDepositHandler.CodeIsInvalid(_spec, code.ToArray());
-        }
-        public bool ValidateBytecode(ReadOnlySpan<byte> code, IReleaseSpec _spec, bool skipEip3541 = false)
-                => ValidateBytecode(code, _spec, out _, skipEip3541);
-=======
             return CodeDepositHandler.CodeIsValid(_spec, code.ToArray());
         }
         public bool ValidateBytecode(ReadOnlySpan<byte> code, IReleaseSpec _spec)
                 => ValidateBytecode(code, _spec, out _);
 
         public bool ValidateEofStructure(ReadOnlySpan<byte> machineCode, IReleaseSpec _spec, out EofHeader? header)
-            => EofFormatChecker.ValidateInstructions(machineCode, out header, _spec);
->>>>>>> 53181f57
+            => EofFormatChecker.ValidateInstructions(machineCode, _spec, out header);
     }
 }