using System;
using System.Collections.Generic;
using System.Linq;
using System.Text;
using System.Threading.Tasks;
using Nethermind.Logging;
using Nethermind.Core.Attributes;
using Nethermind.Core.Specs;
using Org.BouncyCastle.Crypto.Agreement.Srp;
using System.Diagnostics.CodeAnalysis;
using Nethermind.Evm.EOF;

namespace Nethermind.Evm.CodeAnalysis
{
    internal class ByteCodeValidator
    {
        public static ByteCodeValidator Instance => new ByteCodeValidator();

        private EvmObjectFormat? EofFormatChecker = new EvmObjectFormat();
        public ByteCodeValidator(ILogManager logManager = null)
            => EofFormatChecker = new EvmObjectFormat(logManager);

        public bool HasEofPrefix(ReadOnlySpan<byte> code,
            [NotNullWhen(true)] out byte? version) => EofFormatChecker.HasEofFormat(code, out version);
        public bool ValidateBytecode(ReadOnlySpan<byte> code, IReleaseSpec _spec,
            [NotNullWhen(true)] out EofHeader? header)
        {
            if (_spec.IsEip3540Enabled)
            {
<<<<<<< HEAD
                return EofFormatChecker.ValidateInstructions(code, _spec, out header);
=======
                if (EofFormatChecker.ValidateEofCode(_spec, code, out header))
                {
                    return true;
                }
>>>>>>> 5314041a
            }

            header = null;
            return CodeDepositHandler.CodeIsValid(_spec, code.ToArray());
        }
        public bool ValidateBytecode(ReadOnlySpan<byte> code, IReleaseSpec _spec)
            => ValidateBytecode(code, _spec, out _);

<<<<<<< HEAD
        public bool ValidateEofStructure(ReadOnlySpan<byte> machineCode, IReleaseSpec _spec, out EofHeader? header)
            => EofFormatChecker.ValidateInstructions(machineCode, _spec, out header);
=======
        public bool ValidateEofBytecode(ReadOnlySpan<byte> code, IReleaseSpec _spec,
            [NotNullWhen(true)] out EofHeader? header)
            => EofFormatChecker.ValidateEofCode(_spec, code, out header);
        public bool ValidateEofBytecode(ReadOnlySpan<byte> code, IReleaseSpec _spec)
            => ValidateEofBytecode(code, _spec, out _);
>>>>>>> 5314041a
    }
}<|MERGE_RESOLUTION|>--- conflicted
+++ resolved
@@ -27,14 +27,10 @@
         {
             if (_spec.IsEip3540Enabled)
             {
-<<<<<<< HEAD
-                return EofFormatChecker.ValidateInstructions(code, _spec, out header);
-=======
                 if (EofFormatChecker.ValidateEofCode(_spec, code, out header))
                 {
                     return true;
                 }
->>>>>>> 5314041a
             }
 
             header = null;
@@ -43,15 +39,10 @@
         public bool ValidateBytecode(ReadOnlySpan<byte> code, IReleaseSpec _spec)
             => ValidateBytecode(code, _spec, out _);
 
-<<<<<<< HEAD
-        public bool ValidateEofStructure(ReadOnlySpan<byte> machineCode, IReleaseSpec _spec, out EofHeader? header)
-            => EofFormatChecker.ValidateInstructions(machineCode, _spec, out header);
-=======
         public bool ValidateEofBytecode(ReadOnlySpan<byte> code, IReleaseSpec _spec,
             [NotNullWhen(true)] out EofHeader? header)
             => EofFormatChecker.ValidateEofCode(_spec, code, out header);
         public bool ValidateEofBytecode(ReadOnlySpan<byte> code, IReleaseSpec _spec)
             => ValidateEofBytecode(code, _spec, out _);
->>>>>>> 5314041a
     }
 }