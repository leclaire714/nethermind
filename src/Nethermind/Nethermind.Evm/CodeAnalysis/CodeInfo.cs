// SPDX-FileCopyrightText: 2022 Demerzel Solutions Limited
// SPDX-License-Identifier: LGPL-3.0-only

using System;
using Nethermind.Core.Extensions;
using Nethermind.Core.Specs;
<<<<<<< HEAD
=======
using Nethermind.Evm.EOF;
>>>>>>> 12daae0f
using Nethermind.Evm.Precompiles;

namespace Nethermind.Evm.CodeAnalysis
{
    public class CodeInfo
    {
        private const int SampledCodeLength = 10_001;
        private const int PercentageOfPush1 = 40;
        private const int NumberOfSamples = 100;
        private EofHeader? _header;
        private bool isEof = false;
        private static Random _rand = new();

        public byte[] MachineCode { get; set; }
<<<<<<< HEAD
        public int SectionId { get; set; } = 0;

        public bool? IsEof = null;
        public EofHeader Header => _header;

        #region EofSection Extractors
        public CodeInfo SeparateEOFSections(IReleaseSpec spec, out Span<byte> Container, out Span<byte> TypeSection, out Span<byte> CodeSection, out Span<byte> DataSection)
        {
            Container = MachineCode.AsSpan();

            if (spec.IsEip3540Enabled)
            {
                IsEof ??= ByteCodeValidator.Instance.ValidateEofStructure(Container, spec, out _header);

                if (IsEof.Value && (Header is not null))
                {
                    var offsets = new[] { Header.TypeSectionOffsets, Header.CodeSectionOffsets, Header.DataSectionOffsets };
                    if (spec.IsEip4750Enabled)
                    {
                        TypeSection = MachineCode.Slice(offsets[0].Start, offsets[0].Size);
                    }
                    else
                    {
                        TypeSection = Span<byte>.Empty;
                    }
                    CodeSection = MachineCode.Slice(offsets[1].Start, offsets[1].Size);
                    DataSection = MachineCode.Slice(offsets[2].Start, offsets[2].Size);
                    return this;
                }
            }

            TypeSection = Span<byte>.Empty;
            CodeSection = MachineCode.AsSpan();
            DataSection = Span<byte>.Empty;
            return this;
=======

        public bool IsEof => isEof;
        public EofHeader? Header => _header;

        #region EofSection Extractors

        public Span<byte> ExtractCodeSection()
        {
            return MachineCode.Slice(Header.Value.CodeSection.Start, Header.Value.CodeSection.Size);
        }

        public Span<byte> ExtractDataSection()
        {
            return Header.Value.DataSection.HasValue
                ? (Span<byte>)MachineCode.Slice(Header.Value.DataSection.Value.Start, Header.Value.DataSection.Value.Size)
                : Span<byte>.Empty;
>>>>>>> 12daae0f
        }

        #endregion

        public IPrecompile? Precompile { get; set; }
        private ICodeInfoAnalyzer? _analyzer;

        public CodeInfo(byte[] code, IReleaseSpec spec)
        {
            MachineCode = code;
            if (spec.IsEip3540Enabled)
            {
                isEof = ByteCodeValidator.Instance.ValidateEofStructure(MachineCode, spec, out _header);
            }
        }

        public bool IsPrecompile => Precompile is not null;

        public CodeInfo(IPrecompile precompile)
        {
            Precompile = precompile;
            MachineCode = Array.Empty<byte>();
        }

        public bool ValidateJump(int destination, bool isSubroutine, IReleaseSpec spec)
        {
            if (_analyzer is null)
            {
                CreateAnalyzer(spec);
            }

            return _analyzer.ValidateJump(destination, isSubroutine, SectionId);
        }

        /// <summary>
        /// Do sampling to choose an algo when the code is big enough.
        /// When the code size is small we can use the default analyzer.
        /// </summary>
        private void CreateAnalyzer(IReleaseSpec spec)
        {
<<<<<<< HEAD
            var (codeSectionStart, codeSectionSize) = IsEof.HasValue && IsEof.Value ? Header.CodeSectionOffsets : (0, MachineCode.Length);
            var codeToBeAnalyzed = MachineCode.Slice(codeSectionStart, codeSectionSize);

=======
            var (codeStart, codeSize) = isEof
                ? (Header.Value.CodeSection.Start, Header.Value.CodeSection.Size)
                : (0, MachineCode.Length);
            var codeToBeAnalyzed = MachineCode.Slice(codeStart, codeSize);
>>>>>>> 12daae0f
            if (codeToBeAnalyzed.Length >= SampledCodeLength)
            {
                byte push1Count = 0;

                // we check (by sampling randomly) how many PUSH1 instructions are in the code
                for (int i = 0; i < NumberOfSamples; i++)
                {
                    byte instruction = codeToBeAnalyzed[_rand.Next(0, codeToBeAnalyzed.Length)];

                    // PUSH1
                    if (instruction == 0x60)
                    {
                        push1Count++;
                    }
                }

                // If there are many PUSH1 ops then use the JUMPDEST analyzer.
                // The JumpdestAnalyzer can perform up to 40% better than the default Code Data Analyzer
                // in a scenario when the code consists only of PUSH1 instructions.
                _analyzer = push1Count > PercentageOfPush1 ? new JumpdestAnalyzer(codeToBeAnalyzed, Header, spec) : new CodeDataAnalyzer(codeToBeAnalyzed, Header, spec);
            }
            else
            {
                _analyzer = new CodeDataAnalyzer(codeToBeAnalyzed, Header, spec);
            }
        }
    }
}<|MERGE_RESOLUTION|>--- conflicted
+++ resolved
@@ -4,10 +4,7 @@
 using System;
 using Nethermind.Core.Extensions;
 using Nethermind.Core.Specs;
-<<<<<<< HEAD
-=======
 using Nethermind.Evm.EOF;
->>>>>>> 12daae0f
 using Nethermind.Evm.Precompiles;
 
 namespace Nethermind.Evm.CodeAnalysis
@@ -22,43 +19,7 @@
         private static Random _rand = new();
 
         public byte[] MachineCode { get; set; }
-<<<<<<< HEAD
         public int SectionId { get; set; } = 0;
-
-        public bool? IsEof = null;
-        public EofHeader Header => _header;
-
-        #region EofSection Extractors
-        public CodeInfo SeparateEOFSections(IReleaseSpec spec, out Span<byte> Container, out Span<byte> TypeSection, out Span<byte> CodeSection, out Span<byte> DataSection)
-        {
-            Container = MachineCode.AsSpan();
-
-            if (spec.IsEip3540Enabled)
-            {
-                IsEof ??= ByteCodeValidator.Instance.ValidateEofStructure(Container, spec, out _header);
-
-                if (IsEof.Value && (Header is not null))
-                {
-                    var offsets = new[] { Header.TypeSectionOffsets, Header.CodeSectionOffsets, Header.DataSectionOffsets };
-                    if (spec.IsEip4750Enabled)
-                    {
-                        TypeSection = MachineCode.Slice(offsets[0].Start, offsets[0].Size);
-                    }
-                    else
-                    {
-                        TypeSection = Span<byte>.Empty;
-                    }
-                    CodeSection = MachineCode.Slice(offsets[1].Start, offsets[1].Size);
-                    DataSection = MachineCode.Slice(offsets[2].Start, offsets[2].Size);
-                    return this;
-                }
-            }
-
-            TypeSection = Span<byte>.Empty;
-            CodeSection = MachineCode.AsSpan();
-            DataSection = Span<byte>.Empty;
-            return this;
-=======
 
         public bool IsEof => isEof;
         public EofHeader? Header => _header;
@@ -67,7 +28,14 @@
 
         public Span<byte> ExtractCodeSection()
         {
-            return MachineCode.Slice(Header.Value.CodeSection.Start, Header.Value.CodeSection.Size);
+            return MachineCode.Slice(Header.Value.CodeSections.Start, Header.Value.CodeSections.Size);
+        }
+
+        public Span<byte> ExtractTypeSection()
+        {
+            return Header.Value.TypeSection.HasValue
+                ? (Span<byte>)MachineCode.Slice(Header.Value.TypeSection.Value.Start, Header.Value.TypeSection.Value.Size)
+                : Span<byte>.Empty;
         }
 
         public Span<byte> ExtractDataSection()
@@ -75,7 +43,6 @@
             return Header.Value.DataSection.HasValue
                 ? (Span<byte>)MachineCode.Slice(Header.Value.DataSection.Value.Start, Header.Value.DataSection.Value.Size)
                 : Span<byte>.Empty;
->>>>>>> 12daae0f
         }
 
         #endregion
@@ -116,16 +83,10 @@
         /// </summary>
         private void CreateAnalyzer(IReleaseSpec spec)
         {
-<<<<<<< HEAD
-            var (codeSectionStart, codeSectionSize) = IsEof.HasValue && IsEof.Value ? Header.CodeSectionOffsets : (0, MachineCode.Length);
-            var codeToBeAnalyzed = MachineCode.Slice(codeSectionStart, codeSectionSize);
-
-=======
             var (codeStart, codeSize) = isEof
-                ? (Header.Value.CodeSection.Start, Header.Value.CodeSection.Size)
+                ? (Header.Value.CodeSections.Start, Header.Value.CodeSections.Size)
                 : (0, MachineCode.Length);
             var codeToBeAnalyzed = MachineCode.Slice(codeStart, codeSize);
->>>>>>> 12daae0f
             if (codeToBeAnalyzed.Length >= SampledCodeLength)
             {
                 byte push1Count = 0;
