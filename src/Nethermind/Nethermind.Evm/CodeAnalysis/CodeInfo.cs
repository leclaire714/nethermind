// SPDX-FileCopyrightText: 2022 Demerzel Solutions Limited
// SPDX-License-Identifier: LGPL-3.0-only

using System;
using System.Collections;
using System.Reflection.PortableExecutable;
using System.Threading;
using Nethermind.Core.Extensions;
using Nethermind.Core.Specs;
using Nethermind.Evm.CodeAnalysis;
using Nethermind.Evm.Precompiles;

namespace Nethermind.Evm.CodeAnalysis
{
    public class CodeInfo
    {
        private const int SampledCodeLength = 10_001;
        private const int PercentageOfPush1 = 40;
        private const int NumberOfSamples = 100;
        private EofHeader _header;
        private bool? isEof = null;
        private static Random _rand = new();

        public byte[] MachineCode { get; set; }
        public EofHeader Header => _header;

        #region EofSection Extractors
        public CodeInfo SeparateEOFSections(IReleaseSpec spec, out Span<byte> Container, out Span<byte> CodeSection, out Span<byte> DataSection)
        {
            Container = MachineCode.AsSpan();
            if (spec.IsEip3540Enabled)
            {
<<<<<<< HEAD
                if (isEof is null && _header is null)
                {
                    isEof = ByteCodeValidator.ValidateEofStrucutre(MachineCode, spec, out _header);
                }
=======
                isEof ??= ByteCodeValidator.ValidateEofStrucutre(MachineCode, spec, out _header);
>>>>>>> fa9f81e1

                if (isEof.Value)
                {
                    var codeSectionOffsets = Header.CodeSectionOffsets;
                    CodeSection = MachineCode.Slice(codeSectionOffsets.Start, codeSectionOffsets.Size);
                    var dataSectionOffsets = Header.DataSectionOffsets;
                    DataSection = MachineCode.Slice(dataSectionOffsets.Start, dataSectionOffsets.Size);
                    return this;
                }
            }
            CodeSection = MachineCode.AsSpan();
            DataSection = Span<byte>.Empty;
            return this;
        }
        #endregion

        public IPrecompile? Precompile { get; set; }
        private ICodeInfoAnalyzer? _analyzer;

        public CodeInfo(byte[] code)
        {
            MachineCode = code;
        }

        public bool IsPrecompile => Precompile is not null;

        public CodeInfo(IPrecompile precompile)
        {
            Precompile = precompile;
            MachineCode = Array.Empty<byte>();
        }

        public bool ValidateJump(int destination, bool isSubroutine)
        {
            if (_analyzer is null)
            {
                CreateAnalyzer();
            }

            return _analyzer.ValidateJump(destination, isSubroutine);
        }

        /// <summary>
        /// Do sampling to choose an algo when the code is big enough.
        /// When the code size is small we can use the default analyzer.
        /// </summary>
        private void CreateAnalyzer()
        {
            var codeSectionOffsets = isEof.HasValue && isEof.Value == true ? Header.CodeSectionOffsets : (0, MachineCode.Length);
            var codeToBeAnalyzed = MachineCode.Slice(codeSectionOffsets.Item1, codeSectionOffsets.Item2);
            if (codeToBeAnalyzed.Length >= SampledCodeLength)
            {
                byte push1Count = 0;

                // we check (by sampling randomly) how many PUSH1 instructions are in the code
                for (int i = 0; i < NumberOfSamples; i++)
                {
                    byte instruction = codeToBeAnalyzed[_rand.Next(0, codeToBeAnalyzed.Length)];

                    // PUSH1
                    if (instruction == 0x60)
                    {
                        push1Count++;
                    }
                }

                // If there are many PUSH1 ops then use the JUMPDEST analyzer.
                // The JumpdestAnalyzer can perform up to 40% better than the default Code Data Analyzer
                // in a scenario when the code consists only of PUSH1 instructions.
                _analyzer = push1Count > PercentageOfPush1 ? new JumpdestAnalyzer(codeToBeAnalyzed) : new CodeDataAnalyzer(codeToBeAnalyzed);
            }
            else
            {
                _analyzer = new CodeDataAnalyzer(codeToBeAnalyzed);
            }
        }
    }
}<|MERGE_RESOLUTION|>--- conflicted
+++ resolved
@@ -30,14 +30,10 @@
             Container = MachineCode.AsSpan();
             if (spec.IsEip3540Enabled)
             {
-<<<<<<< HEAD
                 if (isEof is null && _header is null)
                 {
                     isEof = ByteCodeValidator.ValidateEofStrucutre(MachineCode, spec, out _header);
                 }
-=======
-                isEof ??= ByteCodeValidator.ValidateEofStrucutre(MachineCode, spec, out _header);
->>>>>>> fa9f81e1
 
                 if (isEof.Value)
                 {
