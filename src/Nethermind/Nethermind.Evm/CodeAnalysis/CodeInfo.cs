// SPDX-FileCopyrightText: 2022 Demerzel Solutions Limited
// SPDX-License-Identifier: LGPL-3.0-only

using System;
using System.Linq;
using Nethermind.Core.Extensions;
using Nethermind.Core.Specs;
using Nethermind.Evm.EOF;
using Nethermind.Evm.Precompiles;
using Nethermind.Logging;

namespace Nethermind.Evm.CodeAnalysis
{
    public class CodeInfoFactory
    {
        public static ICodeInfo CreateCodeInfo(byte[] code, IReleaseSpec spec, ILogManager logManager = null)
        {
            ByteCodeValidator byteCodeValidator = new(spec, logManager);
            if (spec.IsEip3540Enabled && byteCodeValidator.ValidateEofBytecode(code, out EofHeader? header))
            {
                return new EofCodeInfo(code, header.Value);
            }
            else
            {
                return new CodeInfo(code);
            }
        }
    }
    public interface ICodeInfo
    {
        byte[] MachineCode { get; }
        IPrecompile? Precompile { get; }
        bool IsPrecompile => Precompile is not null;
        byte Version { get; }
        bool IsEof { get; }
        ReadOnlySpan<byte> TypeSection => Span<byte>.Empty;
        ReadOnlySpan<byte> CodeSection => MachineCode;
        ReadOnlySpan<byte> DataSection => Span<byte>.Empty;
        bool ValidateJump(int destination, bool isSubroutine);
    }

    public class EofCodeInfo : CodeInfo
    {
        private EofHeader _header;
        public override bool IsEof => true;
        public override byte Version => _header.Version;

        public ReadOnlySpan<byte> TypeSection => MachineCode.Slice(_header.TypeSection.Start, _header.TypeSection.Size);
        public override ReadOnlySpan<byte> CodeSection => MachineCode.Slice(_header.CodeSections[0].Start, _header.CodeSections.Sum(s => s.Size));
        public ReadOnlySpan<byte> DataSection => MachineCode.Slice(_header.DataSection.Start, _header.DataSection.Size);

        public EofCodeInfo(byte[] code, in EofHeader header) : base(code)
        {
            _header = header;
        }
    }

    public class CodeInfo : ICodeInfo
    {
        private const int SampledCodeLength = 10_001;
        private const int PercentageOfPush1 = 40;
        private const int NumberOfSamples = 100;
        private static Random _rand = new();

        public virtual byte Version => 0;
        public virtual bool IsEof => false;
        private ICodeInfoAnalyzer? _analyzer;

        public byte[] MachineCode { get; set; }
        public IPrecompile? Precompile { get; set; }
        public virtual ReadOnlySpan<byte> CodeSection => MachineCode;

        public CodeInfo(byte[] code)
        {
            MachineCode = code;
        }

        public bool IsPrecompile => Precompile is not null;

        public CodeInfo(IPrecompile precompile)
        {
            Precompile = precompile;
            MachineCode = Array.Empty<byte>();
        }

        public bool ValidateJump(int destination, bool isSubroutine, IReleaseSpec spec)
        {
            if (_analyzer is null)
            {
<<<<<<< HEAD
                CreateAnalyzer(spec);
=======
                CreateAnalyzer(CodeSection.ToArray());
>>>>>>> b87d3c4e
            }

            return _analyzer.ValidateJump(destination, isSubroutine);
        }

        /// <summary>
        /// Do sampling to choose an algo when the code is big enough.
        /// When the code size is small we can use the default analyzer.
        /// </summary>
<<<<<<< HEAD
        private void CreateAnalyzer(IReleaseSpec spec)
=======
        protected void CreateAnalyzer(byte[] codeToBeAnalyzed)
>>>>>>> b87d3c4e
        {
            if (codeToBeAnalyzed.Length >= SampledCodeLength)
            {
                byte push1Count = 0;

                // we check (by sampling randomly) how many PUSH1 instructions are in the code
                for (int i = 0; i < NumberOfSamples; i++)
                {
                    byte instruction = codeToBeAnalyzed[_rand.Next(0, codeToBeAnalyzed.Length)];

                    // PUSH1
                    if (instruction == 0x60)
                    {
                        push1Count++;
                    }
                }

                // If there are many PUSH1 ops then use the JUMPDEST analyzer.
                // The JumpdestAnalyzer can perform up to 40% better than the default Code Data Analyzer
                // in a scenario when the code consists only of PUSH1 instructions.
                _analyzer = push1Count > PercentageOfPush1 ? new JumpdestAnalyzer(codeToBeAnalyzed, spec) : new CodeDataAnalyzer(codeToBeAnalyzed, spec);
            }
            else
            {
                _analyzer = new CodeDataAnalyzer(codeToBeAnalyzed, spec);
            }
        }
    }
}<|MERGE_RESOLUTION|>--- conflicted
+++ resolved
@@ -83,15 +83,11 @@
             MachineCode = Array.Empty<byte>();
         }
 
-        public bool ValidateJump(int destination, bool isSubroutine, IReleaseSpec spec)
+        public bool ValidateJump(int destination, bool isSubroutine)
         {
             if (_analyzer is null)
             {
-<<<<<<< HEAD
-                CreateAnalyzer(spec);
-=======
                 CreateAnalyzer(CodeSection.ToArray());
->>>>>>> b87d3c4e
             }
 
             return _analyzer.ValidateJump(destination, isSubroutine);
@@ -101,11 +97,7 @@
         /// Do sampling to choose an algo when the code is big enough.
         /// When the code size is small we can use the default analyzer.
         /// </summary>
-<<<<<<< HEAD
-        private void CreateAnalyzer(IReleaseSpec spec)
-=======
         protected void CreateAnalyzer(byte[] codeToBeAnalyzed)
->>>>>>> b87d3c4e
         {
             if (codeToBeAnalyzed.Length >= SampledCodeLength)
             {
@@ -126,11 +118,11 @@
                 // If there are many PUSH1 ops then use the JUMPDEST analyzer.
                 // The JumpdestAnalyzer can perform up to 40% better than the default Code Data Analyzer
                 // in a scenario when the code consists only of PUSH1 instructions.
-                _analyzer = push1Count > PercentageOfPush1 ? new JumpdestAnalyzer(codeToBeAnalyzed, spec) : new CodeDataAnalyzer(codeToBeAnalyzed, spec);
+                _analyzer = push1Count > PercentageOfPush1 ? new JumpdestAnalyzer(codeToBeAnalyzed) : new CodeDataAnalyzer(codeToBeAnalyzed);
             }
             else
             {
-                _analyzer = new CodeDataAnalyzer(codeToBeAnalyzed, spec);
+                _analyzer = new CodeDataAnalyzer(codeToBeAnalyzed);
             }
         }
     }
