--- conflicted
+++ resolved
@@ -205,12 +205,8 @@
         public static int GetImmediateCount(this Instruction instruction, bool IsEofContext, byte jumpvCount = 0)
             => instruction switch
             {
-<<<<<<< HEAD
                 Instruction.CALLF or Instruction.JUMPF => IsEofContext ? EvmObjectFormat.Eof1.TWO_BYTE_LENGTH : 0,
-=======
                 Instruction.DUPN or Instruction.SWAPN => IsEofContext ? EvmObjectFormat.Eof1.ONE_BYTE_LENGTH : 0,
-                Instruction.CALLF => IsEofContext ? EvmObjectFormat.Eof1.TWO_BYTE_LENGTH : 0,
->>>>>>> acb73330
                 Instruction.RJUMP or Instruction.RJUMPI => IsEofContext ? EvmObjectFormat.Eof1.TWO_BYTE_LENGTH : 0,
                 Instruction.RJUMPV => IsEofContext ? jumpvCount * EvmObjectFormat.Eof1.TWO_BYTE_LENGTH + EvmObjectFormat.Eof1.ONE_BYTE_LENGTH : 0,
                 >= Instruction.PUSH0 and <= Instruction.PUSH32 => instruction - Instruction.PUSH0,
@@ -240,12 +236,8 @@
                 Instruction.PC => !IsEofContext,
                 Instruction.CALLCODE or Instruction.SELFDESTRUCT => !IsEofContext,
                 Instruction.JUMPI or Instruction.JUMP => !IsEofContext,
-<<<<<<< HEAD
                 Instruction.CALLF or Instruction.RETF or Instruction.JUMPF => IsEofContext,
-=======
-                Instruction.CALLF or Instruction.RETF => IsEofContext,
                 Instruction.DUPN or Instruction.SWAPN => IsEofContext,
->>>>>>> acb73330
                 Instruction.BEGINSUB or Instruction.RETURNSUB or Instruction.JUMPSUB => true,
                 Instruction.CALL or Instruction.DELEGATECALL or Instruction.GAS => !IsEofContext,
                 _ => true
@@ -318,12 +310,7 @@
             Instruction.JUMPDEST => (0, 0, 0),
             Instruction.RJUMP => (0, 0, 2),
             Instruction.RJUMPI => (1, 0, 2),
-<<<<<<< HEAD
-            Instruction.RJUMPV => (1, 0, 4),
             Instruction.BLOBHASH => (1, 1, 0),
-=======
-            Instruction.DATAHASH => (1, 1, 0),
->>>>>>> acb73330
             >= Instruction.PUSH0 and <= Instruction.PUSH32 => (0, 1, instruction - Instruction.PUSH0),
             >= Instruction.DUP1 and <= Instruction.DUP16 => ((ushort)(instruction - Instruction.DUP1 + 1), (ushort)(instruction - Instruction.DUP1 + 2), 0),
             >= Instruction.SWAP1 and <= Instruction.SWAP16 => ((ushort)(instruction - Instruction.SWAP1 + 2), (ushort)(instruction - Instruction.SWAP1 + 2), 0),
@@ -342,7 +329,6 @@
             Instruction.STATICCALL => (6, 1, 0),
             Instruction.REVERT => (2, 0, 0),
             Instruction.INVALID => (0, 0, 0),
-<<<<<<< HEAD
 
             Instruction.CREATE3 => (4, 1, 1),
             Instruction.CREATE4 => (5, 1, 0),
@@ -352,11 +338,9 @@
             Instruction.DATASIZE => (0, 1, 0),
             Instruction.DATACOPY => (3, 1, 0),
 
-=======
             Instruction.RJUMPV => (1, 0, null), // null indicates this is a dynamic multi-bytes opcode
             Instruction.SWAPN => (null, null, 1),
             Instruction.DUPN => (null, null, 1),
->>>>>>> acb73330
             _ => throw new NotImplementedException($"Instruction {instruction} not implemented")
         };
 
