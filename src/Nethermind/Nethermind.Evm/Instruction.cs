--- conflicted
+++ resolved
@@ -325,16 +325,5 @@
                 _ => FastEnum.IsDefined(instruction) ? FastEnum.GetName(instruction) : null,
             };
         }
-<<<<<<< HEAD
-
-        public static bool IsOnlyForEofBytecode(this Instruction instruction) => instruction switch
-        {
-            Instruction.RJUMP or Instruction.RJUMPI or Instruction.RJUMPV => true,
-            Instruction.RETF or Instruction.CALLF => true,
-            Instruction.JUMPF => true,
-            _ => false
-        };
-=======
->>>>>>> 00ab9c0c
     }
 }