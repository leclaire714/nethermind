--- conflicted
+++ resolved
@@ -194,25 +194,7 @@
 
             return instruction switch
             {
-<<<<<<< HEAD
-                Instruction.CALLCODE or Instruction.SELFDESTRUCT => !spec.IsEip3670Enabled,
-                Instruction.TLOAD or Instruction.TSTORE => spec.TransientStorageEnabled,
-                Instruction.REVERT => spec.RevertOpcodeEnabled,
-                Instruction.STATICCALL => spec.StaticCallEnabled,
-                Instruction.CREATE2 => spec.Create2OpcodeEnabled,
-                Instruction.DELEGATECALL => spec.DelegateCallEnabled,
-                Instruction.PUSH0 => spec.IncludePush0Instruction,
-                Instruction.BEGINSUB or Instruction.RETURNSUB or Instruction.JUMPSUB when spec.SubroutinesEnabled => true,
-                Instruction.RJUMP or Instruction.RJUMPI or Instruction.RJUMPV when spec.StaticRelativeJumpsEnabled => true,
-                Instruction.BASEFEE => spec.BaseFeeEnabled,
-                Instruction.SELFBALANCE => spec.SelfBalanceOpcodeEnabled,
-                Instruction.CHAINID => spec.ChainIdOpcodeEnabled,
-                Instruction.EXTCODEHASH => spec.ExtCodeHashOpcodeEnabled,
-                Instruction.EXTCODECOPY or Instruction.EXTCODESIZE => spec.ReturnDataOpcodesEnabled,
-                Instruction.SHL or Instruction.SHR or Instruction.SAR => spec.ShiftOpcodesEnabled,
-=======
                 Instruction.CALLCODE or Instruction.SELFDESTRUCT => !IsEofContext,
->>>>>>> b1a88cc0
                 _ => true
             };
         }
