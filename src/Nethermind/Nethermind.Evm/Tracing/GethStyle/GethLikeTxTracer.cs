// SPDX-FileCopyrightText: 2022 Demerzel Solutions Limited
// SPDX-License-Identifier: LGPL-3.0-only

using System;
using Nethermind.Core;
using Nethermind.Core.Crypto;

namespace Nethermind.Evm.Tracing.GethStyle;

public abstract class GethLikeTxTracer : TxTracer
{
    protected GethLikeTxTracer(GethTraceOptions options)
    {
        ArgumentNullException.ThrowIfNull(options);

        IsTracingOpLevelStorage = !options.DisableStorage;
        IsTracingStack = !options.DisableStack;
        IsTracingFullMemory = options.EnableMemory;
        IsTracing = IsTracing || IsTracingFullMemory;
    }

    private GethLikeTxTrace? _trace;
    protected GethLikeTxTrace Trace => _trace ??= CreateTrace();
    protected virtual GethLikeTxTrace CreateTrace() => new();
    public override bool IsTracingReceipt => true;
    public sealed override bool IsTracingOpLevelStorage { get; protected set; }
    public sealed override bool IsTracingMemory { get; protected set; }
    public override bool IsTracingInstructions => true;
    public sealed override bool IsTracingStack { get; protected set; }
    protected bool IsTracingFullMemory { get; }

    public override void MarkAsSuccess(Address recipient, long gasSpent, byte[] output, LogEntry[] logs, Hash256? stateRoot = null)
    {
        Trace.ReturnValue = output;
    }

    public override void MarkAsFailed(Address recipient, long gasSpent, byte[]? output, string error, Hash256? stateRoot = null)
    {
        Trace.Failed = true;
        Trace.ReturnValue = output ?? Array.Empty<byte>();
    }

    protected static string? GetErrorDescription(EvmExceptionType evmExceptionType)
    {
        return evmExceptionType switch
        {
            EvmExceptionType.None => null,
            EvmExceptionType.BadInstruction => "BadInstruction",
            EvmExceptionType.StackOverflow => "StackOverflow",
            EvmExceptionType.StackUnderflow => "StackUnderflow",
            EvmExceptionType.OutOfGas => "OutOfGas",
            EvmExceptionType.InvalidSubroutineEntry => "InvalidSubroutineEntry",
            EvmExceptionType.InvalidSubroutineReturn => "InvalidSubroutineReturn",
            EvmExceptionType.InvalidJumpDestination => "BadJumpDestination",
            EvmExceptionType.AccessViolation => "AccessViolation",
            EvmExceptionType.StaticCallViolation => "StaticCallViolation",
            _ => "Error"
        };
    }

    public virtual GethLikeTxTrace BuildResult() => Trace;
}

public abstract class GethLikeTxTracer<TEntry> : GethLikeTxTracer where TEntry : GethTxTraceEntry, new()
{
    protected TEntry? CurrentTraceEntry { get; set; }

    protected GethLikeTxTracer(GethTraceOptions options) : base(options) { }

    public override void StartOperation(int depth, long gas, Instruction opcode, int pc, bool isPostMerge = false)
    {
        if (CurrentTraceEntry is not null)
            AddTraceEntry(CurrentTraceEntry);

        CurrentTraceEntry = CreateTraceEntry(opcode);
        CurrentTraceEntry.Depth = depth;
        CurrentTraceEntry.Gas = gas;
        CurrentTraceEntry.Opcode = opcode.GetName(isPostMerge);
        CurrentTraceEntry.ProgramCounter = pc;
    }

    public override void ReportOperationError(EvmExceptionType error) => CurrentTraceEntry.Error = GetErrorDescription(error);

    public override void ReportOperationRemainingGas(long gas) => CurrentTraceEntry.GasCost = CurrentTraceEntry.Gas - gas;

    public override void SetOperationMemorySize(ulong newSize) => CurrentTraceEntry.UpdateMemorySize(newSize);

<<<<<<< HEAD
    public override void SetOperationStack(List<string> stackTrace) => CurrentTraceEntry.Stack = stackTrace.ToArray();
=======
    public override void SetOperationStack(TraceStack stack)
    {
        CurrentTraceEntry.Stack = stack.ToHexWordList();
    }
>>>>>>> 2d76e6d5

    public override void SetOperationMemory(TraceMemory memoryTrace)
    {
        if (IsTracingFullMemory)
<<<<<<< HEAD
            CurrentTraceEntry.Memory = memoryTrace.ToArray();
=======
            CurrentTraceEntry.Memory = memoryTrace.ToHexWordList();
>>>>>>> 2d76e6d5
    }

    public override GethLikeTxTrace BuildResult()
    {
        if (CurrentTraceEntry is not null)
            AddTraceEntry(CurrentTraceEntry);

        return base.BuildResult();
    }

    protected virtual void AddTraceEntry(TEntry entry) => Trace.Entries.Add(entry);

    protected virtual TEntry CreateTraceEntry(Instruction opcode) => new();
}<|MERGE_RESOLUTION|>--- conflicted
+++ resolved
@@ -85,23 +85,15 @@
 
     public override void SetOperationMemorySize(ulong newSize) => CurrentTraceEntry.UpdateMemorySize(newSize);
 
-<<<<<<< HEAD
-    public override void SetOperationStack(List<string> stackTrace) => CurrentTraceEntry.Stack = stackTrace.ToArray();
-=======
     public override void SetOperationStack(TraceStack stack)
     {
         CurrentTraceEntry.Stack = stack.ToHexWordList();
     }
->>>>>>> 2d76e6d5
 
     public override void SetOperationMemory(TraceMemory memoryTrace)
     {
         if (IsTracingFullMemory)
-<<<<<<< HEAD
-            CurrentTraceEntry.Memory = memoryTrace.ToArray();
-=======
             CurrentTraceEntry.Memory = memoryTrace.ToHexWordList();
->>>>>>> 2d76e6d5
     }
 
     public override GethLikeTxTrace BuildResult()
