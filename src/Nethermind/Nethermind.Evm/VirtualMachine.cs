--- conflicted
+++ resolved
@@ -256,20 +256,11 @@
                             else if (spec.FailOnOutOfGasCodeDeposit || invalidCode)
                             {
                                 currentState.GasAvailable -= gasAvailableForCodeDeposit;
-                                worldState.Restore(previousState.Snapshot);
+                                _state.Restore(previousState.Snapshot);
                                 if (!previousState.IsCreateOnPreExistingAccount)
                                 {
-<<<<<<< HEAD
-                                    currentState.GasAvailable -= gasAvailableForCodeDeposit;
-                                    _state.Restore(previousState.Snapshot);
-                                    if (!previousState.IsCreateOnPreExistingAccount)
-                                    {
-                                        _state.DeleteAccount(callCodeOwner);
-                                    }
-=======
                                     _state.DeleteAccount(callCodeOwner);
                                 }
->>>>>>> 0595e671
 
                                 previousCallResult = BytesZero;
                                 previousStateSucceeded = false;
