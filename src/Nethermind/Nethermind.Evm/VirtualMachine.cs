--- conflicted
+++ resolved
@@ -64,11 +64,7 @@
 
     private readonly IBlockhashProvider _blockhashProvider;
     private readonly ISpecProvider _specProvider;
-<<<<<<< HEAD
-    internal static readonly LruCache<KeccakKey, ICodeInfo> _codeCache = new(MemoryAllowance.CodeCacheSize, MemoryAllowance.CodeCacheSize, "VM bytecodes");
-=======
-    private static readonly LruCache<ValueKeccak, CodeInfo> _codeCache = new(MemoryAllowance.CodeCacheSize, MemoryAllowance.CodeCacheSize, "VM bytecodes");
->>>>>>> 518b1f40
+    internal static readonly LruCache<ValueKeccak, ICodeInfo> _codeCache = new(MemoryAllowance.CodeCacheSize, MemoryAllowance.CodeCacheSize, "VM bytecodes");
     private readonly ILogger _logger;
     private IWorldState _worldState;
     private IWorldState _state;
@@ -237,12 +233,8 @@
                         (IReadOnlyCollection<Address>)currentState.DestroyList,
                         (IReadOnlyCollection<LogEntry>)currentState.Logs,
                         callResult.ShouldRevert,
-<<<<<<< HEAD
                         _txTracer != NullTxTracer.Instance,
                         callResult.FromVersion);
-=======
-                        isTracerConnected: _txTracer.IsTracing);
->>>>>>> 518b1f40
                 }
 
                 Address callCodeOwner = currentState.Env.ExecutingAccount;
@@ -683,13 +675,8 @@
         {
 #if DEBUG
             debugger?.TryWait(ref vmState, ref programCounter, ref gasAvailable, ref stack.Head);
-<<<<<<< HEAD
 #endif  
             Instruction instruction = (Instruction)codeSection[programCounter];
-=======
-#endif
-            Instruction instruction = (Instruction)code[programCounter];
->>>>>>> 518b1f40
             // Console.WriteLine(instruction);
 
             if (traceOpcodes)
@@ -2497,7 +2484,7 @@
                         if (spec.IsEofEvmModeOn && spec.StaticRelativeJumpsEnabled && env.CodeInfo.IsEof())
                         {
                             if (!UpdateGas(GasCostOf.RJumpi, ref gasAvailable)) goto OutOfGas;
-                            Span<byte> condition = stack.PopBytes();
+                            Span<byte> condition = stack.PopWord256();
                             short offset = codeSection.Slice(programCounter, EvmObjectFormat.Eof1.TWO_BYTE_LENGTH).ReadEthInt16();
                             if (!condition.SequenceEqual(BytesZero32))
                             {
