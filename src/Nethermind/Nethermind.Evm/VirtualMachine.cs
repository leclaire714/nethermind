// SPDX-FileCopyrightText: 2022 Demerzel Solutions Limited
// SPDX-License-Identifier: LGPL-3.0-only

using System;
using System.Collections.Generic;
using System.Numerics;
using System.Runtime.CompilerServices;
using System.Runtime.InteropServices;
using Nethermind.Core;
using Nethermind.Core.Caching;
using Nethermind.Core.Crypto;
using Nethermind.Core.Extensions;
using Nethermind.Core.Specs;
using Nethermind.Evm.CodeAnalysis;
using Nethermind.Int256;
using Nethermind.Evm.Precompiles;
using Nethermind.Evm.Precompiles.Bls.Shamatar;
using Nethermind.Evm.Precompiles.Snarks.Shamatar;
using Nethermind.Evm.Tracing;
using Nethermind.Logging;
using Nethermind.State;
using System.ComponentModel.DataAnnotations;

[assembly: InternalsVisibleTo("Nethermind.Evm.Test")]

namespace Nethermind.Evm
{
    public class VirtualMachine : IVirtualMachine
    {
        public const int MaxCallDepth = 1024;

        private bool _simdOperationsEnabled = Vector<byte>.Count == 32;
        private UInt256 P255Int = (UInt256)BigInteger.Pow(2, 255);
        private UInt256 P255 => P255Int;
        private UInt256 BigInt256 = 256;
        public UInt256 BigInt32 = 32;

        internal byte[] BytesZero = { 0 };

        internal byte[] BytesZero32 =
        {
            0, 0, 0, 0, 0, 0, 0, 0,
            0, 0, 0, 0, 0, 0, 0, 0,
            0, 0, 0, 0, 0, 0, 0, 0,
            0, 0, 0, 0, 0, 0, 0, 0
        };

        internal byte[] BytesMax32 =
        {
            255, 255, 255, 255, 255, 255, 255, 255,
            255, 255, 255, 255, 255, 255, 255, 255,
            255, 255, 255, 255, 255, 255, 255, 255,
            255, 255, 255, 255, 255, 255, 255, 255
        };

        private readonly byte[] _chainId;

        private readonly IBlockhashProvider _blockhashProvider;
        private readonly ISpecProvider _specProvider;
        private static readonly ICache<Keccak, CodeInfo> _codeCache = new LruCache<Keccak, CodeInfo>(MemoryAllowance.CodeCacheSize, MemoryAllowance.CodeCacheSize, "VM bytecodes");
        private readonly ILogger _logger;
        private IWorldState _worldState;
        private IStateProvider _state;
        private readonly Stack<EvmState> _stateStack = new();
        private IStorageProvider _storage;
        private (Address Address, bool ShouldDelete) _parityTouchBugAccount = (Address.FromNumber(3), false);
        private Dictionary<Address, CodeInfo>? _precompiles;
        private byte[] _returnDataBuffer = Array.Empty<byte>();
        private ITxTracer _txTracer = NullTxTracer.Instance;

        public VirtualMachine(
            IBlockhashProvider? blockhashProvider,
            ISpecProvider? specProvider,
            ILogManager? logManager)
        {
            _logger = logManager?.GetClassLogger() ?? throw new ArgumentNullException(nameof(logManager));
            _blockhashProvider = blockhashProvider ?? throw new ArgumentNullException(nameof(blockhashProvider));
            _specProvider = specProvider ?? throw new ArgumentNullException(nameof(specProvider));
            _chainId = ((UInt256)specProvider.ChainId).ToBigEndian();
            ByteCodeValidator.Initialize(_logger);
            InitializePrecompiledContracts();
        }

        public TransactionSubstate Run(EvmState state, IWorldState worldState, ITxTracer txTracer)
        {
            _txTracer = txTracer;

            _state = worldState.StateProvider;
            _storage = worldState.StorageProvider;
            _worldState = worldState;

            IReleaseSpec spec = _specProvider.GetSpec(state.Env.TxExecutionContext.Header.Number, state.Env.TxExecutionContext.Header.Timestamp);
            EvmState currentState = state;
            byte[] previousCallResult = null;
            ZeroPaddedSpan previousCallOutput = ZeroPaddedSpan.Empty;
            UInt256 previousCallOutputDestination = UInt256.Zero;
            while (true)
            {
                if (!currentState.IsContinuation)
                {
                    _returnDataBuffer = Array.Empty<byte>();
                }

                try
                {
                    CallResult callResult;
                    if (currentState.IsPrecompile)
                    {
                        if (_txTracer.IsTracingActions)
                        {
                            _txTracer.ReportAction(currentState.GasAvailable, currentState.Env.Value, currentState.From, currentState.To, currentState.Env.InputData, currentState.ExecutionType, true);
                        }

                        callResult = ExecutePrecompile(currentState, spec);

                        if (!callResult.PrecompileSuccess.Value)
                        {
                            if (currentState.IsPrecompile && currentState.IsTopLevel)
                            {
                                Metrics.EvmExceptions++;
                                // TODO: when direct / calls are treated same we should not need such differentiation
                                throw new PrecompileExecutionFailureException();
                            }

                            // TODO: testing it as it seems the way to pass zkSNARKs tests
                            currentState.GasAvailable = 0;
                        }
                    }
                    else
                    {
                        if (_txTracer.IsTracingActions && !currentState.IsContinuation)
                        {
                            _txTracer.ReportAction(currentState.GasAvailable, currentState.Env.Value, currentState.From, currentState.To, currentState.ExecutionType.IsAnyCreate() ? currentState.Env.CodeInfo.MachineCode : currentState.Env.InputData, currentState.ExecutionType);
                            if (_txTracer.IsTracingCode) _txTracer.ReportByteCode(currentState.Env.CodeInfo.MachineCode);
                        }

                        callResult = ExecuteCall(currentState, previousCallResult, previousCallOutput, previousCallOutputDestination, spec);
                        if (!callResult.IsReturn)
                        {
                            _stateStack.Push(currentState);
                            currentState = callResult.StateToExecute;
                            previousCallResult = null; // TODO: testing on ropsten sync, write VirtualMachineTest for this case as it was not covered by Ethereum tests (failing block 9411 on Ropsten https://ropsten.etherscan.io/vmtrace?txhash=0x666194d15c14c54fffafab1a04c08064af165870ef9a87f65711dcce7ed27fe1)
                            _returnDataBuffer = Array.Empty<byte>();
                            previousCallOutput = ZeroPaddedSpan.Empty;
                            continue;
                        }

                        if (callResult.IsException)
                        {
                            if (_txTracer.IsTracingActions) _txTracer.ReportActionError(callResult.ExceptionType);
                            _worldState.Restore(currentState.Snapshot);

                            RevertParityTouchBugAccount(spec);

                            if (currentState.IsTopLevel)
                            {
                                return new TransactionSubstate(callResult.ExceptionType, _txTracer != NullTxTracer.Instance);
                            }

                            previousCallResult = StatusCode.FailureBytes;
                            previousCallOutputDestination = UInt256.Zero;
                            _returnDataBuffer = Array.Empty<byte>();
                            previousCallOutput = ZeroPaddedSpan.Empty;

                            currentState.Dispose();
                            currentState = _stateStack.Pop();
                            currentState.IsContinuation = true;
                            continue;
                        }
                    }

                    if (currentState.IsTopLevel)
                    {
                        if (_txTracer.IsTracingActions)
                        {
                            long codeDepositGasCost = CodeDepositHandler.CalculateCost(callResult.Output.Length, spec);

                            if (callResult.IsException)
                            {
                                _txTracer.ReportActionError(callResult.ExceptionType);
                            }
                            else if (callResult.ShouldRevert)
                            {
                                if (currentState.ExecutionType.IsAnyCreate())
                                {
                                    _txTracer.ReportActionError(EvmExceptionType.Revert, currentState.GasAvailable - codeDepositGasCost);
                                }
                                else
                                {
                                    _txTracer.ReportActionError(EvmExceptionType.Revert, currentState.GasAvailable);
                                }
                            }
                            else
                            {
                                if (currentState.ExecutionType.IsAnyCreate() && currentState.GasAvailable < codeDepositGasCost)
                                {
                                    _txTracer.ReportActionError(EvmExceptionType.OutOfGas);
                                }
                                // Reject code starting with 0xEF if EIP-3541 is enabled Or not following EOF if EIP-3540 is enabled and it has the EOF Prefix.
                                else if (currentState.ExecutionType.IsAnyCreate() && !ByteCodeValidator.ValidateByteCode(callResult.Output, spec))
                                {
                                    _txTracer.ReportActionError(EvmExceptionType.InvalidCode);
                                }
                                else
                                {
                                    if (currentState.ExecutionType.IsAnyCreate())
                                    {
                                        _txTracer.ReportActionEnd(currentState.GasAvailable - codeDepositGasCost, currentState.To, callResult.Output);
                                    }
                                    else
                                    {
                                        _txTracer.ReportActionEnd(currentState.GasAvailable, _returnDataBuffer);
                                    }
                                }
                            }
                        }

                        return new TransactionSubstate(
                            callResult.Output,
                            currentState.Refund,
                            (IReadOnlyCollection<Address>)currentState.DestroyList,
                            (IReadOnlyCollection<LogEntry>)currentState.Logs,
                            callResult.ShouldRevert,
                            _txTracer != NullTxTracer.Instance);
                    }

                    Address callCodeOwner = currentState.Env.ExecutingAccount;
                    EvmState previousState = currentState;
                    currentState = _stateStack.Pop();
                    currentState.IsContinuation = true;
                    currentState.GasAvailable += previousState.GasAvailable;
                    bool previousStateSucceeded = true;

                    if (!callResult.ShouldRevert)
                    {
                        long gasAvailableForCodeDeposit = previousState.GasAvailable; // TODO: refactor, this is to fix 61363 Ropsten
                        if (previousState.ExecutionType.IsAnyCreate())
                        {
                            previousCallResult = callCodeOwner.Bytes;
                            previousCallOutputDestination = UInt256.Zero;
                            _returnDataBuffer = Array.Empty<byte>();
                            previousCallOutput = ZeroPaddedSpan.Empty;

                            long codeDepositGasCost = CodeDepositHandler.CalculateCost(callResult.Output.Length, spec);
                            bool invalidCode = !ByteCodeValidator.ValidateByteCode(callResult.Output, spec);
                            if (gasAvailableForCodeDeposit >= codeDepositGasCost && !invalidCode)
                            {
                                Keccak codeHash = _state.UpdateCode(callResult.Output);
                                _state.UpdateCodeHash(callCodeOwner, codeHash, spec);
                                currentState.GasAvailable -= codeDepositGasCost;

                                if (_txTracer.IsTracingActions)
                                {
                                    _txTracer.ReportActionEnd(previousState.GasAvailable - codeDepositGasCost, callCodeOwner, callResult.Output);
                                }
                            }
                            else
                            {
                                if (spec.FailOnOutOfGasCodeDeposit || invalidCode)
                                {
                                    currentState.GasAvailable -= gasAvailableForCodeDeposit;
                                    worldState.Restore(previousState.Snapshot);
                                    if (!previousState.IsCreateOnPreExistingAccount)
                                    {
                                        _state.DeleteAccount(callCodeOwner);
                                    }

                                    previousCallResult = BytesZero;
                                    previousStateSucceeded = false;

                                    if (_txTracer.IsTracingActions)
                                    {
                                        if (invalidCode)
                                            _txTracer.ReportActionError(EvmExceptionType.InvalidCode);
                                        else
                                            _txTracer.ReportActionError(EvmExceptionType.OutOfGas);
                                    }
                                }
                            }
                        }
                        else
                        {
                            _returnDataBuffer = callResult.Output;
                            previousCallResult = callResult.PrecompileSuccess.HasValue ? (callResult.PrecompileSuccess.Value ? StatusCode.SuccessBytes : StatusCode.FailureBytes) : StatusCode.SuccessBytes;
                            previousCallOutput = callResult.Output.AsSpan().SliceWithZeroPadding(0, Math.Min(callResult.Output.Length, (int)previousState.OutputLength));
                            previousCallOutputDestination = (ulong)previousState.OutputDestination;
                            if (previousState.IsPrecompile)
                            {
                                // parity induced if else for vmtrace
                                if (_txTracer.IsTracingInstructions)
                                {
                                    _txTracer.ReportMemoryChange((long)previousCallOutputDestination, previousCallOutput);
                                }
                            }

                            if (_txTracer.IsTracingActions)
                            {
                                _txTracer.ReportActionEnd(previousState.GasAvailable, _returnDataBuffer);
                            }
                        }

                        if (previousStateSucceeded)
                        {
                            previousState.CommitToParent(currentState);
                        }
                    }
                    else
                    {
                        worldState.Restore(previousState.Snapshot);
                        _returnDataBuffer = callResult.Output;
                        previousCallResult = StatusCode.FailureBytes;
                        previousCallOutput = callResult.Output.AsSpan().SliceWithZeroPadding(0, Math.Min(callResult.Output.Length, (int)previousState.OutputLength));
                        previousCallOutputDestination = (ulong)previousState.OutputDestination;


                        if (_txTracer.IsTracingActions)
                        {
                            _txTracer.ReportActionError(EvmExceptionType.Revert, previousState.GasAvailable);
                        }
                    }

                    previousState.Dispose();
                }
                catch (Exception ex) when (ex is EvmException or OverflowException)
                {
                    if (_logger.IsTrace) _logger.Trace($"exception ({ex.GetType().Name}) in {currentState.ExecutionType} at depth {currentState.Env.CallDepth} - restoring snapshot");

                    _worldState.Restore(currentState.Snapshot);

                    RevertParityTouchBugAccount(spec);

                    if (txTracer.IsTracingInstructions)
                    {
                        txTracer.ReportOperationError(ex is EvmException evmException ? evmException.ExceptionType : EvmExceptionType.Other);
                        txTracer.ReportOperationRemainingGas(0);
                    }

                    if (_txTracer.IsTracingActions)
                    {
                        EvmException evmException = ex as EvmException;
                        _txTracer.ReportActionError(evmException?.ExceptionType ?? EvmExceptionType.Other);
                    }

                    if (currentState.IsTopLevel)
                    {
                        return new TransactionSubstate(ex is OverflowException ? EvmExceptionType.Other : (ex as EvmException).ExceptionType, _txTracer != NullTxTracer.Instance);
                    }

                    previousCallResult = StatusCode.FailureBytes;
                    previousCallOutputDestination = UInt256.Zero;
                    _returnDataBuffer = Array.Empty<byte>();
                    previousCallOutput = ZeroPaddedSpan.Empty;

                    currentState.Dispose();
                    currentState = _stateStack.Pop();
                    currentState.IsContinuation = true;
                }
            }
        }

        private void RevertParityTouchBugAccount(IReleaseSpec spec)
        {
            if (_parityTouchBugAccount.ShouldDelete)
            {
                if (_state.AccountExists(_parityTouchBugAccount.Address))
                {
                    _state.AddToBalance(_parityTouchBugAccount.Address, UInt256.Zero, spec);
                }

                _parityTouchBugAccount.ShouldDelete = false;
            }
        }

        public CodeInfo GetCachedCodeInfo(IWorldState worldState, Address codeSource, IReleaseSpec vmSpec)
        {
            IStateProvider state = worldState.StateProvider;
            if (codeSource.IsPrecompile(vmSpec))
            {
                if (_precompiles is null)
                {
                    throw new InvalidOperationException("EVM precompile have not been initialized properly.");
                }

                return _precompiles[codeSource];
            }

            Keccak codeHash = state.GetCodeHash(codeSource);
            CodeInfo cachedCodeInfo = _codeCache.Get(codeHash);
            if (cachedCodeInfo is null)
            {
                byte[] code = state.GetCode(codeHash);

                if (code is null)
                {
                    throw new NullReferenceException($"Code {codeHash} missing in the state for address {codeSource}");
                }

                cachedCodeInfo = new CodeInfo(code);
                _codeCache.Set(codeHash, cachedCodeInfo);
            }
            else
            {
                // need to touch code so that any collectors that track database access are informed
                state.TouchCode(codeHash);
            }

            return cachedCodeInfo;
        }

        public void DisableSimdInstructions()
        {
            _simdOperationsEnabled = false;
        }

        private void InitializePrecompiledContracts()
        {
            _precompiles = new Dictionary<Address, CodeInfo>
            {
                [EcRecoverPrecompile.Instance.Address] = new(EcRecoverPrecompile.Instance),
                [Sha256Precompile.Instance.Address] = new(Sha256Precompile.Instance),
                [Ripemd160Precompile.Instance.Address] = new(Ripemd160Precompile.Instance),
                [IdentityPrecompile.Instance.Address] = new(IdentityPrecompile.Instance),

                [Bn256AddPrecompile.Instance.Address] = new(Bn256AddPrecompile.Instance),
                [Bn256MulPrecompile.Instance.Address] = new(Bn256MulPrecompile.Instance),
                [Bn256PairingPrecompile.Instance.Address] = new(Bn256PairingPrecompile.Instance),
                [ModExpPrecompile.Instance.Address] = new(ModExpPrecompile.Instance),

                [Blake2FPrecompile.Instance.Address] = new(Blake2FPrecompile.Instance),

                [G1AddPrecompile.Instance.Address] = new(G1AddPrecompile.Instance),
                [G1MulPrecompile.Instance.Address] = new(G1MulPrecompile.Instance),
                [G1MultiExpPrecompile.Instance.Address] = new(G1MultiExpPrecompile.Instance),
                [G2AddPrecompile.Instance.Address] = new(G2AddPrecompile.Instance),
                [G2MulPrecompile.Instance.Address] = new(G2MulPrecompile.Instance),
                [G2MultiExpPrecompile.Instance.Address] = new(G2MultiExpPrecompile.Instance),
                [PairingPrecompile.Instance.Address] = new(PairingPrecompile.Instance),
                [MapToG1Precompile.Instance.Address] = new(MapToG1Precompile.Instance),
                [MapToG2Precompile.Instance.Address] = new(MapToG2Precompile.Instance),
            };
        }

        private static bool UpdateGas(long gasCost, ref long gasAvailable)
        {
            // Console.WriteLine($"{gasCost}");
            if (gasAvailable < gasCost)
            {
                return false;
            }

            gasAvailable -= gasCost;
            return true;
        }

        private static void UpdateGasUp(long refund, ref long gasAvailable)
        {
            gasAvailable += refund;
        }

        private bool ChargeAccountAccessGas(ref long gasAvailable, EvmState vmState, Address address, IReleaseSpec spec, bool chargeForWarm = true)
        {
            // Console.WriteLine($"Accessing {address}");

            bool result = true;
            if (spec.UseHotAndColdStorage)
            {
                if (_txTracer.IsTracingAccess) // when tracing access we want cost as if it was warmed up from access list
                {
                    vmState.WarmUp(address);
                }

                if (vmState.IsCold(address) && !address.IsPrecompile(spec))
                {
                    result = UpdateGas(GasCostOf.ColdAccountAccess, ref gasAvailable);
                    vmState.WarmUp(address);
                }
                else if (chargeForWarm)
                {
                    result = UpdateGas(GasCostOf.WarmStateRead, ref gasAvailable);
                }
            }

            return result;
        }

        private enum StorageAccessType
        {
            SLOAD,
            SSTORE
        }

        private bool ChargeStorageAccessGas(
            ref long gasAvailable,
            EvmState vmState,
            StorageCell storageCell,
            StorageAccessType storageAccessType,
            IReleaseSpec spec)
        {
            // Console.WriteLine($"Accessing {storageCell} {storageAccessType}");

            bool result = true;
            if (spec.UseHotAndColdStorage)
            {
                if (_txTracer.IsTracingAccess) // when tracing access we want cost as if it was warmed up from access list
                {
                    vmState.WarmUp(storageCell);
                }

                if (vmState.IsCold(storageCell))
                {
                    result = UpdateGas(GasCostOf.ColdSLoad, ref gasAvailable);
                    vmState.WarmUp(storageCell);
                }
                else if (storageAccessType == StorageAccessType.SLOAD)
                {
                    // we do not charge for WARM_STORAGE_READ_COST in SSTORE scenario
                    result = UpdateGas(GasCostOf.WarmStateRead, ref gasAvailable);
                }
            }

            return result;
        }

        private CallResult ExecutePrecompile(EvmState state, IReleaseSpec spec)
        {
            ReadOnlyMemory<byte> callData = state.Env.InputData;
            UInt256 transferValue = state.Env.TransferValue;
            long gasAvailable = state.GasAvailable;

            IPrecompile precompile = state.Env.CodeInfo.Precompile;
            long baseGasCost = precompile.BaseGasCost(spec);
            long dataGasCost = precompile.DataGasCost(callData, spec);

            bool wasCreated = false;
            if (!_state.AccountExists(state.Env.ExecutingAccount))
            {
                wasCreated = true;
                _state.CreateAccount(state.Env.ExecutingAccount, transferValue);
            }
            else
            {
                _state.AddToBalance(state.Env.ExecutingAccount, transferValue, spec);
            }

            // https://github.com/ethereum/EIPs/blob/master/EIPS/eip-161.md
            // An additional issue was found in Parity,
            // where the Parity client incorrectly failed
            // to revert empty account deletions in a more limited set of contexts
            // involving out-of-gas calls to precompiled contracts;
            // the new Geth behavior matches Parity’s,
            // and empty accounts will cease to be a source of concern in general
            // in about one week once the state clearing process finishes.
            if (state.Env.ExecutingAccount.Equals(_parityTouchBugAccount.Address)
                && !wasCreated
                && transferValue.IsZero
                && spec.ClearEmptyAccountWhenTouched)
            {
                _parityTouchBugAccount.ShouldDelete = true;
            }

            //if(!UpdateGas(dataGasCost, ref gasAvailable)) return CallResult.Exception;
            if (!UpdateGas(baseGasCost, ref gasAvailable))
            {
                Metrics.EvmExceptions++;
                throw new OutOfGasException();
            }

            if (!UpdateGas(dataGasCost, ref gasAvailable))
            {
                Metrics.EvmExceptions++;
                throw new OutOfGasException();
            }

            state.GasAvailable = gasAvailable;

            try
            {
                (ReadOnlyMemory<byte> output, bool success) = precompile.Run(callData, spec);
                CallResult callResult = new(output.ToArray(), success, !success);
                return callResult;
            }
            catch (Exception exception)
            {
                if (_logger.IsDebug) _logger.Error($"Precompiled contract ({precompile.GetType()}) execution exception", exception);
                CallResult callResult = new(Array.Empty<byte>(), false, true);
                return callResult;
            }
        }

        [SkipLocalsInit]
        private CallResult ExecuteCall(EvmState vmState, byte[]? previousCallResult, ZeroPaddedSpan previousCallOutput, in UInt256 previousCallOutputDestination, IReleaseSpec spec)
        {
            bool isTrace = _logger.IsTrace;
            bool traceOpcodes = _txTracer.IsTracingInstructions;
            ExecutionEnvironment env = vmState.Env;
            TxExecutionContext txCtx = env.TxExecutionContext;

            if (!vmState.IsContinuation)
            {
                if (!_state.AccountExists(env.ExecutingAccount))
                {
                    _state.CreateAccount(env.ExecutingAccount, env.TransferValue);
                }
                else
                {
                    _state.AddToBalance(env.ExecutingAccount, env.TransferValue, spec);
                }

                if (vmState.ExecutionType.IsAnyCreate() && spec.ClearEmptyAccountWhenTouched)
                {
                    _state.IncrementNonce(env.ExecutingAccount);
                }
            }

            if (vmState.Env.CodeInfo.MachineCode.Length == 0)
            {
                return CallResult.Empty;
            }

            vmState.InitStacks();
            EvmStack stack = new(vmState.DataStack.AsSpan(), vmState.DataStackHead, _txTracer);
            long gasAvailable = vmState.GasAvailable;
            int programCounter = vmState.ProgramCounter;
            CodeInfo CodeContainer = env.CodeInfo.SeparateEOFSections(spec, out Span<byte> fullCode, out Span<byte> codeSection, out Span<byte> dataSection);

            static void UpdateCurrentState(EvmState state, in int pc, in long gas, in int stackHead)
            {
                state.ProgramCounter = pc;
                state.GasAvailable = gas;
                state.DataStackHead = stackHead;
            }

            void StartInstructionTrace(Instruction instruction, EvmStack stackValue)
            {
                _txTracer.StartOperation(env.CallDepth + 1, gasAvailable, instruction, programCounter, txCtx.Header.IsPostMerge);
                if (_txTracer.IsTracingMemory)
                {
                    _txTracer.SetOperationMemory(vmState.Memory?.GetTrace() ?? new List<string>());
                }

                if (_txTracer.IsTracingStack)
                {
                    _txTracer.SetOperationStack(stackValue.GetStackTrace());
                }
            }

            void EndInstructionTrace()
            {
                if (traceOpcodes)
                {
                    if (_txTracer.IsTracingMemory)
                    {
                        _txTracer.SetOperationMemorySize(vmState.Memory?.Size ?? 0);
                    }

                    _txTracer.ReportOperationRemainingGas(gasAvailable);
                }
            }

            void EndInstructionTraceError(EvmExceptionType evmExceptionType)
            {
                if (traceOpcodes)
                {
                    _txTracer.ReportOperationError(evmExceptionType);
                    _txTracer.ReportOperationRemainingGas(gasAvailable);
                }
            }

            void Jump(in UInt256 jumpDest, bool isSubroutine = false)
            {
                if (jumpDest > int.MaxValue)
                {
                    Metrics.EvmExceptions++;
                    EndInstructionTraceError(EvmExceptionType.InvalidJumpDestination);
                    // https://github.com/NethermindEth/nethermind/issues/140
                    throw new InvalidJumpDestinationException();
                    //                                return CallResult.InvalidJumpDestination; // TODO: add a test, validating inside the condition was not covered by existing tests and fails on 0xf435a354924097686ea88dab3aac1dd464e6a3b387c77aeee94145b0fa5a63d2 mainnet
                }

                int jumpDestInt = (int)jumpDest;

                if (!env.CodeInfo.ValidateJump(jumpDestInt, isSubroutine))
                {
                    EndInstructionTraceError(EvmExceptionType.InvalidJumpDestination);
                    // https://github.com/NethermindEth/nethermind/issues/140
                    throw new InvalidJumpDestinationException();
                    //                                return CallResult.InvalidJumpDestination; // TODO: add a test, validating inside the condition was not covered by existing tests and fails on 61363 Ropsten
                }

                programCounter = jumpDestInt;
            }

            void UpdateMemoryCost(in UInt256 position, in UInt256 length)
            {
                if (vmState.Memory is null)
                {
                    throw new InvalidOperationException("EVM memory has not been initialized properly.");
                }

                long memoryCost = vmState.Memory.CalculateMemoryCost(in position, length);
                if (memoryCost != 0L)
                {
                    if (!UpdateGas(memoryCost, ref gasAvailable))
                    {
                        Metrics.EvmExceptions++;
                        EndInstructionTraceError(EvmExceptionType.OutOfGas);
                        throw new OutOfGasException();
                    }
                }
            }

            if (previousCallResult is not null)
            {
                stack.PushBytes(previousCallResult);
                if (_txTracer.IsTracingInstructions) _txTracer.ReportOperationRemainingGas(vmState.GasAvailable);
            }

            if (previousCallOutput.Length > 0)
            {
                UInt256 localPreviousDest = previousCallOutputDestination;
                UpdateMemoryCost(in localPreviousDest, (ulong)previousCallOutput.Length);

                if (vmState.Memory is null)
                {
                    throw new InvalidOperationException("EVM memory has not been initialized properly.");
                }

                vmState.Memory.Save(in localPreviousDest, previousCallOutput);
                //                if(_txTracer.IsTracingInstructions) _txTracer.ReportMemoryChange((long)localPreviousDest, previousCallOutput);
            }

            while (programCounter < codeSection.Length)
            {
                Instruction instruction = (Instruction)codeSection[programCounter];
                // Console.WriteLine(instruction);
                if (traceOpcodes)
                {
                    StartInstructionTrace(instruction, stack);
                }

                programCounter++;
                switch (instruction)
                {
                    case Instruction.STOP:
                        {
                            UpdateCurrentState(vmState, programCounter, gasAvailable, stack.Head);
                            EndInstructionTrace();
                            return CallResult.Empty;
                        }
                    case Instruction.ADD:
                        {
                            if (!UpdateGas(GasCostOf.VeryLow, ref gasAvailable))
                            {
                                EndInstructionTraceError(EvmExceptionType.OutOfGas);
                                return CallResult.OutOfGasException;
                            }

                            stack.PopUInt256(out UInt256 b);
                            stack.PopUInt256(out UInt256 a);
                            UInt256.Add(in a, in b, out UInt256 c);
                            stack.PushUInt256(c);

                            break;
                        }
                    case Instruction.MUL:
                        {
                            if (!UpdateGas(GasCostOf.Low, ref gasAvailable))
                            {
                                EndInstructionTraceError(EvmExceptionType.OutOfGas);
                                return CallResult.OutOfGasException;
                            }

                            stack.PopUInt256(out UInt256 a);
                            stack.PopUInt256(out UInt256 b);
                            UInt256.Multiply(in a, in b, out UInt256 res);
                            stack.PushUInt256(in res);
                            break;
                        }
                    case Instruction.SUB:
                        {
                            if (!UpdateGas(GasCostOf.VeryLow, ref gasAvailable))
                            {
                                EndInstructionTraceError(EvmExceptionType.OutOfGas);
                                return CallResult.OutOfGasException;
                            }

                            stack.PopUInt256(out UInt256 a);
                            stack.PopUInt256(out UInt256 b);
                            UInt256.Subtract(in a, in b, out UInt256 result);

                            stack.PushUInt256(in result);
                            break;
                        }
                    case Instruction.DIV:
                        {
                            if (!UpdateGas(GasCostOf.Low, ref gasAvailable))
                            {
                                EndInstructionTraceError(EvmExceptionType.OutOfGas);
                                return CallResult.OutOfGasException;
                            }

                            stack.PopUInt256(out UInt256 a);
                            stack.PopUInt256(out UInt256 b);
                            if (b.IsZero)
                            {
                                stack.PushZero();
                            }
                            else
                            {
                                UInt256.Divide(in a, in b, out UInt256 res);
                                stack.PushUInt256(in res);
                            }

                            break;
                        }
                    case Instruction.SDIV:
                        {
                            if (!UpdateGas(GasCostOf.Low, ref gasAvailable))
                            {
                                EndInstructionTraceError(EvmExceptionType.OutOfGas);
                                return CallResult.OutOfGasException;
                            }

                            stack.PopUInt256(out UInt256 a);
                            stack.PopSignedInt256(out Int256.Int256 b);
                            if (b.IsZero)
                            {
                                stack.PushZero();
                            }
                            else if (b == Int256.Int256.MinusOne && a == P255)
                            {
                                UInt256 res = P255;
                                stack.PushUInt256(in res);
                            }
                            else
                            {
                                Int256.Int256 signedA = new(a);
                                Int256.Int256.Divide(in signedA, in b, out Int256.Int256 res);
                                stack.PushSignedInt256(in res);
                            }

                            break;
                        }
                    case Instruction.MOD:
                        {
                            if (!UpdateGas(GasCostOf.Low, ref gasAvailable))
                            {
                                EndInstructionTraceError(EvmExceptionType.OutOfGas);
                                return CallResult.OutOfGasException;
                            }

                            stack.PopUInt256(out UInt256 a);
                            stack.PopUInt256(out UInt256 b);
                            UInt256.Mod(in a, in b, out UInt256 result);
                            stack.PushUInt256(in result);
                            break;
                        }
                    case Instruction.SMOD:
                        {
                            if (!UpdateGas(GasCostOf.Low, ref gasAvailable))
                            {
                                EndInstructionTraceError(EvmExceptionType.OutOfGas);
                                return CallResult.OutOfGasException;
                            }

                            stack.PopSignedInt256(out Int256.Int256 a);
                            stack.PopSignedInt256(out Int256.Int256 b);
                            if (b.IsZero || b.IsOne)
                            {
                                stack.PushZero();
                            }
                            else
                            {
                                a.Mod(in b, out Int256.Int256 mod);
                                stack.PushSignedInt256(in mod);
                            }

                            break;
                        }
                    case Instruction.ADDMOD:
                        {
                            if (!UpdateGas(GasCostOf.Mid, ref gasAvailable))
                            {
                                EndInstructionTraceError(EvmExceptionType.OutOfGas);
                                return CallResult.OutOfGasException;
                            }

                            stack.PopUInt256(out UInt256 a);
                            stack.PopUInt256(out UInt256 b);
                            stack.PopUInt256(out UInt256 mod);

                            if (mod.IsZero)
                            {
                                stack.PushZero();
                            }
                            else
                            {
                                UInt256.AddMod(a, b, mod, out UInt256 res);
                                stack.PushUInt256(in res);
                            }

                            break;
                        }
                    case Instruction.MULMOD:
                        {
                            if (!UpdateGas(GasCostOf.Mid, ref gasAvailable))
                            {
                                EndInstructionTraceError(EvmExceptionType.OutOfGas);
                                return CallResult.OutOfGasException;
                            }

                            stack.PopUInt256(out UInt256 a);
                            stack.PopUInt256(out UInt256 b);
                            stack.PopUInt256(out UInt256 mod);

                            if (mod.IsZero)
                            {
                                stack.PushZero();
                            }
                            else
                            {
                                UInt256.MultiplyMod(in a, in b, in mod, out UInt256 res);
                                stack.PushUInt256(in res);
                            }

                            break;
                        }
                    case Instruction.EXP:
                        {
                            if (!UpdateGas(GasCostOf.Exp, ref gasAvailable))
                            {
                                EndInstructionTraceError(EvmExceptionType.OutOfGas);
                                return CallResult.OutOfGasException;
                            }

                            Metrics.ModExpOpcode++;

                            stack.PopUInt256(out UInt256 baseInt);
                            Span<byte> exp = stack.PopBytes();

                            int leadingZeros = exp.LeadingZerosCount();
                            if (leadingZeros != 32)
                            {
                                int expSize = 32 - leadingZeros;
                                if (!UpdateGas(spec.GetExpByteCost() * expSize, ref gasAvailable))
                                {
                                    EndInstructionTraceError(EvmExceptionType.OutOfGas);
                                    return CallResult.OutOfGasException;
                                }
                            }
                            else
                            {
                                stack.PushOne();
                                break;
                            }

                            if (baseInt.IsZero)
                            {
                                stack.PushZero();
                            }
                            else if (baseInt.IsOne)
                            {
                                stack.PushOne();
                            }
                            else
                            {
                                UInt256.Exp(baseInt, new UInt256(exp, true), out UInt256 res);
                                stack.PushUInt256(in res);
                            }

                            break;
                        }
                    case Instruction.SIGNEXTEND:
                        {
                            if (!UpdateGas(GasCostOf.Low, ref gasAvailable))
                            {
                                EndInstructionTraceError(EvmExceptionType.OutOfGas);
                                return CallResult.OutOfGasException;
                            }

                            stack.PopUInt256(out UInt256 a);
                            if (a >= BigInt32)
                            {
                                stack.EnsureDepth(1);
                                break;
                            }

                            int position = 31 - (int)a;

                            Span<byte> b = stack.PopBytes();
                            sbyte sign = (sbyte)b[position];

                            if (sign >= 0)
                            {
                                BytesZero32.AsSpan(0, position).CopyTo(b.Slice(0, position));
                            }
                            else
                            {
                                BytesMax32.AsSpan(0, position).CopyTo(b.Slice(0, position));
                            }

                            stack.PushBytes(b);
                            break;
                        }
                    case Instruction.LT:
                        {
                            if (!UpdateGas(GasCostOf.VeryLow, ref gasAvailable))
                            {
                                EndInstructionTraceError(EvmExceptionType.OutOfGas);
                                return CallResult.OutOfGasException;
                            }

                            stack.PopUInt256(out UInt256 a);
                            stack.PopUInt256(out UInt256 b);
                            if (a < b)
                            {
                                stack.PushOne();
                            }
                            else
                            {
                                stack.PushZero();
                            }

                            break;
                        }
                    case Instruction.GT:
                        {
                            if (!UpdateGas(GasCostOf.VeryLow, ref gasAvailable))
                            {
                                EndInstructionTraceError(EvmExceptionType.OutOfGas);
                                return CallResult.OutOfGasException;
                            }

                            stack.PopUInt256(out UInt256 a);
                            stack.PopUInt256(out UInt256 b);
                            if (a > b)
                            {
                                stack.PushOne();
                            }
                            else
                            {
                                stack.PushZero();
                            }

                            break;
                        }
                    case Instruction.SLT:
                        {
                            if (!UpdateGas(GasCostOf.VeryLow, ref gasAvailable))
                            {
                                EndInstructionTraceError(EvmExceptionType.OutOfGas);
                                return CallResult.OutOfGasException;
                            }

                            stack.PopSignedInt256(out Int256.Int256 a);
                            stack.PopSignedInt256(out Int256.Int256 b);

                            if (a.CompareTo(b) < 0)
                            {
                                stack.PushOne();
                            }
                            else
                            {
                                stack.PushZero();
                            }

                            break;
                        }
                    case Instruction.SGT:
                        {
                            if (!UpdateGas(GasCostOf.VeryLow, ref gasAvailable))
                            {
                                EndInstructionTraceError(EvmExceptionType.OutOfGas);
                                return CallResult.OutOfGasException;
                            }

                            stack.PopSignedInt256(out Int256.Int256 a);
                            stack.PopSignedInt256(out Int256.Int256 b);
                            if (a.CompareTo(b) > 0)
                            {
                                stack.PushOne();
                            }
                            else
                            {
                                stack.PushZero();
                            }

                            break;
                        }
                    case Instruction.EQ:
                        {
                            if (!UpdateGas(GasCostOf.VeryLow, ref gasAvailable))
                            {
                                EndInstructionTraceError(EvmExceptionType.OutOfGas);
                                return CallResult.OutOfGasException;
                            }

                            Span<byte> a = stack.PopBytes();
                            Span<byte> b = stack.PopBytes();
                            if (a.SequenceEqual(b))
                            {
                                stack.PushOne();
                            }
                            else
                            {
                                stack.PushZero();
                            }

                            break;
                        }
                    case Instruction.ISZERO:
                        {
                            if (!UpdateGas(GasCostOf.VeryLow, ref gasAvailable))
                            {
                                EndInstructionTraceError(EvmExceptionType.OutOfGas);
                                return CallResult.OutOfGasException;
                            }

                            Span<byte> a = stack.PopBytes();
                            if (a.SequenceEqual(BytesZero32))
                            {
                                stack.PushOne();
                            }
                            else
                            {
                                stack.PushZero();
                            }

                            break;
                        }
                    case Instruction.AND:
                        {
                            if (!UpdateGas(GasCostOf.VeryLow, ref gasAvailable))
                            {
                                EndInstructionTraceError(EvmExceptionType.OutOfGas);
                                return CallResult.OutOfGasException;
                            }

                            Span<byte> a = stack.PopBytes();
                            Span<byte> b = stack.PopBytes();

                            if (_simdOperationsEnabled)
                            {
                                Vector<byte> aVec = new(a);
                                Vector<byte> bVec = new(b);

                                Vector.BitwiseAnd(aVec, bVec).CopyTo(stack.Register);
                            }
                            else
                            {
                                ref ulong refA = ref MemoryMarshal.AsRef<ulong>(a);
                                ref ulong refB = ref MemoryMarshal.AsRef<ulong>(b);
                                ref ulong refBuffer = ref MemoryMarshal.AsRef<ulong>(stack.Register);

                                refBuffer = refA & refB;
                                Unsafe.Add(ref refBuffer, 1) = Unsafe.Add(ref refA, 1) & Unsafe.Add(ref refB, 1);
                                Unsafe.Add(ref refBuffer, 2) = Unsafe.Add(ref refA, 2) & Unsafe.Add(ref refB, 2);
                                Unsafe.Add(ref refBuffer, 3) = Unsafe.Add(ref refA, 3) & Unsafe.Add(ref refB, 3);
                            }

                            stack.PushBytes(stack.Register);
                            break;
                        }
                    case Instruction.OR:
                        {
                            if (!UpdateGas(GasCostOf.VeryLow, ref gasAvailable))
                            {
                                EndInstructionTraceError(EvmExceptionType.OutOfGas);
                                return CallResult.OutOfGasException;
                            }

                            Span<byte> a = stack.PopBytes();
                            Span<byte> b = stack.PopBytes();

                            if (_simdOperationsEnabled)
                            {
                                Vector<byte> aVec = new(a);
                                Vector<byte> bVec = new(b);

                                Vector.BitwiseOr(aVec, bVec).CopyTo(stack.Register);
                            }
                            else
                            {
                                ref ulong refA = ref MemoryMarshal.AsRef<ulong>(a);
                                ref ulong refB = ref MemoryMarshal.AsRef<ulong>(b);
                                ref ulong refBuffer = ref MemoryMarshal.AsRef<ulong>(stack.Register);

                                refBuffer = refA | refB;
                                Unsafe.Add(ref refBuffer, 1) = Unsafe.Add(ref refA, 1) | Unsafe.Add(ref refB, 1);
                                Unsafe.Add(ref refBuffer, 2) = Unsafe.Add(ref refA, 2) | Unsafe.Add(ref refB, 2);
                                Unsafe.Add(ref refBuffer, 3) = Unsafe.Add(ref refA, 3) | Unsafe.Add(ref refB, 3);
                            }

                            stack.PushBytes(stack.Register);
                            break;
                        }
                    case Instruction.XOR:
                        {
                            if (!UpdateGas(GasCostOf.VeryLow, ref gasAvailable))
                            {
                                EndInstructionTraceError(EvmExceptionType.OutOfGas);
                                return CallResult.OutOfGasException;
                            }

                            Span<byte> a = stack.PopBytes();
                            Span<byte> b = stack.PopBytes();

                            if (_simdOperationsEnabled)
                            {
                                Vector<byte> aVec = new(a);
                                Vector<byte> bVec = new(b);

                                Vector.Xor(aVec, bVec).CopyTo(stack.Register);
                            }
                            else
                            {
                                ref ulong refA = ref MemoryMarshal.AsRef<ulong>(a);
                                ref ulong refB = ref MemoryMarshal.AsRef<ulong>(b);
                                ref ulong refBuffer = ref MemoryMarshal.AsRef<ulong>(stack.Register);

                                refBuffer = refA ^ refB;
                                Unsafe.Add(ref refBuffer, 1) = Unsafe.Add(ref refA, 1) ^ Unsafe.Add(ref refB, 1);
                                Unsafe.Add(ref refBuffer, 2) = Unsafe.Add(ref refA, 2) ^ Unsafe.Add(ref refB, 2);
                                Unsafe.Add(ref refBuffer, 3) = Unsafe.Add(ref refA, 3) ^ Unsafe.Add(ref refB, 3);
                            }

                            stack.PushBytes(stack.Register);
                            break;
                        }
                    case Instruction.NOT:
                        {
                            if (!UpdateGas(GasCostOf.VeryLow, ref gasAvailable))
                            {
                                EndInstructionTraceError(EvmExceptionType.OutOfGas);
                                return CallResult.OutOfGasException;
                            }

                            Span<byte> a = stack.PopBytes();

                            if (_simdOperationsEnabled)
                            {
                                Vector<byte> aVec = new(a);
                                Vector<byte> negVec = Vector.Xor(aVec, new Vector<byte>(BytesMax32));

                                negVec.CopyTo(stack.Register);
                            }
                            else
                            {
                                ref var refA = ref MemoryMarshal.AsRef<ulong>(a);
                                ref var refBuffer = ref MemoryMarshal.AsRef<ulong>(stack.Register);

                                refBuffer = ~refA;
                                Unsafe.Add(ref refBuffer, 1) = ~Unsafe.Add(ref refA, 1);
                                Unsafe.Add(ref refBuffer, 2) = ~Unsafe.Add(ref refA, 2);
                                Unsafe.Add(ref refBuffer, 3) = ~Unsafe.Add(ref refA, 3);
                            }

                            stack.PushBytes(stack.Register);
                            break;
                        }
                    case Instruction.BYTE:
                        {
                            if (!UpdateGas(GasCostOf.VeryLow, ref gasAvailable))
                            {
                                EndInstructionTraceError(EvmExceptionType.OutOfGas);
                                return CallResult.OutOfGasException;
                            }

                            stack.PopUInt256(out UInt256 position);
                            Span<byte> bytes = stack.PopBytes();

                            if (position >= BigInt32)
                            {
                                stack.PushZero();
                                break;
                            }

                            int adjustedPosition = bytes.Length - 32 + (int)position;
                            if (adjustedPosition < 0)
                            {
                                stack.PushZero();
                            }
                            else
                            {
                                stack.PushByte(bytes[adjustedPosition]);
                            }

                            break;
                        }
                    case Instruction.SHA3:
                        {
                            stack.PopUInt256(out UInt256 memSrc);
                            stack.PopUInt256(out UInt256 memLength);
                            if (!UpdateGas(GasCostOf.Sha3 + GasCostOf.Sha3Word * EvmPooledMemory.Div32Ceiling(memLength),
                                ref gasAvailable))
                            {
                                EndInstructionTraceError(EvmExceptionType.OutOfGas);
                                return CallResult.OutOfGasException;
                            }

                            UpdateMemoryCost(in memSrc, memLength);

                            Span<byte> memData = vmState.Memory.LoadSpan(in memSrc, memLength);
                            stack.PushBytes(ValueKeccak.Compute(memData).BytesAsSpan);
                            break;
                        }
                    case Instruction.ADDRESS:
                        {
                            if (!UpdateGas(GasCostOf.Base, ref gasAvailable))
                            {
                                EndInstructionTraceError(EvmExceptionType.OutOfGas);
                                return CallResult.OutOfGasException;
                            }

                            stack.PushBytes(env.ExecutingAccount.Bytes);
                            break;
                        }
                    case Instruction.BALANCE:
                        {
                            long gasCost = spec.GetBalanceCost();
                            if (gasCost != 0 && !UpdateGas(gasCost, ref gasAvailable))
                            {
                                EndInstructionTraceError(EvmExceptionType.OutOfGas);
                                return CallResult.OutOfGasException;
                            }

                            Address address = stack.PopAddress();
                            if (!ChargeAccountAccessGas(ref gasAvailable, vmState, address, spec))
                            {
                                EndInstructionTraceError(EvmExceptionType.OutOfGas);
                                return CallResult.OutOfGasException;
                            }

                            UInt256 balance = _state.GetBalance(address);
                            stack.PushUInt256(in balance);
                            break;
                        }
                    case Instruction.CALLER:
                        {
                            if (!UpdateGas(GasCostOf.Base, ref gasAvailable))
                            {
                                EndInstructionTraceError(EvmExceptionType.OutOfGas);
                                return CallResult.OutOfGasException;
                            }

                            stack.PushBytes(env.Caller.Bytes);
                            break;
                        }
                    case Instruction.CALLVALUE:
                        {
                            if (!UpdateGas(GasCostOf.Base, ref gasAvailable))
                            {
                                EndInstructionTraceError(EvmExceptionType.OutOfGas);
                                return CallResult.OutOfGasException;
                            }

                            UInt256 callValue = env.Value;
                            stack.PushUInt256(in callValue);
                            break;
                        }
                    case Instruction.ORIGIN:
                        {
                            if (!UpdateGas(GasCostOf.Base, ref gasAvailable))
                            {
                                EndInstructionTraceError(EvmExceptionType.OutOfGas);
                                return CallResult.OutOfGasException;
                            }

                            stack.PushBytes(txCtx.Origin.Bytes);
                            break;
                        }
                    case Instruction.CALLDATALOAD:
                        {
                            if (!UpdateGas(GasCostOf.VeryLow, ref gasAvailable))
                            {
                                EndInstructionTraceError(EvmExceptionType.OutOfGas);
                                return CallResult.OutOfGasException;
                            }

                            stack.PopUInt256(out UInt256 src);
                            stack.PushBytes(env.InputData.SliceWithZeroPadding(src, 32));
                            break;
                        }
                    case Instruction.CALLDATASIZE:
                        {
                            if (!UpdateGas(GasCostOf.Base, ref gasAvailable))
                            {
                                EndInstructionTraceError(EvmExceptionType.OutOfGas);
                                return CallResult.OutOfGasException;
                            }

                            UInt256 callDataSize = (UInt256)env.InputData.Length;
                            stack.PushUInt256(in callDataSize);
                            break;
                        }
                    case Instruction.CALLDATACOPY:
                        {
                            stack.PopUInt256(out UInt256 dest);
                            stack.PopUInt256(out UInt256 src);
                            stack.PopUInt256(out UInt256 length);
                            if (!UpdateGas(GasCostOf.VeryLow + GasCostOf.Memory * EvmPooledMemory.Div32Ceiling(length),
                                ref gasAvailable))
                            {
                                EndInstructionTraceError(EvmExceptionType.OutOfGas);
                                return CallResult.OutOfGasException;
                            }

                            if (length > UInt256.Zero)
                            {
                                UpdateMemoryCost(in dest, length);

                                ZeroPaddedMemory callDataSlice = env.InputData.SliceWithZeroPadding(src, (int)length);
                                vmState.Memory.Save(in dest, callDataSlice);
                                if (_txTracer.IsTracingInstructions)
                                {
                                    _txTracer.ReportMemoryChange((long)dest, callDataSlice);
                                }
                            }

                            break;
                        }
                    case Instruction.CODESIZE:
                        {
                            if (!UpdateGas(GasCostOf.Base, ref gasAvailable))
                            {
                                EndInstructionTraceError(EvmExceptionType.OutOfGas);
                                return CallResult.OutOfGasException;
                            }

                            UInt256 codeLength = (UInt256)fullCode.Length;
                            stack.PushUInt256(in codeLength);
                            break;
                        }
                    case Instruction.CODECOPY:
                        {
                            UInt256 code_length = (UInt256)fullCode.Length;
                            stack.PopUInt256(out UInt256 dest);
                            stack.PopUInt256(out UInt256 src);
                            stack.PopUInt256(out UInt256 length);
                            if (!UpdateGas(GasCostOf.VeryLow + GasCostOf.Memory * EvmPooledMemory.Div32Ceiling(length), ref gasAvailable))
                            {
                                EndInstructionTraceError(EvmExceptionType.OutOfGas);
                                return CallResult.OutOfGasException;
                            }

                            if (length > UInt256.Zero)
                            {
                                UpdateMemoryCost(in dest, length);

                                ZeroPaddedSpan codeSlice = fullCode.SliceWithZeroPadding(src, (int)length);
                                vmState.Memory.Save(in dest, codeSlice);
                                if (_txTracer.IsTracingInstructions) _txTracer.ReportMemoryChange((long)dest, codeSlice);
                            }

                            break;
                        }
                    case Instruction.GASPRICE:
                        {
                            if (!UpdateGas(GasCostOf.Base, ref gasAvailable))
                            {
                                EndInstructionTraceError(EvmExceptionType.OutOfGas);
                                return CallResult.OutOfGasException;
                            }

                            UInt256 gasPrice = txCtx.GasPrice;
                            stack.PushUInt256(in gasPrice);
                            break;
                        }
                    case Instruction.EXTCODESIZE:
                        {
                            long gasCost = spec.GetExtCodeCost();
                            if (!UpdateGas(gasCost, ref gasAvailable))
                            {
                                EndInstructionTraceError(EvmExceptionType.OutOfGas);
                                return CallResult.OutOfGasException;
                            }

                            Address address = stack.PopAddress();
                            if (!ChargeAccountAccessGas(ref gasAvailable, vmState, address, spec))
                            {
                                EndInstructionTraceError(EvmExceptionType.OutOfGas);
                                return CallResult.OutOfGasException;
                            }

                            byte[] accountCode = GetCachedCodeInfo(_worldState, address, spec).MachineCode;
                            UInt256 codeSize = (UInt256)accountCode.Length;
                            stack.PushUInt256(in codeSize);
                            break;
                        }
                    case Instruction.EXTCODECOPY:
                        {
                            Address address = stack.PopAddress();
                            stack.PopUInt256(out UInt256 dest);
                            stack.PopUInt256(out UInt256 src);
                            stack.PopUInt256(out UInt256 length);

                            long gasCost = spec.GetExtCodeCost();
                            if (!UpdateGas(gasCost + GasCostOf.Memory * EvmPooledMemory.Div32Ceiling(length),
                                ref gasAvailable))
                            {
                                EndInstructionTraceError(EvmExceptionType.OutOfGas);
                                return CallResult.OutOfGasException;
                            }

                            if (!ChargeAccountAccessGas(ref gasAvailable, vmState, address, spec))
                            {
                                EndInstructionTraceError(EvmExceptionType.OutOfGas);
                                return CallResult.OutOfGasException;
                            }

                            if (length > UInt256.Zero)
                            {
                                UpdateMemoryCost(in dest, length);

                                byte[] externalCode = GetCachedCodeInfo(_worldState, address, spec).MachineCode;
                                ZeroPaddedSpan callDataSlice = externalCode.SliceWithZeroPadding(src, (int)length);
                                vmState.Memory.Save(in dest, callDataSlice);
                                if (_txTracer.IsTracingInstructions)
                                {
                                    _txTracer.ReportMemoryChange((long)dest, callDataSlice);
                                }
                            }

                            break;
                        }
                    case Instruction.RETURNDATASIZE:
                        {
                            if (!spec.ReturnDataOpcodesEnabled)
                            {
                                EndInstructionTraceError(EvmExceptionType.BadInstruction);
                                return CallResult.InvalidInstructionException;
                            }

                            if (!UpdateGas(GasCostOf.Base, ref gasAvailable))
                            {
                                EndInstructionTraceError(EvmExceptionType.OutOfGas);
                                return CallResult.OutOfGasException;
                            }

                            UInt256 res = (UInt256)_returnDataBuffer.Length;
                            stack.PushUInt256(in res);
                            break;
                        }
                    case Instruction.RETURNDATACOPY:
                        {
                            if (!spec.ReturnDataOpcodesEnabled)
                            {
                                EndInstructionTraceError(EvmExceptionType.BadInstruction);
                                return CallResult.InvalidInstructionException;
                            }

                            stack.PopUInt256(out UInt256 dest);
                            stack.PopUInt256(out UInt256 src);
                            stack.PopUInt256(out UInt256 length);
                            if (!UpdateGas(GasCostOf.VeryLow + GasCostOf.Memory * EvmPooledMemory.Div32Ceiling(length), ref gasAvailable))
                            {
                                EndInstructionTraceError(EvmExceptionType.OutOfGas);
                                return CallResult.OutOfGasException;
                            }

                            if (UInt256.AddOverflow(length, src, out UInt256 newLength) || newLength > _returnDataBuffer.Length)
                            {
                                return CallResult.AccessViolationException;
                            }

                            if (length > UInt256.Zero)
                            {
                                UpdateMemoryCost(in dest, length);

                                ZeroPaddedSpan returnDataSlice = _returnDataBuffer.AsSpan().SliceWithZeroPadding(src, (int)length);
                                vmState.Memory.Save(in dest, returnDataSlice);
                                if (_txTracer.IsTracingInstructions)
                                {
                                    _txTracer.ReportMemoryChange((long)dest, returnDataSlice);
                                }
                            }

                            break;
                        }
                    case Instruction.BLOCKHASH:
                        {
                            Metrics.BlockhashOpcode++;

                            if (!UpdateGas(GasCostOf.BlockHash, ref gasAvailable))
                            {
                                EndInstructionTraceError(EvmExceptionType.OutOfGas);
                                return CallResult.OutOfGasException;
                            }

                            stack.PopUInt256(out UInt256 a);
                            long number = a > long.MaxValue ? long.MaxValue : (long)a;
                            Keccak blockHash = _blockhashProvider.GetBlockhash(txCtx.Header, number);
                            stack.PushBytes(blockHash?.Bytes ?? BytesZero32);

                            if (isTrace)
                            {
                                if (_txTracer.IsTracingBlockHash && blockHash is not null)
                                {
                                    _txTracer.ReportBlockHash(blockHash);
                                }
                            }

                            break;
                        }
                    case Instruction.COINBASE:
                        {
                            if (!UpdateGas(GasCostOf.Base, ref gasAvailable))
                            {
                                EndInstructionTraceError(EvmExceptionType.OutOfGas);
                                return CallResult.OutOfGasException;
                            }

                            stack.PushBytes(txCtx.Header.GasBeneficiary.Bytes);
                            break;
                        }
                    case Instruction.PREVRANDAO:
                        {
                            if (!UpdateGas(GasCostOf.Base, ref gasAvailable))
                            {
                                EndInstructionTraceError(EvmExceptionType.OutOfGas);
                                return CallResult.OutOfGasException;
                            }

                            if (txCtx.Header.IsPostMerge)
                            {
                                byte[] random = txCtx.Header.Random.Bytes;
                                stack.PushBytes(random);
                            }
                            else
                            {
                                UInt256 diff = txCtx.Header.Difficulty;
                                stack.PushUInt256(in diff);
                            }
                            break;
                        }
                    case Instruction.TIMESTAMP:
                        {
                            if (!UpdateGas(GasCostOf.Base, ref gasAvailable))
                            {
                                EndInstructionTraceError(EvmExceptionType.OutOfGas);
                                return CallResult.OutOfGasException;
                            }

                            UInt256 timestamp = txCtx.Header.Timestamp;
                            stack.PushUInt256(in timestamp);
                            break;
                        }
                    case Instruction.NUMBER:
                        {
                            if (!UpdateGas(GasCostOf.Base, ref gasAvailable))
                            {
                                EndInstructionTraceError(EvmExceptionType.OutOfGas);
                                return CallResult.OutOfGasException;
                            }

                            UInt256 blockNumber = (UInt256)txCtx.Header.Number;
                            stack.PushUInt256(in blockNumber);
                            break;
                        }
                    case Instruction.GASLIMIT:
                        {
                            if (!UpdateGas(GasCostOf.Base, ref gasAvailable))
                            {
                                EndInstructionTraceError(EvmExceptionType.OutOfGas);
                                return CallResult.OutOfGasException;
                            }

                            UInt256 gasLimit = (UInt256)txCtx.Header.GasLimit;
                            stack.PushUInt256(in gasLimit);
                            break;
                        }
                    case Instruction.CHAINID:
                        {
                            if (!spec.ChainIdOpcodeEnabled)
                            {
                                EndInstructionTraceError(EvmExceptionType.BadInstruction);
                                return CallResult.InvalidInstructionException;
                            }

                            if (!UpdateGas(GasCostOf.Base, ref gasAvailable))
                            {
                                EndInstructionTraceError(EvmExceptionType.OutOfGas);
                                return CallResult.OutOfGasException;
                            }

                            stack.PushBytes(_chainId);
                            break;
                        }
                    case Instruction.SELFBALANCE:
                        {
                            if (!spec.SelfBalanceOpcodeEnabled)
                            {
                                EndInstructionTraceError(EvmExceptionType.BadInstruction);
                                return CallResult.InvalidInstructionException;
                            }

                            if (!UpdateGas(GasCostOf.SelfBalance, ref gasAvailable))
                            {
                                EndInstructionTraceError(EvmExceptionType.OutOfGas);
                                return CallResult.OutOfGasException;
                            }

                            UInt256 balance = _state.GetBalance(env.ExecutingAccount);
                            stack.PushUInt256(in balance);
                            break;
                        }
                    case Instruction.BASEFEE:
                        {
                            if (!spec.BaseFeeEnabled)
                            {
                                EndInstructionTraceError(EvmExceptionType.BadInstruction);
                                return CallResult.InvalidInstructionException;
                            }

                            if (!UpdateGas(GasCostOf.Base, ref gasAvailable))
                            {
                                EndInstructionTraceError(EvmExceptionType.OutOfGas);
                                return CallResult.OutOfGasException;
                            }

                            UInt256 baseFee = txCtx.Header.BaseFeePerGas;
                            stack.PushUInt256(in baseFee);
                            break;
                        }
                    case Instruction.POP:
                        {
                            if (!UpdateGas(GasCostOf.Base, ref gasAvailable))
                            {
                                EndInstructionTraceError(EvmExceptionType.OutOfGas);
                                return CallResult.OutOfGasException;
                            }

                            stack.PopLimbo();
                            break;
                        }
                    case Instruction.MLOAD:
                        {
                            if (!UpdateGas(GasCostOf.VeryLow, ref gasAvailable))
                            {
                                EndInstructionTraceError(EvmExceptionType.OutOfGas);
                                return CallResult.OutOfGasException;
                            }

                            stack.PopUInt256(out UInt256 memPosition);
                            UpdateMemoryCost(in memPosition, 32);
                            Span<byte> memData = vmState.Memory.LoadSpan(in memPosition);
                            if (_txTracer.IsTracingInstructions) _txTracer.ReportMemoryChange(memPosition, memData);

                            stack.PushBytes(memData);
                            break;
                        }
                    case Instruction.MSTORE:
                        {
                            if (!UpdateGas(GasCostOf.VeryLow, ref gasAvailable))
                            {
                                EndInstructionTraceError(EvmExceptionType.OutOfGas);
                                return CallResult.OutOfGasException;
                            }

                            stack.PopUInt256(out UInt256 memPosition);

                            Span<byte> data = stack.PopBytes();
                            UpdateMemoryCost(in memPosition, 32);
                            vmState.Memory.SaveWord(in memPosition, data);
                            if (_txTracer.IsTracingInstructions) _txTracer.ReportMemoryChange((long)memPosition, data.SliceWithZeroPadding(0, 32, PadDirection.Left));

                            break;
                        }
                    case Instruction.MSTORE8:
                        {
                            if (!UpdateGas(GasCostOf.VeryLow, ref gasAvailable))
                            {
                                EndInstructionTraceError(EvmExceptionType.OutOfGas);
                                return CallResult.OutOfGasException;
                            }

                            stack.PopUInt256(out UInt256 memPosition);
                            byte data = stack.PopByte();
                            UpdateMemoryCost(in memPosition, UInt256.One);
                            vmState.Memory.SaveByte(in memPosition, data);
                            if (_txTracer.IsTracingInstructions) _txTracer.ReportMemoryChange((long)memPosition, data);

                            break;
                        }
                    case Instruction.SLOAD:
                        {
                            Metrics.SloadOpcode++;
                            var gasCost = spec.GetSLoadCost();

                            if (!UpdateGas(gasCost, ref gasAvailable))
                            {
                                EndInstructionTraceError(EvmExceptionType.OutOfGas);
                                return CallResult.OutOfGasException;
                            }

                            stack.PopUInt256(out UInt256 storageIndex);
                            StorageCell storageCell = new(env.ExecutingAccount, storageIndex);
                            if (!ChargeStorageAccessGas(
                                ref gasAvailable,
                                vmState,
                                storageCell,
                                StorageAccessType.SLOAD,
                                spec))
                            {
                                EndInstructionTraceError(EvmExceptionType.OutOfGas);
                                return CallResult.OutOfGasException;
                            }

                            byte[] value = _storage.Get(storageCell);
                            stack.PushBytes(value);

                            if (_txTracer.IsTracingOpLevelStorage)
                            {
                                _txTracer.LoadOperationStorage(storageCell.Address, storageIndex, value);
                            }

                            break;
                        }
                    case Instruction.SSTORE:
                        {
                            Metrics.SstoreOpcode++;

                            if (vmState.IsStatic)
                            {
                                EndInstructionTraceError(EvmExceptionType.StaticCallViolation);
                                return CallResult.StaticCallViolationException;
                            }

                            // fail fast before the first storage read if gas is not enough even for reset
                            if (!spec.UseNetGasMetering && !UpdateGas(spec.GetSStoreResetCost(), ref gasAvailable))
                            {
                                EndInstructionTraceError(EvmExceptionType.OutOfGas);
                                return CallResult.OutOfGasException;
                            }

                            if (spec.UseNetGasMeteringWithAStipendFix)
                            {
                                if (_txTracer.IsTracingRefunds) _txTracer.ReportExtraGasPressure(GasCostOf.CallStipend - spec.GetNetMeteredSStoreCost() + 1);
                                if (gasAvailable <= GasCostOf.CallStipend)
                                {
                                    EndInstructionTraceError(EvmExceptionType.OutOfGas);
                                    return CallResult.OutOfGasException;
                                }
                            }

                            stack.PopUInt256(out UInt256 storageIndex);
                            Span<byte> newValue = stack.PopBytes();
                            bool newIsZero = newValue.IsZero();
                            if (!newIsZero)
                            {
                                newValue = newValue.WithoutLeadingZeros().ToArray();
                            }
                            else
                            {
                                newValue = new byte[] { 0 };
                            }

                            StorageCell storageCell = new(env.ExecutingAccount, storageIndex);

                            if (!ChargeStorageAccessGas(
                                ref gasAvailable,
                                vmState,
                                storageCell,
                                StorageAccessType.SSTORE,
                                spec))
                            {
                                EndInstructionTraceError(EvmExceptionType.OutOfGas);
                                return CallResult.OutOfGasException;
                            }

                            Span<byte> currentValue = _storage.Get(storageCell);
                            // Console.WriteLine($"current: {currentValue.ToHexString()} newValue {newValue.ToHexString()}");
                            bool currentIsZero = currentValue.IsZero();

                            bool newSameAsCurrent = (newIsZero && currentIsZero) || Bytes.AreEqual(currentValue, newValue);
                            long sClearRefunds = RefundOf.SClear(spec.IsEip3529Enabled);

                            if (!spec.UseNetGasMetering) // note that for this case we already deducted 5000
                            {
                                if (newIsZero)
                                {
                                    if (!newSameAsCurrent)
                                    {
                                        vmState.Refund += sClearRefunds;
                                        if (_txTracer.IsTracingRefunds) _txTracer.ReportRefund(sClearRefunds);
                                    }
                                }
                                else if (currentIsZero)
                                {
                                    if (!UpdateGas(GasCostOf.SSet - GasCostOf.SReset, ref gasAvailable))
                                    {
                                        EndInstructionTraceError(EvmExceptionType.OutOfGas);
                                        return CallResult.OutOfGasException;
                                    }
                                }
                            }
                            else // net metered
                            {
                                if (newSameAsCurrent)
                                {
                                    if (!UpdateGas(spec.GetNetMeteredSStoreCost(), ref gasAvailable))
                                    {
                                        EndInstructionTraceError(EvmExceptionType.OutOfGas);
                                        return CallResult.OutOfGasException;
                                    }
                                }
                                else // net metered, C != N
                                {
                                    Span<byte> originalValue = _storage.GetOriginal(storageCell);
                                    bool originalIsZero = originalValue.IsZero();

                                    bool currentSameAsOriginal = Bytes.AreEqual(originalValue, currentValue);
                                    if (currentSameAsOriginal)
                                    {
                                        if (currentIsZero)
                                        {
                                            if (!UpdateGas(GasCostOf.SSet, ref gasAvailable))
                                            {
                                                EndInstructionTraceError(EvmExceptionType.OutOfGas);
                                                return CallResult.OutOfGasException;
                                            }
                                        }
                                        else // net metered, current == original != new, !currentIsZero
                                        {
                                            if (!UpdateGas(spec.GetSStoreResetCost(), ref gasAvailable))
                                            {
                                                EndInstructionTraceError(EvmExceptionType.OutOfGas);
                                                return CallResult.OutOfGasException;
                                            }

                                            if (newIsZero)
                                            {
                                                vmState.Refund += sClearRefunds;
                                                if (_txTracer.IsTracingRefunds) _txTracer.ReportRefund(sClearRefunds);
                                            }
                                        }
                                    }
                                    else // net metered, new != current != original
                                    {
                                        long netMeteredStoreCost = spec.GetNetMeteredSStoreCost();
                                        if (!UpdateGas(netMeteredStoreCost, ref gasAvailable))
                                        {
                                            EndInstructionTraceError(EvmExceptionType.OutOfGas);
                                            return CallResult.OutOfGasException;
                                        }

                                        if (!originalIsZero) // net metered, new != current != original != 0
                                        {
                                            if (currentIsZero)
                                            {
                                                vmState.Refund -= sClearRefunds;
                                                if (_txTracer.IsTracingRefunds) _txTracer.ReportRefund(-sClearRefunds);
                                            }

                                            if (newIsZero)
                                            {
                                                vmState.Refund += sClearRefunds;
                                                if (_txTracer.IsTracingRefunds) _txTracer.ReportRefund(sClearRefunds);
                                            }
                                        }

                                        bool newSameAsOriginal = Bytes.AreEqual(originalValue, newValue);
                                        if (newSameAsOriginal)
                                        {
                                            long refundFromReversal;
                                            if (originalIsZero)
                                            {
                                                refundFromReversal = spec.GetSetReversalRefund();
                                            }
                                            else
                                            {
                                                refundFromReversal = spec.GetClearReversalRefund();
                                            }

                                            vmState.Refund += refundFromReversal;
                                            if (_txTracer.IsTracingRefunds) _txTracer.ReportRefund(refundFromReversal);
                                        }
                                    }
                                }
                            }

                            if (!newSameAsCurrent)
                            {
                                Span<byte> valueToStore = newIsZero ? BytesZero : newValue;
                                _storage.Set(storageCell, valueToStore.ToArray());
                            }

                            if (_txTracer.IsTracingInstructions)
                            {
                                Span<byte> valueToStore = newIsZero ? BytesZero : newValue;
                                Span<byte> span = new byte[32]; // do not stackalloc here
                                storageCell.Index.ToBigEndian(span);
                                _txTracer.ReportStorageChange(span, valueToStore);
                            }

                            if (_txTracer.IsTracingOpLevelStorage)
                            {
                                _txTracer.SetOperationStorage(storageCell.Address, storageIndex, newValue, currentValue);
                            }

                            break;
                        }
                    case Instruction.TLOAD:
                        {
                            Metrics.TloadOpcode++;
                            if (!spec.TransientStorageEnabled)
                            {
                                EndInstructionTraceError(EvmExceptionType.BadInstruction);
                                return CallResult.InvalidInstructionException;
                            }
                            var gasCost = GasCostOf.TLoad;

                            if (!UpdateGas(gasCost, ref gasAvailable))
                            {
                                EndInstructionTraceError(EvmExceptionType.OutOfGas);
                                return CallResult.OutOfGasException;
                            }

                            stack.PopUInt256(out UInt256 storageIndex);
                            StorageCell storageCell = new(env.ExecutingAccount, storageIndex);

                            byte[] value = _storage.GetTransientState(storageCell);
                            stack.PushBytes(value);

                            if (_txTracer.IsTracingOpLevelStorage)
                            {
                                _txTracer.LoadOperationTransientStorage(storageCell.Address, storageIndex, value);
                            }

                            break;
                        }
                    case Instruction.TSTORE:
                        {
                            Metrics.TstoreOpcode++;
                            if (!spec.TransientStorageEnabled)
                            {
                                EndInstructionTraceError(EvmExceptionType.BadInstruction);
                                return CallResult.InvalidInstructionException;
                            }

                            if (vmState.IsStatic)
                            {
                                EndInstructionTraceError(EvmExceptionType.StaticCallViolation);
                                return CallResult.StaticCallViolationException;
                            }

                            long gasCost = GasCostOf.TStore;
                            if (!UpdateGas(gasCost, ref gasAvailable))
                            {
                                EndInstructionTraceError(EvmExceptionType.OutOfGas);
                                return CallResult.OutOfGasException;
                            }

                            stack.PopUInt256(out UInt256 storageIndex);
                            Span<byte> newValue = stack.PopBytes();
                            bool newIsZero = newValue.IsZero();
                            if (!newIsZero)
                            {
                                newValue = newValue.WithoutLeadingZeros().ToArray();
                            }
                            else
                            {
                                newValue = BytesZero;
                            }

                            StorageCell storageCell = new(env.ExecutingAccount, storageIndex);
                            byte[] currentValue = newValue.ToArray();
                            _storage.SetTransientState(storageCell, currentValue);

                            if (_txTracer.IsTracingOpLevelStorage)
                            {
                                _txTracer.SetOperationTransientStorage(storageCell.Address, storageIndex, newValue, currentValue);
                            }

                            break;
                        }
                    case Instruction.JUMP:
                        {
                            if (!UpdateGas(GasCostOf.Mid, ref gasAvailable))
                            {
                                EndInstructionTraceError(EvmExceptionType.OutOfGas);
                                return CallResult.OutOfGasException;
                            }

                            stack.PopUInt256(out UInt256 jumpDest);
                            Jump(jumpDest);
                            break;
                        }
                    case Instruction.JUMPI:
                        {
                            if (!UpdateGas(GasCostOf.High, ref gasAvailable))
                            {
                                EndInstructionTraceError(EvmExceptionType.OutOfGas);
                                return CallResult.OutOfGasException;
                            }

                            stack.PopUInt256(out UInt256 jumpDest);
                            Span<byte> condition = stack.PopBytes();
                            if (!condition.SequenceEqual(BytesZero32))
                            {
                                Jump(jumpDest);
                            }

                            break;
                        }
                    case Instruction.PC:
                        {
                            if (!UpdateGas(GasCostOf.Base, ref gasAvailable))
                            {
                                EndInstructionTraceError(EvmExceptionType.OutOfGas);
                                return CallResult.OutOfGasException;
                            }
                            int adjustedProgramCounter = programCounter - 1;
                            stack.PushUInt32(adjustedProgramCounter);
                            break;
                        }
                    case Instruction.MSIZE:
                        {
                            if (!UpdateGas(GasCostOf.Base, ref gasAvailable))
                            {
                                EndInstructionTraceError(EvmExceptionType.OutOfGas);
                                return CallResult.OutOfGasException;
                            }

                            UInt256 size = vmState.Memory.Size;
                            stack.PushUInt256(in size);
                            break;
                        }
                    case Instruction.GAS:
                        {
                            if (!UpdateGas(GasCostOf.Base, ref gasAvailable))
                            {
                                EndInstructionTraceError(EvmExceptionType.OutOfGas);
                                return CallResult.OutOfGasException;
                            }

                            UInt256 gas = (UInt256)gasAvailable;
                            stack.PushUInt256(in gas);
                            break;
                        }
                    case Instruction.JUMPDEST:
                        {
                            if (!UpdateGas(GasCostOf.JumpDest, ref gasAvailable))
                            {
                                EndInstructionTraceError(EvmExceptionType.OutOfGas);
                                return CallResult.OutOfGasException;
                            }

                            break;
                        }
                    case Instruction.PUSH0:
                        {
                            if (spec.IncludePush0Instruction)
                            {
                                if (!UpdateGas(GasCostOf.Base, ref gasAvailable))
                                {
                                    EndInstructionTraceError(EvmExceptionType.OutOfGas);
                                    return CallResult.OutOfGasException;
                                }

                                stack.PushZero();
                            }
                            else
                            {
                                EndInstructionTraceError(EvmExceptionType.BadInstruction);
                                return CallResult.InvalidInstructionException;
                            }
                            break;
                        }
                    case Instruction.PUSH1:
                        {
                            if (!UpdateGas(GasCostOf.VeryLow, ref gasAvailable))
                            {
                                EndInstructionTraceError(EvmExceptionType.OutOfGas);
                                return CallResult.OutOfGasException;
                            }

                            int programCounterInt = programCounter;
                            if (programCounterInt >= codeSection.Length)
                            {
                                stack.PushZero();
                            }
                            else
                            {
                                stack.PushByte(codeSection[programCounterInt]);
                            }

                            programCounter++;
                            break;
                        }
                    case Instruction.PUSH2:
                    case Instruction.PUSH3:
                    case Instruction.PUSH4:
                    case Instruction.PUSH5:
                    case Instruction.PUSH6:
                    case Instruction.PUSH7:
                    case Instruction.PUSH8:
                    case Instruction.PUSH9:
                    case Instruction.PUSH10:
                    case Instruction.PUSH11:
                    case Instruction.PUSH12:
                    case Instruction.PUSH13:
                    case Instruction.PUSH14:
                    case Instruction.PUSH15:
                    case Instruction.PUSH16:
                    case Instruction.PUSH17:
                    case Instruction.PUSH18:
                    case Instruction.PUSH19:
                    case Instruction.PUSH20:
                    case Instruction.PUSH21:
                    case Instruction.PUSH22:
                    case Instruction.PUSH23:
                    case Instruction.PUSH24:
                    case Instruction.PUSH25:
                    case Instruction.PUSH26:
                    case Instruction.PUSH27:
                    case Instruction.PUSH28:
                    case Instruction.PUSH29:
                    case Instruction.PUSH30:
                    case Instruction.PUSH31:
                    case Instruction.PUSH32:
                        {
                            if (!UpdateGas(GasCostOf.VeryLow, ref gasAvailable))
                            {
                                EndInstructionTraceError(EvmExceptionType.OutOfGas);
                                return CallResult.OutOfGasException;
                            }

                            int length = instruction - Instruction.PUSH1 + 1;
                            int programCounterInt = programCounter;
                            int usedFromCode = Math.Min(codeSection.Length - programCounterInt, length);

                            stack.PushLeftPaddedBytes(codeSection.Slice(programCounterInt, usedFromCode), length);

                            programCounter += length;
                            break;
                        }
                    case Instruction.DUP1:
                    case Instruction.DUP2:
                    case Instruction.DUP3:
                    case Instruction.DUP4:
                    case Instruction.DUP5:
                    case Instruction.DUP6:
                    case Instruction.DUP7:
                    case Instruction.DUP8:
                    case Instruction.DUP9:
                    case Instruction.DUP10:
                    case Instruction.DUP11:
                    case Instruction.DUP12:
                    case Instruction.DUP13:
                    case Instruction.DUP14:
                    case Instruction.DUP15:
                    case Instruction.DUP16:
                        {
                            if (!UpdateGas(GasCostOf.VeryLow, ref gasAvailable))
                            {
                                EndInstructionTraceError(EvmExceptionType.OutOfGas);
                                return CallResult.OutOfGasException;
                            }

                            stack.Dup(instruction - Instruction.DUP1 + 1);
                            break;
                        }
                    case Instruction.SWAP1:
                    case Instruction.SWAP2:
                    case Instruction.SWAP3:
                    case Instruction.SWAP4:
                    case Instruction.SWAP5:
                    case Instruction.SWAP6:
                    case Instruction.SWAP7:
                    case Instruction.SWAP8:
                    case Instruction.SWAP9:
                    case Instruction.SWAP10:
                    case Instruction.SWAP11:
                    case Instruction.SWAP12:
                    case Instruction.SWAP13:
                    case Instruction.SWAP14:
                    case Instruction.SWAP15:
                    case Instruction.SWAP16:
                        {
                            if (!UpdateGas(GasCostOf.VeryLow, ref gasAvailable))
                            {
                                EndInstructionTraceError(EvmExceptionType.OutOfGas);
                                return CallResult.OutOfGasException;
                            }

                            stack.Swap(instruction - Instruction.SWAP1 + 2);
                            break;
                        }
                    case Instruction.LOG0:
                    case Instruction.LOG1:
                    case Instruction.LOG2:
                    case Instruction.LOG3:
                    case Instruction.LOG4:
                        {
                            if (vmState.IsStatic)
                            {
                                EndInstructionTraceError(EvmExceptionType.StaticCallViolation);
                                return CallResult.StaticCallViolationException;
                            }

                            stack.PopUInt256(out UInt256 memoryPos);
                            stack.PopUInt256(out UInt256 length);
                            long topicsCount = instruction - Instruction.LOG0;
                            UpdateMemoryCost(in memoryPos, length);
                            if (!UpdateGas(
                                GasCostOf.Log + topicsCount * GasCostOf.LogTopic +
                                (long)length * GasCostOf.LogData, ref gasAvailable))
                            {
                                EndInstructionTraceError(EvmExceptionType.OutOfGas);
                                return CallResult.OutOfGasException;
                            }

                            ReadOnlyMemory<byte> data = vmState.Memory.Load(in memoryPos, length);
                            Keccak[] topics = new Keccak[topicsCount];
                            for (int i = 0; i < topicsCount; i++)
                            {
                                topics[i] = new Keccak(stack.PopBytes().ToArray());
                            }

                            LogEntry logEntry = new(
                                env.ExecutingAccount,
                                data.ToArray(),
                                topics);
                            vmState.Logs.Add(logEntry);
                            break;
                        }
                    case Instruction.CREATE:
                    case Instruction.CREATE2:
                        {
                            if (!spec.Create2OpcodeEnabled && instruction == Instruction.CREATE2)
                            {
                                EndInstructionTraceError(EvmExceptionType.BadInstruction);
                                return CallResult.InvalidInstructionException;
                            }

                            if (vmState.IsStatic)
                            {
                                EndInstructionTraceError(EvmExceptionType.StaticCallViolation);
                                return CallResult.StaticCallViolationException;
                            }

                            // TODO: happens in CREATE_empty000CreateInitCode_Transaction but probably has to be handled differently
                            if (!_state.AccountExists(env.ExecutingAccount))
                            {
                                _state.CreateAccount(env.ExecutingAccount, UInt256.Zero);
                            }

                            stack.PopUInt256(out UInt256 value);
                            stack.PopUInt256(out UInt256 memoryPositionOfInitCode);
                            stack.PopUInt256(out UInt256 initCodeLength);
                            Span<byte> salt = null;
                            if (instruction == Instruction.CREATE2)
                            {
                                salt = stack.PopBytes();
                            }

                            long gasCost = GasCostOf.Create +
                                (spec.IsEip3860Enabled ? GasCostOf.InitCodeWord * EvmPooledMemory.Div32Ceiling(initCodeLength) : 0) +
                                (instruction == Instruction.CREATE2 ? GasCostOf.Sha3Word * EvmPooledMemory.Div32Ceiling(initCodeLength) : 0);

                            if (!UpdateGas(gasCost, ref gasAvailable))
                            {
                                EndInstructionTraceError(EvmExceptionType.OutOfGas);
                                return CallResult.OutOfGasException;
                            }

                            UpdateMemoryCost(in memoryPositionOfInitCode, initCodeLength);

                            // TODO: copy pasted from CALL / DELEGATECALL, need to move it outside?
                            if (env.CallDepth >= MaxCallDepth) // TODO: fragile ordering / potential vulnerability for different clients
                            {
                                // TODO: need a test for this
                                _returnDataBuffer = Array.Empty<byte>();
                                stack.PushZero();
                                break;
                            }

                            Span<byte> initCode = vmState.Memory.LoadSpan(in memoryPositionOfInitCode, initCodeLength);

<<<<<<< HEAD
                            if( spec.IsEip3540Enabled &&
                                ByteCodeValidator.HasEOFMagic(initCode) && !ByteCodeValidator.ValidateEofStrucutre(initCode, spec, out _))
=======
                            if (spec.IsEip3540Enabled && ByteCodeValidator.HasEOFMagic(initCode) &&
                                ByteCodeValidator.ValidateEofStrucutre(initCode, spec, out _))
>>>>>>> fa9f81e1
                            {
                                _returnDataBuffer = Array.Empty<byte>();
                                stack.PushZero();
                                break;
                            }

                            UInt256 balance = _state.GetBalance(env.ExecutingAccount);
                            if (value > balance)
                            {
                                _returnDataBuffer = Array.Empty<byte>();
                                stack.PushZero();
                                break;
                            }

                            UInt256 accountNonce = _state.GetNonce(env.ExecutingAccount);
                            UInt256 maxNonce = ulong.MaxValue;
                            if (accountNonce >= maxNonce)
                            {
                                _returnDataBuffer = Array.Empty<byte>();
                                stack.PushZero();
                                break;
                            }

                            //EIP-3860
                            if (spec.IsEip3860Enabled && initCodeLength > spec.MaxInitCodeSize)
                            {
                                //currently this needs to update nonce - may be a change in spec
                                _state.IncrementNonce(env.ExecutingAccount);
                                _returnDataBuffer = Array.Empty<byte>();
                                stack.PushZero();
                                break;
                            }

                            EndInstructionTrace();
                            // todo: === below is a new call - refactor / move

                            long callGas = spec.Use63Over64Rule ? gasAvailable - gasAvailable / 64L : gasAvailable;
                            if (!UpdateGas(callGas, ref gasAvailable))
                            {
                                EndInstructionTraceError(EvmExceptionType.OutOfGas);
                                return CallResult.OutOfGasException;
                            }

                            Address contractAddress = instruction == Instruction.CREATE
                                ? ContractAddress.From(env.ExecutingAccount, _state.GetNonce(env.ExecutingAccount))
                                : ContractAddress.From(env.ExecutingAccount, salt, initCode);

                            if (spec.UseHotAndColdStorage)
                            {
                                // EIP-2929 assumes that warm-up cost is included in the costs of CREATE and CREATE2
                                vmState.WarmUp(contractAddress);
                            }

                            _state.IncrementNonce(env.ExecutingAccount);

                            Snapshot snapshot = _worldState.TakeSnapshot();

                            bool accountExists = _state.AccountExists(contractAddress);
                            if (accountExists && (GetCachedCodeInfo(_worldState, contractAddress, spec).MachineCode.Length != 0 || _state.GetNonce(contractAddress) != 0))
                            {
                                /* we get the snapshot before this as there is a possibility with that we will touch an empty account and remove it even if the REVERT operation follows */
                                if (isTrace) _logger.Trace($"Contract collision at {contractAddress}");
                                _returnDataBuffer = Array.Empty<byte>();
                                stack.PushZero();
                                break;
                            }

                            if (accountExists)
                            {
                                _state.UpdateStorageRoot(contractAddress, Keccak.EmptyTreeHash);
                            }
                            else if (_state.IsDeadAccount(contractAddress))
                            {
                                _storage.ClearStorage(contractAddress);
                            }

                            _state.SubtractFromBalance(env.ExecutingAccount, value, spec);
                            ExecutionEnvironment callEnv = new();
                            callEnv.TxExecutionContext = env.TxExecutionContext;
                            callEnv.CallDepth = env.CallDepth + 1;
                            callEnv.Caller = env.ExecutingAccount;
                            callEnv.ExecutingAccount = contractAddress;
                            callEnv.CodeSource = null;
                            callEnv.CodeInfo = new CodeInfo(initCode.ToArray());
                            callEnv.InputData = ReadOnlyMemory<byte>.Empty;
                            callEnv.TransferValue = value;
                            callEnv.Value = value;

                            EvmState callState = new(
                                callGas,
                                callEnv,
                                instruction == Instruction.CREATE2 ? ExecutionType.Create2 : ExecutionType.Create,
                                false,
                                snapshot,
                                0L,
                                0L,
                                vmState.IsStatic,
                                vmState,
                                false,
                                accountExists);

                            UpdateCurrentState(vmState, programCounter, gasAvailable, stack.Head);
                            return new CallResult(callState);
                        }
                    case Instruction.RETURN:
                        {
                            stack.PopUInt256(out UInt256 memoryPos);
                            stack.PopUInt256(out UInt256 length);

                            UpdateMemoryCost(in memoryPos, length);
                            ReadOnlyMemory<byte> returnData = vmState.Memory.Load(in memoryPos, length);

                            UpdateCurrentState(vmState, programCounter, gasAvailable, stack.Head);
                            EndInstructionTrace();
                            return new CallResult(returnData.ToArray(), null);
                        }
                    case Instruction.CALL:
                    case Instruction.CALLCODE:
                    case Instruction.DELEGATECALL:
                    case Instruction.STATICCALL:
                        {
                            Metrics.Calls++;

                            if (instruction == Instruction.DELEGATECALL && !spec.DelegateCallEnabled ||
                                instruction == Instruction.STATICCALL && !spec.StaticCallEnabled)
                            {
                                EndInstructionTraceError(EvmExceptionType.BadInstruction);
                                return CallResult.InvalidInstructionException;
                            }

                            stack.PopUInt256(out UInt256 gasLimit);
                            Address codeSource = stack.PopAddress();

                            // Console.WriteLine($"CALLIN {codeSource}");
                            if (!ChargeAccountAccessGas(ref gasAvailable, vmState, codeSource, spec))
                            {
                                EndInstructionTraceError(EvmExceptionType.OutOfGas);
                                return CallResult.OutOfGasException;
                            }

                            UInt256 callValue;
                            switch (instruction)
                            {
                                case Instruction.STATICCALL:
                                    callValue = UInt256.Zero;
                                    break;
                                case Instruction.DELEGATECALL:
                                    callValue = env.Value;
                                    break;
                                default:
                                    stack.PopUInt256(out callValue);
                                    break;
                            }

                            UInt256 transferValue = instruction == Instruction.DELEGATECALL ? UInt256.Zero : callValue;
                            stack.PopUInt256(out UInt256 dataOffset);
                            stack.PopUInt256(out UInt256 dataLength);
                            stack.PopUInt256(out UInt256 outputOffset);
                            stack.PopUInt256(out UInt256 outputLength);

                            if (vmState.IsStatic && !transferValue.IsZero && instruction != Instruction.CALLCODE)
                            {
                                EndInstructionTraceError(EvmExceptionType.StaticCallViolation);
                                return CallResult.StaticCallViolationException;
                            }

                            Address caller = instruction == Instruction.DELEGATECALL ? env.Caller : env.ExecutingAccount;
                            Address target = instruction == Instruction.CALL || instruction == Instruction.STATICCALL ? codeSource : env.ExecutingAccount;

                            if (isTrace)
                            {
                                _logger.Trace($"caller {caller}");
                                _logger.Trace($"code source {codeSource}");
                                _logger.Trace($"target {target}");
                                _logger.Trace($"value {callValue}");
                                _logger.Trace($"transfer value {transferValue}");
                            }

                            long gasExtra = 0L;

                            if (!transferValue.IsZero)
                            {
                                gasExtra += GasCostOf.CallValue;
                            }

                            if (!spec.ClearEmptyAccountWhenTouched && !_state.AccountExists(target))
                            {
                                gasExtra += GasCostOf.NewAccount;
                            }
                            else if (spec.ClearEmptyAccountWhenTouched && transferValue != 0 && _state.IsDeadAccount(target))
                            {
                                gasExtra += GasCostOf.NewAccount;
                            }

                            if (!UpdateGas(spec.GetCallCost(), ref gasAvailable))
                            {
                                EndInstructionTraceError(EvmExceptionType.OutOfGas);
                                return CallResult.OutOfGasException;
                            }

                            UpdateMemoryCost(in dataOffset, dataLength);
                            UpdateMemoryCost(in outputOffset, outputLength);
                            if (!UpdateGas(gasExtra, ref gasAvailable))
                            {
                                EndInstructionTraceError(EvmExceptionType.OutOfGas);
                                return CallResult.OutOfGasException;
                            }

                            if (spec.Use63Over64Rule)
                            {
                                gasLimit = UInt256.Min((UInt256)(gasAvailable - gasAvailable / 64), gasLimit);
                            }

                            long gasLimitUl = (long)gasLimit;
                            if (!UpdateGas(gasLimitUl, ref gasAvailable))
                            {
                                EndInstructionTraceError(EvmExceptionType.OutOfGas);
                                return CallResult.OutOfGasException;
                            }

                            if (!transferValue.IsZero)
                            {
                                if (_txTracer.IsTracingRefunds) _txTracer.ReportExtraGasPressure(GasCostOf.CallStipend);
                                gasLimitUl += GasCostOf.CallStipend;
                            }

                            if (env.CallDepth >= MaxCallDepth || !transferValue.IsZero && _state.GetBalance(env.ExecutingAccount) < transferValue)
                            {
                                _returnDataBuffer = Array.Empty<byte>();
                                stack.PushZero();

                                if (_txTracer.IsTracingInstructions)
                                {
                                    // very specific for Parity trace, need to find generalization - very peculiar 32 length...
                                    ReadOnlyMemory<byte> memoryTrace = vmState.Memory.Inspect(in dataOffset, 32);
                                    _txTracer.ReportMemoryChange(dataOffset, memoryTrace.Span);
                                }

                                if (isTrace) _logger.Trace("FAIL - call depth");
                                if (_txTracer.IsTracingInstructions) _txTracer.ReportOperationRemainingGas(gasAvailable);
                                if (_txTracer.IsTracingInstructions) _txTracer.ReportOperationError(EvmExceptionType.NotEnoughBalance);

                                UpdateGasUp(gasLimitUl, ref gasAvailable);
                                if (_txTracer.IsTracingInstructions) _txTracer.ReportGasUpdateForVmTrace(gasLimitUl, gasAvailable);
                                break;
                            }

                            ReadOnlyMemory<byte> callData = vmState.Memory.Load(in dataOffset, dataLength);

                            Snapshot snapshot = _worldState.TakeSnapshot();
                            _state.SubtractFromBalance(caller, transferValue, spec);

                            ExecutionEnvironment callEnv = new();
                            callEnv.TxExecutionContext = env.TxExecutionContext;
                            callEnv.CallDepth = env.CallDepth + 1;
                            callEnv.Caller = caller;
                            callEnv.CodeSource = codeSource;
                            callEnv.ExecutingAccount = target;
                            callEnv.TransferValue = transferValue;
                            callEnv.Value = callValue;
                            callEnv.InputData = callData;
                            callEnv.CodeInfo = GetCachedCodeInfo(_worldState, codeSource, spec);

                            if (isTrace) _logger.Trace($"Tx call gas {gasLimitUl}");
                            if (outputLength == 0)
                            {
                                // TODO: when output length is 0 outputOffset can have any value really
                                // and the value does not matter and it can cause trouble when beyond long range
                                outputOffset = 0;
                            }

                            ExecutionType executionType = GetCallExecutionType(instruction, txCtx.Header.IsPostMerge);
                            EvmState callState = new(
                                gasLimitUl,
                                callEnv,
                                executionType,
                                false,
                                snapshot,
                                (long)outputOffset,
                                (long)outputLength,
                                instruction == Instruction.STATICCALL || vmState.IsStatic,
                                vmState,
                                false,
                                false);

                            UpdateCurrentState(vmState, programCounter, gasAvailable, stack.Head);
                            EndInstructionTrace();
                            return new CallResult(callState);
                        }
                    case Instruction.REVERT:
                        {
                            if (!spec.RevertOpcodeEnabled)
                            {
                                EndInstructionTraceError(EvmExceptionType.BadInstruction);
                                return CallResult.InvalidInstructionException;
                            }

                            stack.PopUInt256(out UInt256 memoryPos);
                            stack.PopUInt256(out UInt256 length);

                            UpdateMemoryCost(in memoryPos, length);
                            ReadOnlyMemory<byte> errorDetails = vmState.Memory.Load(in memoryPos, length);

                            UpdateCurrentState(vmState, programCounter, gasAvailable, stack.Head);
                            EndInstructionTrace();
                            return new CallResult(errorDetails.ToArray(), null, true);
                        }
                    case Instruction.INVALID:
                        {
                            if (!UpdateGas(GasCostOf.High, ref gasAvailable))
                            {
                                EndInstructionTraceError(EvmExceptionType.OutOfGas);
                                return CallResult.OutOfGasException;
                            }

                            EndInstructionTraceError(EvmExceptionType.BadInstruction);
                            return CallResult.InvalidInstructionException;
                        }
                    case Instruction.SELFDESTRUCT:
                        {
                            if (vmState.IsStatic)
                            {
                                EndInstructionTraceError(EvmExceptionType.StaticCallViolation);
                                return CallResult.StaticCallViolationException;
                            }

                            if (spec.UseShanghaiDDosProtection && !UpdateGas(GasCostOf.SelfDestructEip150, ref gasAvailable))
                            {
                                EndInstructionTraceError(EvmExceptionType.OutOfGas);
                                return CallResult.OutOfGasException;
                            }

                            Metrics.SelfDestructs++;

                            Address inheritor = stack.PopAddress();
                            if (!ChargeAccountAccessGas(ref gasAvailable, vmState, inheritor, spec, false))
                            {
                                EndInstructionTraceError(EvmExceptionType.OutOfGas);
                                return CallResult.OutOfGasException;
                            }

                            vmState.DestroyList.Add(env.ExecutingAccount);

                            UInt256 ownerBalance = _state.GetBalance(env.ExecutingAccount);
                            if (_txTracer.IsTracingActions) _txTracer.ReportSelfDestruct(env.ExecutingAccount, ownerBalance, inheritor);
                            if (spec.ClearEmptyAccountWhenTouched && ownerBalance != 0 && _state.IsDeadAccount(inheritor))
                            {
                                if (!UpdateGas(GasCostOf.NewAccount, ref gasAvailable))
                                {
                                    EndInstructionTraceError(EvmExceptionType.OutOfGas);
                                    return CallResult.OutOfGasException;
                                }
                            }

                            bool inheritorAccountExists = _state.AccountExists(inheritor);
                            if (!spec.ClearEmptyAccountWhenTouched && !inheritorAccountExists && spec.UseShanghaiDDosProtection)
                            {
                                if (!UpdateGas(GasCostOf.NewAccount, ref gasAvailable))
                                {
                                    EndInstructionTraceError(EvmExceptionType.OutOfGas);
                                    return CallResult.OutOfGasException;
                                }
                            }

                            if (!inheritorAccountExists)
                            {
                                _state.CreateAccount(inheritor, ownerBalance);
                            }
                            else if (!inheritor.Equals(env.ExecutingAccount))
                            {
                                _state.AddToBalance(inheritor, ownerBalance, spec);
                            }

                            _state.SubtractFromBalance(env.ExecutingAccount, ownerBalance, spec);

                            UpdateCurrentState(vmState, programCounter, gasAvailable, stack.Head);
                            EndInstructionTrace();
                            return CallResult.Empty;
                        }
                    case Instruction.SHL:
                        {
                            if (!spec.ShiftOpcodesEnabled)
                            {
                                EndInstructionTraceError(EvmExceptionType.BadInstruction);
                                return CallResult.InvalidInstructionException;
                            }

                            if (!UpdateGas(GasCostOf.VeryLow, ref gasAvailable))
                            {
                                EndInstructionTraceError(EvmExceptionType.OutOfGas);
                                return CallResult.OutOfGasException;
                            }

                            stack.PopUInt256(out UInt256 a);
                            if (a >= 256UL)
                            {
                                stack.PopLimbo();
                                stack.PushZero();
                            }
                            else
                            {
                                stack.PopUInt256(out UInt256 b);
                                UInt256 res = b << (int)a.u0;
                                stack.PushUInt256(in res);
                            }

                            break;
                        }
                    case Instruction.SHR:
                        {
                            if (!spec.ShiftOpcodesEnabled)
                            {
                                EndInstructionTraceError(EvmExceptionType.BadInstruction);
                                return CallResult.InvalidInstructionException;
                            }

                            if (!UpdateGas(GasCostOf.VeryLow, ref gasAvailable))
                            {
                                EndInstructionTraceError(EvmExceptionType.OutOfGas);
                                return CallResult.OutOfGasException;
                            }

                            stack.PopUInt256(out UInt256 a);
                            if (a >= 256)
                            {
                                stack.PopLimbo();
                                stack.PushZero();
                            }
                            else
                            {
                                stack.PopUInt256(out UInt256 b);
                                UInt256 res = b >> (int)a.u0;
                                stack.PushUInt256(in res);
                            }

                            break;
                        }
                    case Instruction.SAR:
                        {
                            if (!spec.ShiftOpcodesEnabled)
                            {
                                EndInstructionTraceError(EvmExceptionType.BadInstruction);
                                return CallResult.InvalidInstructionException;
                            }

                            if (!UpdateGas(GasCostOf.VeryLow, ref gasAvailable))
                            {
                                EndInstructionTraceError(EvmExceptionType.OutOfGas);
                                return CallResult.OutOfGasException;
                            }

                            stack.PopUInt256(out UInt256 a);
                            stack.PopSignedInt256(out Int256.Int256 b);
                            if (a >= BigInt256)
                            {
                                if (b.Sign >= 0)
                                {
                                    stack.PushZero();
                                }
                                else
                                {
                                    Int256.Int256 res = Int256.Int256.MinusOne;
                                    stack.PushSignedInt256(in res);
                                }
                            }
                            else
                            {
                                b.RightShift((int)a, out Int256.Int256 res);
                                stack.PushSignedInt256(in res);
                            }

                            break;
                        }
                    case Instruction.EXTCODEHASH:
                        {
                            if (!spec.ExtCodeHashOpcodeEnabled)
                            {
                                EndInstructionTraceError(EvmExceptionType.BadInstruction);
                                return CallResult.InvalidInstructionException;
                            }

                            var gasCost = spec.GetExtCodeHashCost();
                            if (!UpdateGas(gasCost, ref gasAvailable))
                            {
                                EndInstructionTraceError(EvmExceptionType.OutOfGas);
                                return CallResult.OutOfGasException;
                            }

                            Address address = stack.PopAddress();
                            if (!ChargeAccountAccessGas(ref gasAvailable, vmState, address, spec))
                            {
                                EndInstructionTraceError(EvmExceptionType.OutOfGas);
                                return CallResult.OutOfGasException;
                            }

                            if (!_state.AccountExists(address) || _state.IsDeadAccount(address))
                            {
                                stack.PushZero();
                            }
                            else
                            {
                                stack.PushBytes(_state.GetCodeHash(address).Bytes);
                            }

                            break;
                        }
                    case Instruction.BEGINSUB:
                        {
                            if (!spec.SubroutinesEnabled)
                            {
                                EndInstructionTraceError(EvmExceptionType.BadInstruction);
                                return CallResult.InvalidInstructionException;
                            }

                            // why do we even need the cost of it?
                            if (!UpdateGas(GasCostOf.Base, ref gasAvailable))
                            {
                                EndInstructionTraceError(EvmExceptionType.OutOfGas);
                                return CallResult.OutOfGasException;
                            }

                            EndInstructionTraceError(EvmExceptionType.InvalidSubroutineEntry);
                            return CallResult.InvalidSubroutineEntry;
                        }
                    case Instruction.RETURNSUB:
                        {
                            if (!spec.SubroutinesEnabled)
                            {
                                EndInstructionTraceError(EvmExceptionType.BadInstruction);
                                return CallResult.InvalidInstructionException;
                            }

                            if (!UpdateGas(GasCostOf.Low, ref gasAvailable))
                            {
                                EndInstructionTraceError(EvmExceptionType.OutOfGas);
                                return CallResult.OutOfGasException;
                            }

                            if (vmState.ReturnStackHead == 0)
                            {
                                EndInstructionTraceError(EvmExceptionType.InvalidSubroutineReturn);
                                return CallResult.InvalidSubroutineReturn;
                            }

                            programCounter = vmState.ReturnStack[--vmState.ReturnStackHead];
                            break;
                        }
                    case Instruction.JUMPSUB:
                        {
                            if (!spec.SubroutinesEnabled)
                            {
                                EndInstructionTraceError(EvmExceptionType.BadInstruction);
                                return CallResult.InvalidInstructionException;
                            }

                            if (!UpdateGas(GasCostOf.High, ref gasAvailable))
                            {
                                EndInstructionTraceError(EvmExceptionType.OutOfGas);
                                return CallResult.OutOfGasException;
                            }

                            if (vmState.ReturnStackHead == EvmStack.ReturnStackSize)
                            {
                                EndInstructionTraceError(EvmExceptionType.StackOverflow);
                                return CallResult.StackOverflowException;
                            }

                            vmState.ReturnStack[vmState.ReturnStackHead++] = programCounter;

                            stack.PopUInt256(out UInt256 jumpDest);
                            Jump(jumpDest, true);
                            programCounter++;

                            break;
                        }
                    default:
                        {
                            EndInstructionTraceError(EvmExceptionType.BadInstruction);
                            return CallResult.InvalidInstructionException;
                        }
                }

                EndInstructionTrace();
            }

            UpdateCurrentState(vmState, programCounter, gasAvailable, stack.Head);
            return CallResult.Empty;
        }

        private static ExecutionType GetCallExecutionType(Instruction instruction, bool isPostMerge = false)
        {
            ExecutionType executionType;
            if (instruction == Instruction.CALL)
            {
                executionType = ExecutionType.Call;
            }
            else if (instruction == Instruction.DELEGATECALL)
            {
                executionType = ExecutionType.DelegateCall;
            }
            else if (instruction == Instruction.STATICCALL)
            {
                executionType = ExecutionType.StaticCall;
            }
            else if (instruction == Instruction.CALLCODE)
            {
                executionType = ExecutionType.CallCode;
            }
            else
            {
                throw new NotSupportedException($"Execution type is undefined for {instruction.GetName(isPostMerge)}");
            }

            return executionType;
        }

        internal readonly ref struct CallResult
        {
            public static CallResult InvalidSubroutineEntry => new(EvmExceptionType.InvalidSubroutineEntry);
            public static CallResult InvalidSubroutineReturn => new(EvmExceptionType.InvalidSubroutineReturn);
            public static CallResult OutOfGasException => new(EvmExceptionType.OutOfGas);
            public static CallResult AccessViolationException => new(EvmExceptionType.AccessViolation);
            public static CallResult InvalidJumpDestination => new(EvmExceptionType.InvalidJumpDestination);
            public static CallResult InvalidInstructionException
            {
                get
                {
                    return new(EvmExceptionType.BadInstruction);
                }
            }

            public static CallResult StaticCallViolationException => new(EvmExceptionType.StaticCallViolation);
            public static CallResult StackOverflowException => new(EvmExceptionType.StackOverflow); // TODO: use these to avoid CALL POP attacks
            public static CallResult StackUnderflowException => new(EvmExceptionType.StackUnderflow); // TODO: use these to avoid CALL POP attacks

            public static CallResult InvalidCodeException => new(EvmExceptionType.InvalidCode);
            public static CallResult Empty => new(Array.Empty<byte>(), null);

            public CallResult(EvmState stateToExecute)
            {
                StateToExecute = stateToExecute;
                Output = Array.Empty<byte>();
                PrecompileSuccess = null;
                ShouldRevert = false;
                ExceptionType = EvmExceptionType.None;
            }

            private CallResult(EvmExceptionType exceptionType)
            {
                StateToExecute = null;
                Output = StatusCode.FailureBytes;
                PrecompileSuccess = null;
                ShouldRevert = false;
                ExceptionType = exceptionType;
            }

            public CallResult(byte[] output, bool? precompileSuccess, bool shouldRevert = false, EvmExceptionType exceptionType = EvmExceptionType.None)
            {
                StateToExecute = null;
                Output = output;
                PrecompileSuccess = precompileSuccess;
                ShouldRevert = shouldRevert;
                ExceptionType = exceptionType;
            }

            public EvmState? StateToExecute { get; }
            public byte[] Output { get; }
            public EvmExceptionType ExceptionType { get; }
            public bool ShouldRevert { get; }
            public bool? PrecompileSuccess { get; } // TODO: check this behaviour as it seems it is required and previously that was not the case
            public bool IsReturn => StateToExecute is null;
            public bool IsException => ExceptionType != EvmExceptionType.None;
        }
    }
}<|MERGE_RESOLUTION|>--- conflicted
+++ resolved
@@ -2378,13 +2378,8 @@
 
                             Span<byte> initCode = vmState.Memory.LoadSpan(in memoryPositionOfInitCode, initCodeLength);
 
-<<<<<<< HEAD
                             if( spec.IsEip3540Enabled &&
                                 ByteCodeValidator.HasEOFMagic(initCode) && !ByteCodeValidator.ValidateEofStrucutre(initCode, spec, out _))
-=======
-                            if (spec.IsEip3540Enabled && ByteCodeValidator.HasEOFMagic(initCode) &&
-                                ByteCodeValidator.ValidateEofStrucutre(initCode, spec, out _))
->>>>>>> fa9f81e1
                             {
                                 _returnDataBuffer = Array.Empty<byte>();
                                 stack.PushZero();
