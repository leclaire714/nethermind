// SPDX-FileCopyrightText: 2022 Demerzel Solutions Limited
// SPDX-License-Identifier: LGPL-3.0-only

using System;
using System.Collections.Generic;
using System.Numerics;
using System.Runtime.CompilerServices;
using System.Runtime.InteropServices;
using Nethermind.Core;
using Nethermind.Core.Caching;
using Nethermind.Core.Crypto;
using Nethermind.Core.Extensions;
using Nethermind.Core.Specs;
using Nethermind.Evm.CodeAnalysis;
using Nethermind.Int256;
using Nethermind.Evm.Precompiles;
using Nethermind.Evm.Precompiles.Bls.Shamatar;
using Nethermind.Evm.Precompiles.Snarks.Shamatar;
using Nethermind.Evm.Tracing;
using Nethermind.Logging;
using Nethermind.State;
using System.ComponentModel.DataAnnotations;
using Nethermind.Evm.EOF;

[assembly: InternalsVisibleTo("Nethermind.Evm.Test")]

namespace Nethermind.Evm
{
    public class VirtualMachine : IVirtualMachine
    {
        public const int MaxCallDepth = 1024;

        private bool _simdOperationsEnabled = Vector<byte>.Count == 32;
        private UInt256 P255Int = (UInt256)BigInteger.Pow(2, 255);
        private UInt256 P255 => P255Int;
        private UInt256 BigInt256 = 256;
        public UInt256 BigInt32 = 32;

        internal byte[] BytesZero = { 0 };

        internal byte[] BytesZero32 =
        {
            0, 0, 0, 0, 0, 0, 0, 0,
            0, 0, 0, 0, 0, 0, 0, 0,
            0, 0, 0, 0, 0, 0, 0, 0,
            0, 0, 0, 0, 0, 0, 0, 0
        };

        internal byte[] BytesMax32 =
        {
            255, 255, 255, 255, 255, 255, 255, 255,
            255, 255, 255, 255, 255, 255, 255, 255,
            255, 255, 255, 255, 255, 255, 255, 255,
            255, 255, 255, 255, 255, 255, 255, 255
        };

        private readonly byte[] _chainId;

        private readonly IBlockhashProvider _blockhashProvider;
        private readonly ISpecProvider _specProvider;
        private static readonly ICache<Keccak, CodeInfo> _codeCache = new LruCache<Keccak, CodeInfo>(MemoryAllowance.CodeCacheSize, MemoryAllowance.CodeCacheSize, "VM bytecodes");
        private readonly ILogger _logger;
        private IWorldState _worldState;
        private IStateProvider _state;
        private readonly Stack<EvmState> _stateStack = new();
        private IStorageProvider _storage;
        private (Address Address, bool ShouldDelete) _parityTouchBugAccount = (Address.FromNumber(3), false);
        private Dictionary<Address, CodeInfo>? _precompiles;
        private byte[] _returnDataBuffer = Array.Empty<byte>();
        private ITxTracer _txTracer = NullTxTracer.Instance;
        private ByteCodeValidator _byteCodeValidator;

        public VirtualMachine(
            IBlockhashProvider? blockhashProvider,
            ISpecProvider? specProvider,
            ILogManager? logManager)
        {
            _logger = logManager?.GetClassLogger() ?? throw new ArgumentNullException(nameof(logManager));
            _blockhashProvider = blockhashProvider ?? throw new ArgumentNullException(nameof(blockhashProvider));
            _specProvider = specProvider ?? throw new ArgumentNullException(nameof(specProvider));
            _chainId = ((UInt256)specProvider.ChainId).ToBigEndian();
            _byteCodeValidator = new ByteCodeValidator(logManager);
            InitializePrecompiledContracts();
        }

        public TransactionSubstate Run(EvmState state, IWorldState worldState, ITxTracer txTracer)
        {
            _txTracer = txTracer;

            _state = worldState.StateProvider;
            _storage = worldState.StorageProvider;
            _worldState = worldState;

            IReleaseSpec spec = _specProvider.GetSpec(state.Env.TxExecutionContext.Header.Number, state.Env.TxExecutionContext.Header.Timestamp);
            EvmState currentState = state;
            byte[] previousCallResult = null;
            ZeroPaddedSpan previousCallOutput = ZeroPaddedSpan.Empty;
            UInt256 previousCallOutputDestination = UInt256.Zero;
            while (true)
            {
                if (!currentState.IsContinuation)
                {
                    _returnDataBuffer = Array.Empty<byte>();
                }

                try
                {
                    CallResult callResult;
                    if (currentState.IsPrecompile)
                    {
                        if (_txTracer.IsTracingActions)
                        {
                            _txTracer.ReportAction(currentState.GasAvailable, currentState.Env.Value, currentState.From, currentState.To, currentState.Env.InputData, currentState.ExecutionType, true);
                        }

                        callResult = ExecutePrecompile(currentState, spec);

                        if (!callResult.PrecompileSuccess.Value)
                        {
                            if (currentState.IsPrecompile && currentState.IsTopLevel)
                            {
                                Metrics.EvmExceptions++;
                                // TODO: when direct / calls are treated same we should not need such differentiation
                                throw new PrecompileExecutionFailureException();
                            }

                            // TODO: testing it as it seems the way to pass zkSNARKs tests
                            currentState.GasAvailable = 0;
                        }
                    }
                    else
                    {
                        if (_txTracer.IsTracingActions && !currentState.IsContinuation)
                        {
                            _txTracer.ReportAction(currentState.GasAvailable, currentState.Env.Value, currentState.From, currentState.To, currentState.ExecutionType.IsAnyCreate() ? currentState.Env.CodeInfo.MachineCode : currentState.Env.InputData, currentState.ExecutionType);
                            if (_txTracer.IsTracingCode) _txTracer.ReportByteCode(currentState.Env.CodeInfo.MachineCode);
                        }

                        callResult = ExecuteCall(currentState, previousCallResult, previousCallOutput, previousCallOutputDestination, spec);
                        if (!callResult.IsReturn)
                        {
                            _stateStack.Push(currentState);
                            currentState = callResult.StateToExecute;
                            previousCallResult = null; // TODO: testing on ropsten sync, write VirtualMachineTest for this case as it was not covered by Ethereum tests (failing block 9411 on Ropsten https://ropsten.etherscan.io/vmtrace?txhash=0x666194d15c14c54fffafab1a04c08064af165870ef9a87f65711dcce7ed27fe1)
                            _returnDataBuffer = Array.Empty<byte>();
                            previousCallOutput = ZeroPaddedSpan.Empty;
                            continue;
                        }

                        if (callResult.IsException)
                        {
                            if (_txTracer.IsTracingActions) _txTracer.ReportActionError(callResult.ExceptionType);
                            _worldState.Restore(currentState.Snapshot);

                            RevertParityTouchBugAccount(spec);

                            if (currentState.IsTopLevel)
                            {
                                return new TransactionSubstate(callResult.ExceptionType, _txTracer != NullTxTracer.Instance);
                            }

                            previousCallResult = StatusCode.FailureBytes;
                            previousCallOutputDestination = UInt256.Zero;
                            _returnDataBuffer = Array.Empty<byte>();
                            previousCallOutput = ZeroPaddedSpan.Empty;

                            currentState.Dispose();
                            currentState = _stateStack.Pop();
                            currentState.IsContinuation = true;
                            continue;
                        }
                    }

                    if (currentState.IsTopLevel)
                    {
                        if (_txTracer.IsTracingActions)
                        {
                            long codeDepositGasCost = CodeDepositHandler.CalculateCost(callResult.Output.Length, spec);

                            if (callResult.IsException)
                            {
                                _txTracer.ReportActionError(callResult.ExceptionType);
                            }
                            else if (callResult.ShouldRevert)
                            {
                                if (currentState.ExecutionType.IsAnyCreate())
                                {
                                    _txTracer.ReportActionError(EvmExceptionType.Revert, currentState.GasAvailable - codeDepositGasCost);
                                }
                                else
                                {
                                    _txTracer.ReportActionError(EvmExceptionType.Revert, currentState.GasAvailable);
                                }
                            }
                            else
                            {
                                if (currentState.ExecutionType.IsAnyCreate() && currentState.GasAvailable < codeDepositGasCost)
                                {
                                    _txTracer.ReportActionError(EvmExceptionType.OutOfGas);
                                }
<<<<<<< HEAD
                                // Reject code starting with 0xEF if EIP-3541 is enabled Or not following EOF if EIP-3540 is enabled and it has the EOF Prefix.
=======
                                // Reject code starting with 0xEF if EIP-3541 is enabled And not following EOF if EIP-3540 is enabled and it has the EOF Prefix.
>>>>>>> a4dc9cfc
                                else if (currentState.ExecutionType.IsAnyCreate() && !_byteCodeValidator.ValidateBytecode(callResult.Output, spec))
                                {
                                    _txTracer.ReportActionError(EvmExceptionType.InvalidCode);
                                }
                                else
                                {
                                    if (currentState.ExecutionType.IsAnyCreate())
                                    {
                                        _txTracer.ReportActionEnd(currentState.GasAvailable - codeDepositGasCost, currentState.To, callResult.Output);
                                    }
                                    else
                                    {
                                        _txTracer.ReportActionEnd(currentState.GasAvailable, _returnDataBuffer);
                                    }
                                }
                            }
                        }

                        return new TransactionSubstate(
                            callResult.Output,
                            currentState.Refund,
                            (IReadOnlyCollection<Address>)currentState.DestroyList,
                            (IReadOnlyCollection<LogEntry>)currentState.Logs,
                            callResult.ShouldRevert,
                            _txTracer != NullTxTracer.Instance);
                    }

                    Address callCodeOwner = currentState.Env.ExecutingAccount;
                    EvmState previousState = currentState;
                    currentState = _stateStack.Pop();
                    currentState.IsContinuation = true;
                    currentState.GasAvailable += previousState.GasAvailable;
                    bool previousStateSucceeded = true;

                    if (!callResult.ShouldRevert)
                    {
                        long gasAvailableForCodeDeposit = previousState.GasAvailable; // TODO: refactor, this is to fix 61363 Ropsten
                        if (previousState.ExecutionType.IsAnyCreate())
                        {
                            previousCallResult = callCodeOwner.Bytes;
                            previousCallOutputDestination = UInt256.Zero;
                            _returnDataBuffer = Array.Empty<byte>();
                            previousCallOutput = ZeroPaddedSpan.Empty;

                            long codeDepositGasCost = CodeDepositHandler.CalculateCost(callResult.Output.Length, spec);
                            bool invalidCode = !_byteCodeValidator.ValidateBytecode(callResult.Output, spec);
                            if (gasAvailableForCodeDeposit >= codeDepositGasCost && !invalidCode)
                            {
                                Keccak codeHash = _state.UpdateCode(callResult.Output);
                                _state.UpdateCodeHash(callCodeOwner, codeHash, spec);
                                currentState.GasAvailable -= codeDepositGasCost;

                                if (_txTracer.IsTracingActions)
                                {
                                    _txTracer.ReportActionEnd(previousState.GasAvailable - codeDepositGasCost, callCodeOwner, callResult.Output);
                                }
                            }
                            else
                            {
                                if (spec.FailOnOutOfGasCodeDeposit || invalidCode)
                                {
                                    currentState.GasAvailable -= gasAvailableForCodeDeposit;
                                    worldState.Restore(previousState.Snapshot);
                                    if (!previousState.IsCreateOnPreExistingAccount)
                                    {
                                        _state.DeleteAccount(callCodeOwner);
                                    }

                                    previousCallResult = BytesZero;
                                    previousStateSucceeded = false;

                                    if (_txTracer.IsTracingActions)
                                    {
                                        if (invalidCode)
                                            _txTracer.ReportActionError(EvmExceptionType.InvalidCode);
                                        else
                                            _txTracer.ReportActionError(EvmExceptionType.OutOfGas);
                                    }
                                }
                            }
                        }
                        else
                        {
                            _returnDataBuffer = callResult.Output;
                            previousCallResult = callResult.PrecompileSuccess.HasValue ? (callResult.PrecompileSuccess.Value ? StatusCode.SuccessBytes : StatusCode.FailureBytes) : StatusCode.SuccessBytes;
                            previousCallOutput = callResult.Output.AsSpan().SliceWithZeroPadding(0, Math.Min(callResult.Output.Length, (int)previousState.OutputLength));
                            previousCallOutputDestination = (ulong)previousState.OutputDestination;
                            if (previousState.IsPrecompile)
                            {
                                // parity induced if else for vmtrace
                                if (_txTracer.IsTracingInstructions)
                                {
                                    _txTracer.ReportMemoryChange((long)previousCallOutputDestination, previousCallOutput);
                                }
                            }

                            if (_txTracer.IsTracingActions)
                            {
                                _txTracer.ReportActionEnd(previousState.GasAvailable, _returnDataBuffer);
                            }
                        }

                        if (previousStateSucceeded)
                        {
                            previousState.CommitToParent(currentState);
                        }
                    }
                    else
                    {
                        worldState.Restore(previousState.Snapshot);
                        _returnDataBuffer = callResult.Output;
                        previousCallResult = StatusCode.FailureBytes;
                        previousCallOutput = callResult.Output.AsSpan().SliceWithZeroPadding(0, Math.Min(callResult.Output.Length, (int)previousState.OutputLength));
                        previousCallOutputDestination = (ulong)previousState.OutputDestination;


                        if (_txTracer.IsTracingActions)
                        {
                            _txTracer.ReportActionError(EvmExceptionType.Revert, previousState.GasAvailable);
                        }
                    }

                    previousState.Dispose();
                }
                catch (Exception ex) when (ex is EvmException or OverflowException)
                {
                    if (_logger.IsTrace) _logger.Trace($"exception ({ex.GetType().Name}) in {currentState.ExecutionType} at depth {currentState.Env.CallDepth} - restoring snapshot");

                    _worldState.Restore(currentState.Snapshot);

                    RevertParityTouchBugAccount(spec);

                    if (txTracer.IsTracingInstructions)
                    {
                        txTracer.ReportOperationError(ex is EvmException evmException ? evmException.ExceptionType : EvmExceptionType.Other);
                        txTracer.ReportOperationRemainingGas(0);
                    }

                    if (_txTracer.IsTracingActions)
                    {
                        EvmException evmException = ex as EvmException;
                        _txTracer.ReportActionError(evmException?.ExceptionType ?? EvmExceptionType.Other);
                    }

                    if (currentState.IsTopLevel)
                    {
                        return new TransactionSubstate(ex is OverflowException ? EvmExceptionType.Other : (ex as EvmException).ExceptionType, _txTracer != NullTxTracer.Instance);
                    }

                    previousCallResult = StatusCode.FailureBytes;
                    previousCallOutputDestination = UInt256.Zero;
                    _returnDataBuffer = Array.Empty<byte>();
                    previousCallOutput = ZeroPaddedSpan.Empty;

                    currentState.Dispose();
                    currentState = _stateStack.Pop();
                    currentState.IsContinuation = true;
                }
            }
        }

        private void RevertParityTouchBugAccount(IReleaseSpec spec)
        {
            if (_parityTouchBugAccount.ShouldDelete)
            {
                if (_state.AccountExists(_parityTouchBugAccount.Address))
                {
                    _state.AddToBalance(_parityTouchBugAccount.Address, UInt256.Zero, spec);
                }

                _parityTouchBugAccount.ShouldDelete = false;
            }
        }

        public CodeInfo GetCachedCodeInfo(IWorldState worldState, Address codeSource, IReleaseSpec vmSpec)
        {
            IStateProvider state = worldState.StateProvider;
            if (codeSource.IsPrecompile(vmSpec))
            {
                if (_precompiles is null)
                {
                    throw new InvalidOperationException("EVM precompile have not been initialized properly.");
                }

                return _precompiles[codeSource];
            }

            Keccak codeHash = state.GetCodeHash(codeSource);
            CodeInfo cachedCodeInfo = _codeCache.Get(codeHash);
            if (cachedCodeInfo is null)
            {
                byte[] code = state.GetCode(codeHash);

                if (code is null)
                {
                    throw new NullReferenceException($"Code {codeHash} missing in the state for address {codeSource}");
                }

                cachedCodeInfo = new CodeInfo(code, vmSpec);
                _codeCache.Set(codeHash, cachedCodeInfo);
            }
            else
            {
                // need to touch code so that any collectors that track database access are informed
                state.TouchCode(codeHash);
            }

            return cachedCodeInfo;
        }

        public void DisableSimdInstructions()
        {
            _simdOperationsEnabled = false;
        }

        private void InitializePrecompiledContracts()
        {
            _precompiles = new Dictionary<Address, CodeInfo>
            {
                [EcRecoverPrecompile.Instance.Address] = new(EcRecoverPrecompile.Instance),
                [Sha256Precompile.Instance.Address] = new(Sha256Precompile.Instance),
                [Ripemd160Precompile.Instance.Address] = new(Ripemd160Precompile.Instance),
                [IdentityPrecompile.Instance.Address] = new(IdentityPrecompile.Instance),

                [Bn256AddPrecompile.Instance.Address] = new(Bn256AddPrecompile.Instance),
                [Bn256MulPrecompile.Instance.Address] = new(Bn256MulPrecompile.Instance),
                [Bn256PairingPrecompile.Instance.Address] = new(Bn256PairingPrecompile.Instance),
                [ModExpPrecompile.Instance.Address] = new(ModExpPrecompile.Instance),

                [Blake2FPrecompile.Instance.Address] = new(Blake2FPrecompile.Instance),

                [G1AddPrecompile.Instance.Address] = new(G1AddPrecompile.Instance),
                [G1MulPrecompile.Instance.Address] = new(G1MulPrecompile.Instance),
                [G1MultiExpPrecompile.Instance.Address] = new(G1MultiExpPrecompile.Instance),
                [G2AddPrecompile.Instance.Address] = new(G2AddPrecompile.Instance),
                [G2MulPrecompile.Instance.Address] = new(G2MulPrecompile.Instance),
                [G2MultiExpPrecompile.Instance.Address] = new(G2MultiExpPrecompile.Instance),
                [PairingPrecompile.Instance.Address] = new(PairingPrecompile.Instance),
                [MapToG1Precompile.Instance.Address] = new(MapToG1Precompile.Instance),
                [MapToG2Precompile.Instance.Address] = new(MapToG2Precompile.Instance),
            };
        }

        private static bool UpdateGas(long gasCost, ref long gasAvailable)
        {
            // Console.WriteLine($"{gasCost}");
            if (gasAvailable < gasCost)
            {
                return false;
            }

            gasAvailable -= gasCost;
            return true;
        }

        private static void UpdateGasUp(long refund, ref long gasAvailable)
        {
            gasAvailable += refund;
        }

        private bool ChargeAccountAccessGas(ref long gasAvailable, EvmState vmState, Address address, IReleaseSpec spec, bool chargeForWarm = true)
        {
            // Console.WriteLine($"Accessing {address}");

            bool result = true;
            if (spec.UseHotAndColdStorage)
            {
                if (_txTracer.IsTracingAccess) // when tracing access we want cost as if it was warmed up from access list
                {
                    vmState.WarmUp(address);
                }

                if (vmState.IsCold(address) && !address.IsPrecompile(spec))
                {
                    result = UpdateGas(GasCostOf.ColdAccountAccess, ref gasAvailable);
                    vmState.WarmUp(address);
                }
                else if (chargeForWarm)
                {
                    result = UpdateGas(GasCostOf.WarmStateRead, ref gasAvailable);
                }
            }

            return result;
        }

        private enum StorageAccessType
        {
            SLOAD,
            SSTORE
        }

        private bool ChargeStorageAccessGas(
            ref long gasAvailable,
            EvmState vmState,
            StorageCell storageCell,
            StorageAccessType storageAccessType,
            IReleaseSpec spec)
        {
            // Console.WriteLine($"Accessing {storageCell} {storageAccessType}");

            bool result = true;
            if (spec.UseHotAndColdStorage)
            {
                if (_txTracer.IsTracingAccess) // when tracing access we want cost as if it was warmed up from access list
                {
                    vmState.WarmUp(storageCell);
                }

                if (vmState.IsCold(storageCell))
                {
                    result = UpdateGas(GasCostOf.ColdSLoad, ref gasAvailable);
                    vmState.WarmUp(storageCell);
                }
                else if (storageAccessType == StorageAccessType.SLOAD)
                {
                    // we do not charge for WARM_STORAGE_READ_COST in SSTORE scenario
                    result = UpdateGas(GasCostOf.WarmStateRead, ref gasAvailable);
                }
            }

            return result;
        }

        private CallResult ExecutePrecompile(EvmState state, IReleaseSpec spec)
        {
            ReadOnlyMemory<byte> callData = state.Env.InputData;
            UInt256 transferValue = state.Env.TransferValue;
            long gasAvailable = state.GasAvailable;

            IPrecompile precompile = state.Env.CodeInfo.Precompile;
            long baseGasCost = precompile.BaseGasCost(spec);
            long dataGasCost = precompile.DataGasCost(callData, spec);

            bool wasCreated = false;
            if (!_state.AccountExists(state.Env.ExecutingAccount))
            {
                wasCreated = true;
                _state.CreateAccount(state.Env.ExecutingAccount, transferValue);
            }
            else
            {
                _state.AddToBalance(state.Env.ExecutingAccount, transferValue, spec);
            }

            // https://github.com/ethereum/EIPs/blob/master/EIPS/eip-161.md
            // An additional issue was found in Parity,
            // where the Parity client incorrectly failed
            // to revert empty account deletions in a more limited set of contexts
            // involving out-of-gas calls to precompiled contracts;
            // the new Geth behavior matches Parity’s,
            // and empty accounts will cease to be a source of concern in general
            // in about one week once the state clearing process finishes.
            if (state.Env.ExecutingAccount.Equals(_parityTouchBugAccount.Address)
                && !wasCreated
                && transferValue.IsZero
                && spec.ClearEmptyAccountWhenTouched)
            {
                _parityTouchBugAccount.ShouldDelete = true;
            }

            //if(!UpdateGas(dataGasCost, ref gasAvailable)) return CallResult.Exception;
            if (!UpdateGas(baseGasCost, ref gasAvailable))
            {
                Metrics.EvmExceptions++;
                throw new OutOfGasException();
            }

            if (!UpdateGas(dataGasCost, ref gasAvailable))
            {
                Metrics.EvmExceptions++;
                throw new OutOfGasException();
            }

            state.GasAvailable = gasAvailable;

            try
            {
                (ReadOnlyMemory<byte> output, bool success) = precompile.Run(callData, spec);
                CallResult callResult = new(output.ToArray(), success, !success);
                return callResult;
            }
            catch (Exception exception)
            {
                if (_logger.IsDebug) _logger.Error($"Precompiled contract ({precompile.GetType()}) execution exception", exception);
                CallResult callResult = new(Array.Empty<byte>(), false, true);
                return callResult;
            }
        }

        [SkipLocalsInit]
        private CallResult ExecuteCall(EvmState vmState, byte[]? previousCallResult, ZeroPaddedSpan previousCallOutput, scoped in UInt256 previousCallOutputDestination, IReleaseSpec spec)
        {
            bool isTrace = _logger.IsTrace;
            bool traceOpcodes = _txTracer.IsTracingInstructions;
            ExecutionEnvironment env = vmState.Env;
            TxExecutionContext txCtx = env.TxExecutionContext;

            if (!vmState.IsContinuation)
            {
                if (!_state.AccountExists(env.ExecutingAccount))
                {
                    _state.CreateAccount(env.ExecutingAccount, env.TransferValue);
                }
                else
                {
                    _state.AddToBalance(env.ExecutingAccount, env.TransferValue, spec);
                }

                if (vmState.ExecutionType.IsAnyCreate() && spec.ClearEmptyAccountWhenTouched)
                {
                    _state.IncrementNonce(env.ExecutingAccount);
                }
            }

            if (vmState.Env.CodeInfo.MachineCode.Length == 0)
            {
                return CallResult.Empty;
            }

            vmState.InitStacks();
            EvmStack stack = new(vmState.DataStack.AsSpan(), vmState.DataStackHead, _txTracer);
            long gasAvailable = vmState.GasAvailable;
            int programCounter = vmState.ProgramCounter;
            Span<byte> codeSection = env.CodeInfo.MachineCode;
            Span<byte> dataSection = Span<byte>.Empty;
            if (env.CodeInfo.IsEof)
            {
                codeSection = env.CodeInfo.ExtractCodeSection();
                dataSection = env.CodeInfo.ExtractDataSection();
            }
            static void UpdateCurrentState(EvmState state, in int pc, in long gas, in int stackHead)
            {
                state.ProgramCounter = pc;
                state.GasAvailable = gas;
                state.DataStackHead = stackHead;
            }

            void StartInstructionTrace(Instruction instruction, EvmStack stackValue)
            {
                _txTracer.StartOperation(env.CallDepth + 1, gasAvailable, instruction, programCounter, txCtx.Header.IsPostMerge);
                if (_txTracer.IsTracingMemory)
                {
                    _txTracer.SetOperationMemory(vmState.Memory?.GetTrace() ?? new List<string>());
                }

                if (_txTracer.IsTracingStack)
                {
                    _txTracer.SetOperationStack(stackValue.GetStackTrace());
                }
            }

            void EndInstructionTrace()
            {
                if (traceOpcodes)
                {
                    if (_txTracer.IsTracingMemory)
                    {
                        _txTracer.SetOperationMemorySize(vmState.Memory?.Size ?? 0);
                    }

                    _txTracer.ReportOperationRemainingGas(gasAvailable);
                }
            }

            void EndInstructionTraceError(EvmExceptionType evmExceptionType)
            {
                if (traceOpcodes)
                {
                    _txTracer.ReportOperationError(evmExceptionType);
                    _txTracer.ReportOperationRemainingGas(gasAvailable);
                }
            }

            void Jump(in UInt256 jumpDest, bool isSubroutine = false)
            {
                if (jumpDest > int.MaxValue)
                {
                    Metrics.EvmExceptions++;
                    EndInstructionTraceError(EvmExceptionType.InvalidJumpDestination);
                    // https://github.com/NethermindEth/nethermind/issues/140
                    throw new InvalidJumpDestinationException();
                    //                                return CallResult.InvalidJumpDestination; // TODO: add a test, validating inside the condition was not covered by existing tests and fails on 0xf435a354924097686ea88dab3aac1dd464e6a3b387c77aeee94145b0fa5a63d2 mainnet
                }

                int jumpDestInt = (int)jumpDest;

                if (!env.CodeInfo.ValidateJump(jumpDestInt, isSubroutine))
                {
                    EndInstructionTraceError(EvmExceptionType.InvalidJumpDestination);
                    // https://github.com/NethermindEth/nethermind/issues/140
                    throw new InvalidJumpDestinationException();
                    //                                return CallResult.InvalidJumpDestination; // TODO: add a test, validating inside the condition was not covered by existing tests and fails on 61363 Ropsten
                }

                programCounter = jumpDestInt;
            }

            void UpdateMemoryCost(in UInt256 position, in UInt256 length)
            {
                if (vmState.Memory is null)
                {
                    throw new InvalidOperationException("EVM memory has not been initialized properly.");
                }

                long memoryCost = vmState.Memory.CalculateMemoryCost(in position, length);
                if (memoryCost != 0L)
                {
                    if (!UpdateGas(memoryCost, ref gasAvailable))
                    {
                        Metrics.EvmExceptions++;
                        EndInstructionTraceError(EvmExceptionType.OutOfGas);
                        throw new OutOfGasException();
                    }
                }
            }

            if (previousCallResult is not null)
            {
                stack.PushBytes(previousCallResult);
                if (_txTracer.IsTracingInstructions) _txTracer.ReportOperationRemainingGas(vmState.GasAvailable);
            }

            if (previousCallOutput.Length > 0)
            {
                UInt256 localPreviousDest = previousCallOutputDestination;
                UpdateMemoryCost(in localPreviousDest, (ulong)previousCallOutput.Length);

                if (vmState.Memory is null)
                {
                    throw new InvalidOperationException("EVM memory has not been initialized properly.");
                }

                vmState.Memory.Save(in localPreviousDest, previousCallOutput);
                //                if(_txTracer.IsTracingInstructions) _txTracer.ReportMemoryChange((long)localPreviousDest, previousCallOutput);
            }

            while (programCounter < codeSection.Length)
            {
                Instruction instruction = (Instruction)codeSection[programCounter];
                // Console.WriteLine(instruction);
                if (traceOpcodes)
                {
                    StartInstructionTrace(instruction, stack);
                }

                programCounter++;
                switch (instruction)
                {
                    case Instruction.STOP:
                        {
                            UpdateCurrentState(vmState, programCounter, gasAvailable, stack.Head);
                            EndInstructionTrace();
                            return CallResult.Empty;
                        }
                    case Instruction.ADD:
                        {
                            if (!UpdateGas(GasCostOf.VeryLow, ref gasAvailable))
                            {
                                EndInstructionTraceError(EvmExceptionType.OutOfGas);
                                return CallResult.OutOfGasException;
                            }

                            stack.PopUInt256(out UInt256 b);
                            stack.PopUInt256(out UInt256 a);
                            UInt256.Add(in a, in b, out UInt256 c);
                            stack.PushUInt256(c);

                            break;
                        }
                    case Instruction.MUL:
                        {
                            if (!UpdateGas(GasCostOf.Low, ref gasAvailable))
                            {
                                EndInstructionTraceError(EvmExceptionType.OutOfGas);
                                return CallResult.OutOfGasException;
                            }

                            stack.PopUInt256(out UInt256 a);
                            stack.PopUInt256(out UInt256 b);
                            UInt256.Multiply(in a, in b, out UInt256 res);
                            stack.PushUInt256(in res);
                            break;
                        }
                    case Instruction.SUB:
                        {
                            if (!UpdateGas(GasCostOf.VeryLow, ref gasAvailable))
                            {
                                EndInstructionTraceError(EvmExceptionType.OutOfGas);
                                return CallResult.OutOfGasException;
                            }

                            stack.PopUInt256(out UInt256 a);
                            stack.PopUInt256(out UInt256 b);
                            UInt256.Subtract(in a, in b, out UInt256 result);

                            stack.PushUInt256(in result);
                            break;
                        }
                    case Instruction.DIV:
                        {
                            if (!UpdateGas(GasCostOf.Low, ref gasAvailable))
                            {
                                EndInstructionTraceError(EvmExceptionType.OutOfGas);
                                return CallResult.OutOfGasException;
                            }

                            stack.PopUInt256(out UInt256 a);
                            stack.PopUInt256(out UInt256 b);
                            if (b.IsZero)
                            {
                                stack.PushZero();
                            }
                            else
                            {
                                UInt256.Divide(in a, in b, out UInt256 res);
                                stack.PushUInt256(in res);
                            }

                            break;
                        }
                    case Instruction.SDIV:
                        {
                            if (!UpdateGas(GasCostOf.Low, ref gasAvailable))
                            {
                                EndInstructionTraceError(EvmExceptionType.OutOfGas);
                                return CallResult.OutOfGasException;
                            }

                            stack.PopUInt256(out UInt256 a);
                            stack.PopSignedInt256(out Int256.Int256 b);
                            if (b.IsZero)
                            {
                                stack.PushZero();
                            }
                            else if (b == Int256.Int256.MinusOne && a == P255)
                            {
                                UInt256 res = P255;
                                stack.PushUInt256(in res);
                            }
                            else
                            {
                                Int256.Int256 signedA = new(a);
                                Int256.Int256.Divide(in signedA, in b, out Int256.Int256 res);
                                stack.PushSignedInt256(in res);
                            }

                            break;
                        }
                    case Instruction.MOD:
                        {
                            if (!UpdateGas(GasCostOf.Low, ref gasAvailable))
                            {
                                EndInstructionTraceError(EvmExceptionType.OutOfGas);
                                return CallResult.OutOfGasException;
                            }

                            stack.PopUInt256(out UInt256 a);
                            stack.PopUInt256(out UInt256 b);
                            UInt256.Mod(in a, in b, out UInt256 result);
                            stack.PushUInt256(in result);
                            break;
                        }
                    case Instruction.SMOD:
                        {
                            if (!UpdateGas(GasCostOf.Low, ref gasAvailable))
                            {
                                EndInstructionTraceError(EvmExceptionType.OutOfGas);
                                return CallResult.OutOfGasException;
                            }

                            stack.PopSignedInt256(out Int256.Int256 a);
                            stack.PopSignedInt256(out Int256.Int256 b);
                            if (b.IsZero || b.IsOne)
                            {
                                stack.PushZero();
                            }
                            else
                            {
                                a.Mod(in b, out Int256.Int256 mod);
                                stack.PushSignedInt256(in mod);
                            }

                            break;
                        }
                    case Instruction.ADDMOD:
                        {
                            if (!UpdateGas(GasCostOf.Mid, ref gasAvailable))
                            {
                                EndInstructionTraceError(EvmExceptionType.OutOfGas);
                                return CallResult.OutOfGasException;
                            }

                            stack.PopUInt256(out UInt256 a);
                            stack.PopUInt256(out UInt256 b);
                            stack.PopUInt256(out UInt256 mod);

                            if (mod.IsZero)
                            {
                                stack.PushZero();
                            }
                            else
                            {
                                UInt256.AddMod(a, b, mod, out UInt256 res);
                                stack.PushUInt256(in res);
                            }

                            break;
                        }
                    case Instruction.MULMOD:
                        {
                            if (!UpdateGas(GasCostOf.Mid, ref gasAvailable))
                            {
                                EndInstructionTraceError(EvmExceptionType.OutOfGas);
                                return CallResult.OutOfGasException;
                            }

                            stack.PopUInt256(out UInt256 a);
                            stack.PopUInt256(out UInt256 b);
                            stack.PopUInt256(out UInt256 mod);

                            if (mod.IsZero)
                            {
                                stack.PushZero();
                            }
                            else
                            {
                                UInt256.MultiplyMod(in a, in b, in mod, out UInt256 res);
                                stack.PushUInt256(in res);
                            }

                            break;
                        }
                    case Instruction.EXP:
                        {
                            if (!UpdateGas(GasCostOf.Exp, ref gasAvailable))
                            {
                                EndInstructionTraceError(EvmExceptionType.OutOfGas);
                                return CallResult.OutOfGasException;
                            }

                            Metrics.ModExpOpcode++;

                            stack.PopUInt256(out UInt256 baseInt);
                            Span<byte> exp = stack.PopBytes();

                            int leadingZeros = exp.LeadingZerosCount();
                            if (leadingZeros != 32)
                            {
                                int expSize = 32 - leadingZeros;
                                if (!UpdateGas(spec.GetExpByteCost() * expSize, ref gasAvailable))
                                {
                                    EndInstructionTraceError(EvmExceptionType.OutOfGas);
                                    return CallResult.OutOfGasException;
                                }
                            }
                            else
                            {
                                stack.PushOne();
                                break;
                            }

                            if (baseInt.IsZero)
                            {
                                stack.PushZero();
                            }
                            else if (baseInt.IsOne)
                            {
                                stack.PushOne();
                            }
                            else
                            {
                                UInt256.Exp(baseInt, new UInt256(exp, true), out UInt256 res);
                                stack.PushUInt256(in res);
                            }

                            break;
                        }
                    case Instruction.SIGNEXTEND:
                        {
                            if (!UpdateGas(GasCostOf.Low, ref gasAvailable))
                            {
                                EndInstructionTraceError(EvmExceptionType.OutOfGas);
                                return CallResult.OutOfGasException;
                            }

                            stack.PopUInt256(out UInt256 a);
                            if (a >= BigInt32)
                            {
                                stack.EnsureDepth(1);
                                break;
                            }

                            int position = 31 - (int)a;

                            Span<byte> b = stack.PopBytes();
                            sbyte sign = (sbyte)b[position];

                            if (sign >= 0)
                            {
                                BytesZero32.AsSpan(0, position).CopyTo(b.Slice(0, position));
                            }
                            else
                            {
                                BytesMax32.AsSpan(0, position).CopyTo(b.Slice(0, position));
                            }

                            stack.PushBytes(b);
                            break;
                        }
                    case Instruction.LT:
                        {
                            if (!UpdateGas(GasCostOf.VeryLow, ref gasAvailable))
                            {
                                EndInstructionTraceError(EvmExceptionType.OutOfGas);
                                return CallResult.OutOfGasException;
                            }

                            stack.PopUInt256(out UInt256 a);
                            stack.PopUInt256(out UInt256 b);
                            if (a < b)
                            {
                                stack.PushOne();
                            }
                            else
                            {
                                stack.PushZero();
                            }

                            break;
                        }
                    case Instruction.GT:
                        {
                            if (!UpdateGas(GasCostOf.VeryLow, ref gasAvailable))
                            {
                                EndInstructionTraceError(EvmExceptionType.OutOfGas);
                                return CallResult.OutOfGasException;
                            }

                            stack.PopUInt256(out UInt256 a);
                            stack.PopUInt256(out UInt256 b);
                            if (a > b)
                            {
                                stack.PushOne();
                            }
                            else
                            {
                                stack.PushZero();
                            }

                            break;
                        }
                    case Instruction.SLT:
                        {
                            if (!UpdateGas(GasCostOf.VeryLow, ref gasAvailable))
                            {
                                EndInstructionTraceError(EvmExceptionType.OutOfGas);
                                return CallResult.OutOfGasException;
                            }

                            stack.PopSignedInt256(out Int256.Int256 a);
                            stack.PopSignedInt256(out Int256.Int256 b);

                            if (a.CompareTo(b) < 0)
                            {
                                stack.PushOne();
                            }
                            else
                            {
                                stack.PushZero();
                            }

                            break;
                        }
                    case Instruction.SGT:
                        {
                            if (!UpdateGas(GasCostOf.VeryLow, ref gasAvailable))
                            {
                                EndInstructionTraceError(EvmExceptionType.OutOfGas);
                                return CallResult.OutOfGasException;
                            }

                            stack.PopSignedInt256(out Int256.Int256 a);
                            stack.PopSignedInt256(out Int256.Int256 b);
                            if (a.CompareTo(b) > 0)
                            {
                                stack.PushOne();
                            }
                            else
                            {
                                stack.PushZero();
                            }

                            break;
                        }
                    case Instruction.EQ:
                        {
                            if (!UpdateGas(GasCostOf.VeryLow, ref gasAvailable))
                            {
                                EndInstructionTraceError(EvmExceptionType.OutOfGas);
                                return CallResult.OutOfGasException;
                            }

                            Span<byte> a = stack.PopBytes();
                            Span<byte> b = stack.PopBytes();
                            if (a.SequenceEqual(b))
                            {
                                stack.PushOne();
                            }
                            else
                            {
                                stack.PushZero();
                            }

                            break;
                        }
                    case Instruction.ISZERO:
                        {
                            if (!UpdateGas(GasCostOf.VeryLow, ref gasAvailable))
                            {
                                EndInstructionTraceError(EvmExceptionType.OutOfGas);
                                return CallResult.OutOfGasException;
                            }

                            Span<byte> a = stack.PopBytes();
                            if (a.SequenceEqual(BytesZero32))
                            {
                                stack.PushOne();
                            }
                            else
                            {
                                stack.PushZero();
                            }

                            break;
                        }
                    case Instruction.AND:
                        {
                            if (!UpdateGas(GasCostOf.VeryLow, ref gasAvailable))
                            {
                                EndInstructionTraceError(EvmExceptionType.OutOfGas);
                                return CallResult.OutOfGasException;
                            }

                            Span<byte> a = stack.PopBytes();
                            Span<byte> b = stack.PopBytes();

                            if (_simdOperationsEnabled)
                            {
                                Vector<byte> aVec = new(a);
                                Vector<byte> bVec = new(b);

                                Vector.BitwiseAnd(aVec, bVec).CopyTo(stack.Register);
                            }
                            else
                            {
                                ref ulong refA = ref MemoryMarshal.AsRef<ulong>(a);
                                ref ulong refB = ref MemoryMarshal.AsRef<ulong>(b);
                                ref ulong refBuffer = ref MemoryMarshal.AsRef<ulong>(stack.Register);

                                refBuffer = refA & refB;
                                Unsafe.Add(ref refBuffer, 1) = Unsafe.Add(ref refA, 1) & Unsafe.Add(ref refB, 1);
                                Unsafe.Add(ref refBuffer, 2) = Unsafe.Add(ref refA, 2) & Unsafe.Add(ref refB, 2);
                                Unsafe.Add(ref refBuffer, 3) = Unsafe.Add(ref refA, 3) & Unsafe.Add(ref refB, 3);
                            }

                            stack.PushBytes(stack.Register);
                            break;
                        }
                    case Instruction.OR:
                        {
                            if (!UpdateGas(GasCostOf.VeryLow, ref gasAvailable))
                            {
                                EndInstructionTraceError(EvmExceptionType.OutOfGas);
                                return CallResult.OutOfGasException;
                            }

                            Span<byte> a = stack.PopBytes();
                            Span<byte> b = stack.PopBytes();

                            if (_simdOperationsEnabled)
                            {
                                Vector<byte> aVec = new(a);
                                Vector<byte> bVec = new(b);

                                Vector.BitwiseOr(aVec, bVec).CopyTo(stack.Register);
                            }
                            else
                            {
                                ref ulong refA = ref MemoryMarshal.AsRef<ulong>(a);
                                ref ulong refB = ref MemoryMarshal.AsRef<ulong>(b);
                                ref ulong refBuffer = ref MemoryMarshal.AsRef<ulong>(stack.Register);

                                refBuffer = refA | refB;
                                Unsafe.Add(ref refBuffer, 1) = Unsafe.Add(ref refA, 1) | Unsafe.Add(ref refB, 1);
                                Unsafe.Add(ref refBuffer, 2) = Unsafe.Add(ref refA, 2) | Unsafe.Add(ref refB, 2);
                                Unsafe.Add(ref refBuffer, 3) = Unsafe.Add(ref refA, 3) | Unsafe.Add(ref refB, 3);
                            }

                            stack.PushBytes(stack.Register);
                            break;
                        }
                    case Instruction.XOR:
                        {
                            if (!UpdateGas(GasCostOf.VeryLow, ref gasAvailable))
                            {
                                EndInstructionTraceError(EvmExceptionType.OutOfGas);
                                return CallResult.OutOfGasException;
                            }

                            Span<byte> a = stack.PopBytes();
                            Span<byte> b = stack.PopBytes();

                            if (_simdOperationsEnabled)
                            {
                                Vector<byte> aVec = new(a);
                                Vector<byte> bVec = new(b);

                                Vector.Xor(aVec, bVec).CopyTo(stack.Register);
                            }
                            else
                            {
                                ref ulong refA = ref MemoryMarshal.AsRef<ulong>(a);
                                ref ulong refB = ref MemoryMarshal.AsRef<ulong>(b);
                                ref ulong refBuffer = ref MemoryMarshal.AsRef<ulong>(stack.Register);

                                refBuffer = refA ^ refB;
                                Unsafe.Add(ref refBuffer, 1) = Unsafe.Add(ref refA, 1) ^ Unsafe.Add(ref refB, 1);
                                Unsafe.Add(ref refBuffer, 2) = Unsafe.Add(ref refA, 2) ^ Unsafe.Add(ref refB, 2);
                                Unsafe.Add(ref refBuffer, 3) = Unsafe.Add(ref refA, 3) ^ Unsafe.Add(ref refB, 3);
                            }

                            stack.PushBytes(stack.Register);
                            break;
                        }
                    case Instruction.NOT:
                        {
                            if (!UpdateGas(GasCostOf.VeryLow, ref gasAvailable))
                            {
                                EndInstructionTraceError(EvmExceptionType.OutOfGas);
                                return CallResult.OutOfGasException;
                            }

                            Span<byte> a = stack.PopBytes();

                            if (_simdOperationsEnabled)
                            {
                                Vector<byte> aVec = new(a);
                                Vector<byte> negVec = Vector.Xor(aVec, new Vector<byte>(BytesMax32));

                                negVec.CopyTo(stack.Register);
                            }
                            else
                            {
                                ref var refA = ref MemoryMarshal.AsRef<ulong>(a);
                                ref var refBuffer = ref MemoryMarshal.AsRef<ulong>(stack.Register);

                                refBuffer = ~refA;
                                Unsafe.Add(ref refBuffer, 1) = ~Unsafe.Add(ref refA, 1);
                                Unsafe.Add(ref refBuffer, 2) = ~Unsafe.Add(ref refA, 2);
                                Unsafe.Add(ref refBuffer, 3) = ~Unsafe.Add(ref refA, 3);
                            }

                            stack.PushBytes(stack.Register);
                            break;
                        }
                    case Instruction.BYTE:
                        {
                            if (!UpdateGas(GasCostOf.VeryLow, ref gasAvailable))
                            {
                                EndInstructionTraceError(EvmExceptionType.OutOfGas);
                                return CallResult.OutOfGasException;
                            }

                            stack.PopUInt256(out UInt256 position);
                            Span<byte> bytes = stack.PopBytes();

                            if (position >= BigInt32)
                            {
                                stack.PushZero();
                                break;
                            }

                            int adjustedPosition = bytes.Length - 32 + (int)position;
                            if (adjustedPosition < 0)
                            {
                                stack.PushZero();
                            }
                            else
                            {
                                stack.PushByte(bytes[adjustedPosition]);
                            }

                            break;
                        }
                    case Instruction.SHA3:
                        {
                            stack.PopUInt256(out UInt256 memSrc);
                            stack.PopUInt256(out UInt256 memLength);
                            if (!UpdateGas(GasCostOf.Sha3 + GasCostOf.Sha3Word * EvmPooledMemory.Div32Ceiling(memLength),
                                ref gasAvailable))
                            {
                                EndInstructionTraceError(EvmExceptionType.OutOfGas);
                                return CallResult.OutOfGasException;
                            }

                            UpdateMemoryCost(in memSrc, memLength);

                            Span<byte> memData = vmState.Memory.LoadSpan(in memSrc, memLength);
                            stack.PushBytes(ValueKeccak.Compute(memData).BytesAsSpan);
                            break;
                        }
                    case Instruction.ADDRESS:
                        {
                            if (!UpdateGas(GasCostOf.Base, ref gasAvailable))
                            {
                                EndInstructionTraceError(EvmExceptionType.OutOfGas);
                                return CallResult.OutOfGasException;
                            }

                            stack.PushBytes(env.ExecutingAccount.Bytes);
                            break;
                        }
                    case Instruction.BALANCE:
                        {
                            long gasCost = spec.GetBalanceCost();
                            if (gasCost != 0 && !UpdateGas(gasCost, ref gasAvailable))
                            {
                                EndInstructionTraceError(EvmExceptionType.OutOfGas);
                                return CallResult.OutOfGasException;
                            }

                            Address address = stack.PopAddress();
                            if (!ChargeAccountAccessGas(ref gasAvailable, vmState, address, spec))
                            {
                                EndInstructionTraceError(EvmExceptionType.OutOfGas);
                                return CallResult.OutOfGasException;
                            }

                            UInt256 balance = _state.GetBalance(address);
                            stack.PushUInt256(in balance);
                            break;
                        }
                    case Instruction.CALLER:
                        {
                            if (!UpdateGas(GasCostOf.Base, ref gasAvailable))
                            {
                                EndInstructionTraceError(EvmExceptionType.OutOfGas);
                                return CallResult.OutOfGasException;
                            }

                            stack.PushBytes(env.Caller.Bytes);
                            break;
                        }
                    case Instruction.CALLVALUE:
                        {
                            if (!UpdateGas(GasCostOf.Base, ref gasAvailable))
                            {
                                EndInstructionTraceError(EvmExceptionType.OutOfGas);
                                return CallResult.OutOfGasException;
                            }

                            UInt256 callValue = env.Value;
                            stack.PushUInt256(in callValue);
                            break;
                        }
                    case Instruction.ORIGIN:
                        {
                            if (!UpdateGas(GasCostOf.Base, ref gasAvailable))
                            {
                                EndInstructionTraceError(EvmExceptionType.OutOfGas);
                                return CallResult.OutOfGasException;
                            }

                            stack.PushBytes(txCtx.Origin.Bytes);
                            break;
                        }
                    case Instruction.CALLDATALOAD:
                        {
                            if (!UpdateGas(GasCostOf.VeryLow, ref gasAvailable))
                            {
                                EndInstructionTraceError(EvmExceptionType.OutOfGas);
                                return CallResult.OutOfGasException;
                            }

                            stack.PopUInt256(out UInt256 src);
                            stack.PushBytes(env.InputData.SliceWithZeroPadding(src, 32));
                            break;
                        }
                    case Instruction.CALLDATASIZE:
                        {
                            if (!UpdateGas(GasCostOf.Base, ref gasAvailable))
                            {
                                EndInstructionTraceError(EvmExceptionType.OutOfGas);
                                return CallResult.OutOfGasException;
                            }

                            UInt256 callDataSize = (UInt256)env.InputData.Length;
                            stack.PushUInt256(in callDataSize);
                            break;
                        }
                    case Instruction.CALLDATACOPY:
                        {
                            stack.PopUInt256(out UInt256 dest);
                            stack.PopUInt256(out UInt256 src);
                            stack.PopUInt256(out UInt256 length);
                            if (!UpdateGas(GasCostOf.VeryLow + GasCostOf.Memory * EvmPooledMemory.Div32Ceiling(length),
                                ref gasAvailable))
                            {
                                EndInstructionTraceError(EvmExceptionType.OutOfGas);
                                return CallResult.OutOfGasException;
                            }

                            if (length > UInt256.Zero)
                            {
                                UpdateMemoryCost(in dest, length);

                                ZeroPaddedMemory callDataSlice = env.InputData.SliceWithZeroPadding(src, (int)length);
                                vmState.Memory.Save(in dest, callDataSlice);
                                if (_txTracer.IsTracingInstructions)
                                {
                                    _txTracer.ReportMemoryChange((long)dest, callDataSlice);
                                }
                            }

                            break;
                        }
                    case Instruction.CODESIZE:
                        {
                            if (!UpdateGas(GasCostOf.Base, ref gasAvailable))
                            {
                                EndInstructionTraceError(EvmExceptionType.OutOfGas);
                                return CallResult.OutOfGasException;
                            }

                            UInt256 codeLength = (UInt256)env.CodeInfo.MachineCode.Length;
                            stack.PushUInt256(in codeLength);
                            break;
                        }
                    case Instruction.CODECOPY:
                        {
                            UInt256 code_length = (UInt256)env.CodeInfo.MachineCode.Length;
                            stack.PopUInt256(out UInt256 dest);
                            stack.PopUInt256(out UInt256 src);
                            stack.PopUInt256(out UInt256 length);
                            if (!UpdateGas(GasCostOf.VeryLow + GasCostOf.Memory * EvmPooledMemory.Div32Ceiling(length), ref gasAvailable))
                            {
                                EndInstructionTraceError(EvmExceptionType.OutOfGas);
                                return CallResult.OutOfGasException;
                            }

                            if (length > UInt256.Zero)
                            {
                                UpdateMemoryCost(in dest, length);

                                ZeroPaddedSpan codeSlice = env.CodeInfo.MachineCode.SliceWithZeroPadding(src, (int)length);
                                vmState.Memory.Save(in dest, codeSlice);
                                if (_txTracer.IsTracingInstructions) _txTracer.ReportMemoryChange((long)dest, codeSlice);
                            }

                            break;
                        }
                    case Instruction.GASPRICE:
                        {
                            if (!UpdateGas(GasCostOf.Base, ref gasAvailable))
                            {
                                EndInstructionTraceError(EvmExceptionType.OutOfGas);
                                return CallResult.OutOfGasException;
                            }

                            UInt256 gasPrice = txCtx.GasPrice;
                            stack.PushUInt256(in gasPrice);
                            break;
                        }
                    case Instruction.EXTCODESIZE:
                        {
                            long gasCost = spec.GetExtCodeCost();
                            if (!UpdateGas(gasCost, ref gasAvailable))
                            {
                                EndInstructionTraceError(EvmExceptionType.OutOfGas);
                                return CallResult.OutOfGasException;
                            }

                            Address address = stack.PopAddress();
                            if (!ChargeAccountAccessGas(ref gasAvailable, vmState, address, spec))
                            {
                                EndInstructionTraceError(EvmExceptionType.OutOfGas);
                                return CallResult.OutOfGasException;
                            }

                            byte[] accountCode = GetCachedCodeInfo(_worldState, address, spec).MachineCode;
                            UInt256 codeSize = (UInt256)accountCode.Length;
                            stack.PushUInt256(in codeSize);
                            break;
                        }
                    case Instruction.EXTCODECOPY:
                        {
                            Address address = stack.PopAddress();
                            stack.PopUInt256(out UInt256 dest);
                            stack.PopUInt256(out UInt256 src);
                            stack.PopUInt256(out UInt256 length);

                            long gasCost = spec.GetExtCodeCost();
                            if (!UpdateGas(gasCost + GasCostOf.Memory * EvmPooledMemory.Div32Ceiling(length),
                                ref gasAvailable))
                            {
                                EndInstructionTraceError(EvmExceptionType.OutOfGas);
                                return CallResult.OutOfGasException;
                            }

                            if (!ChargeAccountAccessGas(ref gasAvailable, vmState, address, spec))
                            {
                                EndInstructionTraceError(EvmExceptionType.OutOfGas);
                                return CallResult.OutOfGasException;
                            }

                            if (length > UInt256.Zero)
                            {
                                UpdateMemoryCost(in dest, length);

                                byte[] externalCode = GetCachedCodeInfo(_worldState, address, spec).MachineCode;
                                ZeroPaddedSpan callDataSlice = externalCode.SliceWithZeroPadding(src, (int)length);
                                vmState.Memory.Save(in dest, callDataSlice);
                                if (_txTracer.IsTracingInstructions)
                                {
                                    _txTracer.ReportMemoryChange((long)dest, callDataSlice);
                                }
                            }

                            break;
                        }
                    case Instruction.RETURNDATASIZE:
                        {
                            if (!spec.ReturnDataOpcodesEnabled)
                            {
                                EndInstructionTraceError(EvmExceptionType.BadInstruction);
                                return CallResult.InvalidInstructionException;
                            }

                            if (!UpdateGas(GasCostOf.Base, ref gasAvailable))
                            {
                                EndInstructionTraceError(EvmExceptionType.OutOfGas);
                                return CallResult.OutOfGasException;
                            }

                            UInt256 res = (UInt256)_returnDataBuffer.Length;
                            stack.PushUInt256(in res);
                            break;
                        }
                    case Instruction.RETURNDATACOPY:
                        {
                            if (!spec.ReturnDataOpcodesEnabled)
                            {
                                EndInstructionTraceError(EvmExceptionType.BadInstruction);
                                return CallResult.InvalidInstructionException;
                            }

                            stack.PopUInt256(out UInt256 dest);
                            stack.PopUInt256(out UInt256 src);
                            stack.PopUInt256(out UInt256 length);
                            if (!UpdateGas(GasCostOf.VeryLow + GasCostOf.Memory * EvmPooledMemory.Div32Ceiling(length), ref gasAvailable))
                            {
                                EndInstructionTraceError(EvmExceptionType.OutOfGas);
                                return CallResult.OutOfGasException;
                            }

                            if (UInt256.AddOverflow(length, src, out UInt256 newLength) || newLength > _returnDataBuffer.Length)
                            {
                                return CallResult.AccessViolationException;
                            }

                            if (length > UInt256.Zero)
                            {
                                UpdateMemoryCost(in dest, length);

                                ZeroPaddedSpan returnDataSlice = _returnDataBuffer.AsSpan().SliceWithZeroPadding(src, (int)length);
                                vmState.Memory.Save(in dest, returnDataSlice);
                                if (_txTracer.IsTracingInstructions)
                                {
                                    _txTracer.ReportMemoryChange((long)dest, returnDataSlice);
                                }
                            }

                            break;
                        }
                    case Instruction.BLOCKHASH:
                        {
                            Metrics.BlockhashOpcode++;

                            if (!UpdateGas(GasCostOf.BlockHash, ref gasAvailable))
                            {
                                EndInstructionTraceError(EvmExceptionType.OutOfGas);
                                return CallResult.OutOfGasException;
                            }

                            stack.PopUInt256(out UInt256 a);
                            long number = a > long.MaxValue ? long.MaxValue : (long)a;
                            Keccak blockHash = _blockhashProvider.GetBlockhash(txCtx.Header, number);
                            stack.PushBytes(blockHash?.Bytes ?? BytesZero32);

                            if (isTrace)
                            {
                                if (_txTracer.IsTracingBlockHash && blockHash is not null)
                                {
                                    _txTracer.ReportBlockHash(blockHash);
                                }
                            }

                            break;
                        }
                    case Instruction.COINBASE:
                        {
                            if (!UpdateGas(GasCostOf.Base, ref gasAvailable))
                            {
                                EndInstructionTraceError(EvmExceptionType.OutOfGas);
                                return CallResult.OutOfGasException;
                            }

                            stack.PushBytes(txCtx.Header.GasBeneficiary.Bytes);
                            break;
                        }
                    case Instruction.PREVRANDAO:
                        {
                            if (!UpdateGas(GasCostOf.Base, ref gasAvailable))
                            {
                                EndInstructionTraceError(EvmExceptionType.OutOfGas);
                                return CallResult.OutOfGasException;
                            }

                            if (txCtx.Header.IsPostMerge)
                            {
                                byte[] random = txCtx.Header.Random.Bytes;
                                stack.PushBytes(random);
                            }
                            else
                            {
                                UInt256 diff = txCtx.Header.Difficulty;
                                stack.PushUInt256(in diff);
                            }
                            break;
                        }
                    case Instruction.TIMESTAMP:
                        {
                            if (!UpdateGas(GasCostOf.Base, ref gasAvailable))
                            {
                                EndInstructionTraceError(EvmExceptionType.OutOfGas);
                                return CallResult.OutOfGasException;
                            }

                            UInt256 timestamp = txCtx.Header.Timestamp;
                            stack.PushUInt256(in timestamp);
                            break;
                        }
                    case Instruction.NUMBER:
                        {
                            if (!UpdateGas(GasCostOf.Base, ref gasAvailable))
                            {
                                EndInstructionTraceError(EvmExceptionType.OutOfGas);
                                return CallResult.OutOfGasException;
                            }

                            UInt256 blockNumber = (UInt256)txCtx.Header.Number;
                            stack.PushUInt256(in blockNumber);
                            break;
                        }
                    case Instruction.GASLIMIT:
                        {
                            if (!UpdateGas(GasCostOf.Base, ref gasAvailable))
                            {
                                EndInstructionTraceError(EvmExceptionType.OutOfGas);
                                return CallResult.OutOfGasException;
                            }

                            UInt256 gasLimit = (UInt256)txCtx.Header.GasLimit;
                            stack.PushUInt256(in gasLimit);
                            break;
                        }
                    case Instruction.CHAINID:
                        {
                            if (!spec.ChainIdOpcodeEnabled)
                            {
                                EndInstructionTraceError(EvmExceptionType.BadInstruction);
                                return CallResult.InvalidInstructionException;
                            }

                            if (!UpdateGas(GasCostOf.Base, ref gasAvailable))
                            {
                                EndInstructionTraceError(EvmExceptionType.OutOfGas);
                                return CallResult.OutOfGasException;
                            }

                            stack.PushBytes(_chainId);
                            break;
                        }
                    case Instruction.SELFBALANCE:
                        {
                            if (!spec.SelfBalanceOpcodeEnabled)
                            {
                                EndInstructionTraceError(EvmExceptionType.BadInstruction);
                                return CallResult.InvalidInstructionException;
                            }

                            if (!UpdateGas(GasCostOf.SelfBalance, ref gasAvailable))
                            {
                                EndInstructionTraceError(EvmExceptionType.OutOfGas);
                                return CallResult.OutOfGasException;
                            }

                            UInt256 balance = _state.GetBalance(env.ExecutingAccount);
                            stack.PushUInt256(in balance);
                            break;
                        }
                    case Instruction.BASEFEE:
                        {
                            if (!spec.BaseFeeEnabled)
                            {
                                EndInstructionTraceError(EvmExceptionType.BadInstruction);
                                return CallResult.InvalidInstructionException;
                            }

                            if (!UpdateGas(GasCostOf.Base, ref gasAvailable))
                            {
                                EndInstructionTraceError(EvmExceptionType.OutOfGas);
                                return CallResult.OutOfGasException;
                            }

                            UInt256 baseFee = txCtx.Header.BaseFeePerGas;
                            stack.PushUInt256(in baseFee);
                            break;
                        }
                    case Instruction.POP:
                        {
                            if (!UpdateGas(GasCostOf.Base, ref gasAvailable))
                            {
                                EndInstructionTraceError(EvmExceptionType.OutOfGas);
                                return CallResult.OutOfGasException;
                            }

                            stack.PopLimbo();
                            break;
                        }
                    case Instruction.MLOAD:
                        {
                            if (!UpdateGas(GasCostOf.VeryLow, ref gasAvailable))
                            {
                                EndInstructionTraceError(EvmExceptionType.OutOfGas);
                                return CallResult.OutOfGasException;
                            }

                            stack.PopUInt256(out UInt256 memPosition);
                            UpdateMemoryCost(in memPosition, 32);
                            Span<byte> memData = vmState.Memory.LoadSpan(in memPosition);
                            if (_txTracer.IsTracingInstructions) _txTracer.ReportMemoryChange(memPosition, memData);

                            stack.PushBytes(memData);
                            break;
                        }
                    case Instruction.MSTORE:
                        {
                            if (!UpdateGas(GasCostOf.VeryLow, ref gasAvailable))
                            {
                                EndInstructionTraceError(EvmExceptionType.OutOfGas);
                                return CallResult.OutOfGasException;
                            }

                            stack.PopUInt256(out UInt256 memPosition);

                            Span<byte> data = stack.PopBytes();
                            UpdateMemoryCost(in memPosition, 32);
                            vmState.Memory.SaveWord(in memPosition, data);
                            if (_txTracer.IsTracingInstructions) _txTracer.ReportMemoryChange((long)memPosition, data.SliceWithZeroPadding(0, 32, PadDirection.Left));

                            break;
                        }
                    case Instruction.MSTORE8:
                        {
                            if (!UpdateGas(GasCostOf.VeryLow, ref gasAvailable))
                            {
                                EndInstructionTraceError(EvmExceptionType.OutOfGas);
                                return CallResult.OutOfGasException;
                            }

                            stack.PopUInt256(out UInt256 memPosition);
                            byte data = stack.PopByte();
                            UpdateMemoryCost(in memPosition, UInt256.One);
                            vmState.Memory.SaveByte(in memPosition, data);
                            if (_txTracer.IsTracingInstructions) _txTracer.ReportMemoryChange((long)memPosition, data);

                            break;
                        }
                    case Instruction.SLOAD:
                        {
                            Metrics.SloadOpcode++;
                            var gasCost = spec.GetSLoadCost();

                            if (!UpdateGas(gasCost, ref gasAvailable))
                            {
                                EndInstructionTraceError(EvmExceptionType.OutOfGas);
                                return CallResult.OutOfGasException;
                            }

                            stack.PopUInt256(out UInt256 storageIndex);
                            StorageCell storageCell = new(env.ExecutingAccount, storageIndex);
                            if (!ChargeStorageAccessGas(
                                ref gasAvailable,
                                vmState,
                                storageCell,
                                StorageAccessType.SLOAD,
                                spec))
                            {
                                EndInstructionTraceError(EvmExceptionType.OutOfGas);
                                return CallResult.OutOfGasException;
                            }

                            byte[] value = _storage.Get(storageCell);
                            stack.PushBytes(value);

                            if (_txTracer.IsTracingOpLevelStorage)
                            {
                                _txTracer.LoadOperationStorage(storageCell.Address, storageIndex, value);
                            }

                            break;
                        }
                    case Instruction.SSTORE:
                        {
                            Metrics.SstoreOpcode++;

                            if (vmState.IsStatic)
                            {
                                EndInstructionTraceError(EvmExceptionType.StaticCallViolation);
                                return CallResult.StaticCallViolationException;
                            }

                            // fail fast before the first storage read if gas is not enough even for reset
                            if (!spec.UseNetGasMetering && !UpdateGas(spec.GetSStoreResetCost(), ref gasAvailable))
                            {
                                EndInstructionTraceError(EvmExceptionType.OutOfGas);
                                return CallResult.OutOfGasException;
                            }

                            if (spec.UseNetGasMeteringWithAStipendFix)
                            {
                                if (_txTracer.IsTracingRefunds) _txTracer.ReportExtraGasPressure(GasCostOf.CallStipend - spec.GetNetMeteredSStoreCost() + 1);
                                if (gasAvailable <= GasCostOf.CallStipend)
                                {
                                    EndInstructionTraceError(EvmExceptionType.OutOfGas);
                                    return CallResult.OutOfGasException;
                                }
                            }

                            stack.PopUInt256(out UInt256 storageIndex);
                            Span<byte> newValue = stack.PopBytes();
                            bool newIsZero = newValue.IsZero();
                            if (!newIsZero)
                            {
                                newValue = newValue.WithoutLeadingZeros().ToArray();
                            }
                            else
                            {
                                newValue = new byte[] { 0 };
                            }

                            StorageCell storageCell = new(env.ExecutingAccount, storageIndex);

                            if (!ChargeStorageAccessGas(
                                ref gasAvailable,
                                vmState,
                                storageCell,
                                StorageAccessType.SSTORE,
                                spec))
                            {
                                EndInstructionTraceError(EvmExceptionType.OutOfGas);
                                return CallResult.OutOfGasException;
                            }

                            Span<byte> currentValue = _storage.Get(storageCell);
                            // Console.WriteLine($"current: {currentValue.ToHexString()} newValue {newValue.ToHexString()}");
                            bool currentIsZero = currentValue.IsZero();

                            bool newSameAsCurrent = (newIsZero && currentIsZero) || Bytes.AreEqual(currentValue, newValue);
                            long sClearRefunds = RefundOf.SClear(spec.IsEip3529Enabled);

                            if (!spec.UseNetGasMetering) // note that for this case we already deducted 5000
                            {
                                if (newIsZero)
                                {
                                    if (!newSameAsCurrent)
                                    {
                                        vmState.Refund += sClearRefunds;
                                        if (_txTracer.IsTracingRefunds) _txTracer.ReportRefund(sClearRefunds);
                                    }
                                }
                                else if (currentIsZero)
                                {
                                    if (!UpdateGas(GasCostOf.SSet - GasCostOf.SReset, ref gasAvailable))
                                    {
                                        EndInstructionTraceError(EvmExceptionType.OutOfGas);
                                        return CallResult.OutOfGasException;
                                    }
                                }
                            }
                            else // net metered
                            {
                                if (newSameAsCurrent)
                                {
                                    if (!UpdateGas(spec.GetNetMeteredSStoreCost(), ref gasAvailable))
                                    {
                                        EndInstructionTraceError(EvmExceptionType.OutOfGas);
                                        return CallResult.OutOfGasException;
                                    }
                                }
                                else // net metered, C != N
                                {
                                    Span<byte> originalValue = _storage.GetOriginal(storageCell);
                                    bool originalIsZero = originalValue.IsZero();

                                    bool currentSameAsOriginal = Bytes.AreEqual(originalValue, currentValue);
                                    if (currentSameAsOriginal)
                                    {
                                        if (currentIsZero)
                                        {
                                            if (!UpdateGas(GasCostOf.SSet, ref gasAvailable))
                                            {
                                                EndInstructionTraceError(EvmExceptionType.OutOfGas);
                                                return CallResult.OutOfGasException;
                                            }
                                        }
                                        else // net metered, current == original != new, !currentIsZero
                                        {
                                            if (!UpdateGas(spec.GetSStoreResetCost(), ref gasAvailable))
                                            {
                                                EndInstructionTraceError(EvmExceptionType.OutOfGas);
                                                return CallResult.OutOfGasException;
                                            }

                                            if (newIsZero)
                                            {
                                                vmState.Refund += sClearRefunds;
                                                if (_txTracer.IsTracingRefunds) _txTracer.ReportRefund(sClearRefunds);
                                            }
                                        }
                                    }
                                    else // net metered, new != current != original
                                    {
                                        long netMeteredStoreCost = spec.GetNetMeteredSStoreCost();
                                        if (!UpdateGas(netMeteredStoreCost, ref gasAvailable))
                                        {
                                            EndInstructionTraceError(EvmExceptionType.OutOfGas);
                                            return CallResult.OutOfGasException;
                                        }

                                        if (!originalIsZero) // net metered, new != current != original != 0
                                        {
                                            if (currentIsZero)
                                            {
                                                vmState.Refund -= sClearRefunds;
                                                if (_txTracer.IsTracingRefunds) _txTracer.ReportRefund(-sClearRefunds);
                                            }

                                            if (newIsZero)
                                            {
                                                vmState.Refund += sClearRefunds;
                                                if (_txTracer.IsTracingRefunds) _txTracer.ReportRefund(sClearRefunds);
                                            }
                                        }

                                        bool newSameAsOriginal = Bytes.AreEqual(originalValue, newValue);
                                        if (newSameAsOriginal)
                                        {
                                            long refundFromReversal;
                                            if (originalIsZero)
                                            {
                                                refundFromReversal = spec.GetSetReversalRefund();
                                            }
                                            else
                                            {
                                                refundFromReversal = spec.GetClearReversalRefund();
                                            }

                                            vmState.Refund += refundFromReversal;
                                            if (_txTracer.IsTracingRefunds) _txTracer.ReportRefund(refundFromReversal);
                                        }
                                    }
                                }
                            }

                            if (!newSameAsCurrent)
                            {
                                Span<byte> valueToStore = newIsZero ? BytesZero : newValue;
                                _storage.Set(storageCell, valueToStore.ToArray());
                            }

                            if (_txTracer.IsTracingInstructions)
                            {
                                Span<byte> valueToStore = newIsZero ? BytesZero : newValue;
                                Span<byte> span = new byte[32]; // do not stackalloc here
                                storageCell.Index.ToBigEndian(span);
                                _txTracer.ReportStorageChange(span, valueToStore);
                            }

                            if (_txTracer.IsTracingOpLevelStorage)
                            {
                                _txTracer.SetOperationStorage(storageCell.Address, storageIndex, newValue, currentValue);
                            }

                            break;
                        }
                    case Instruction.TLOAD:
                        {
                            Metrics.TloadOpcode++;
                            if (!spec.TransientStorageEnabled)
                            {
                                EndInstructionTraceError(EvmExceptionType.BadInstruction);
                                return CallResult.InvalidInstructionException;
                            }
                            var gasCost = GasCostOf.TLoad;

                            if (!UpdateGas(gasCost, ref gasAvailable))
                            {
                                EndInstructionTraceError(EvmExceptionType.OutOfGas);
                                return CallResult.OutOfGasException;
                            }

                            stack.PopUInt256(out UInt256 storageIndex);
                            StorageCell storageCell = new(env.ExecutingAccount, storageIndex);

                            byte[] value = _storage.GetTransientState(storageCell);
                            stack.PushBytes(value);

                            if (_txTracer.IsTracingOpLevelStorage)
                            {
                                _txTracer.LoadOperationTransientStorage(storageCell.Address, storageIndex, value);
                            }

                            break;
                        }
                    case Instruction.TSTORE:
                        {
                            Metrics.TstoreOpcode++;
                            if (!spec.TransientStorageEnabled)
                            {
                                EndInstructionTraceError(EvmExceptionType.BadInstruction);
                                return CallResult.InvalidInstructionException;
                            }

                            if (vmState.IsStatic)
                            {
                                EndInstructionTraceError(EvmExceptionType.StaticCallViolation);
                                return CallResult.StaticCallViolationException;
                            }

                            long gasCost = GasCostOf.TStore;
                            if (!UpdateGas(gasCost, ref gasAvailable))
                            {
                                EndInstructionTraceError(EvmExceptionType.OutOfGas);
                                return CallResult.OutOfGasException;
                            }

                            stack.PopUInt256(out UInt256 storageIndex);
                            Span<byte> newValue = stack.PopBytes();
                            bool newIsZero = newValue.IsZero();
                            if (!newIsZero)
                            {
                                newValue = newValue.WithoutLeadingZeros().ToArray();
                            }
                            else
                            {
                                newValue = BytesZero;
                            }

                            StorageCell storageCell = new(env.ExecutingAccount, storageIndex);
                            byte[] currentValue = newValue.ToArray();
                            _storage.SetTransientState(storageCell, currentValue);

                            if (_txTracer.IsTracingOpLevelStorage)
                            {
                                _txTracer.SetOperationTransientStorage(storageCell.Address, storageIndex, newValue, currentValue);
                            }

                            break;
                        }
                    case Instruction.JUMP:
                        {
                            if (!UpdateGas(GasCostOf.Mid, ref gasAvailable))
                            {
                                EndInstructionTraceError(EvmExceptionType.OutOfGas);
                                return CallResult.OutOfGasException;
                            }

                            stack.PopUInt256(out UInt256 jumpDest);
                            Jump(jumpDest);
                            break;
                        }
                    case Instruction.JUMPI:
                        {
                            if (!UpdateGas(GasCostOf.High, ref gasAvailable))
                            {
                                EndInstructionTraceError(EvmExceptionType.OutOfGas);
                                return CallResult.OutOfGasException;
                            }

                            stack.PopUInt256(out UInt256 jumpDest);
                            Span<byte> condition = stack.PopBytes();
                            if (!condition.SequenceEqual(BytesZero32))
                            {
                                Jump(jumpDest);
                            }

                            break;
                        }
                    case Instruction.PC:
                        {
                            if (!UpdateGas(GasCostOf.Base, ref gasAvailable))
                            {
                                EndInstructionTraceError(EvmExceptionType.OutOfGas);
                                return CallResult.OutOfGasException;
                            }
                            stack.PushUInt32(programCounter - 1);
                            break;
                        }
                    case Instruction.MSIZE:
                        {
                            if (!UpdateGas(GasCostOf.Base, ref gasAvailable))
                            {
                                EndInstructionTraceError(EvmExceptionType.OutOfGas);
                                return CallResult.OutOfGasException;
                            }

                            UInt256 size = vmState.Memory.Size;
                            stack.PushUInt256(in size);
                            break;
                        }
                    case Instruction.GAS:
                        {
                            if (!UpdateGas(GasCostOf.Base, ref gasAvailable))
                            {
                                EndInstructionTraceError(EvmExceptionType.OutOfGas);
                                return CallResult.OutOfGasException;
                            }

                            UInt256 gas = (UInt256)gasAvailable;
                            stack.PushUInt256(in gas);
                            break;
                        }
                    case Instruction.JUMPDEST:
                        {
                            if (!UpdateGas(GasCostOf.JumpDest, ref gasAvailable))
                            {
                                EndInstructionTraceError(EvmExceptionType.OutOfGas);
                                return CallResult.OutOfGasException;
                            }

                            break;
                        }
                    case Instruction.PUSH0:
                        {
                            if (spec.IncludePush0Instruction)
                            {
                                if (!UpdateGas(GasCostOf.Base, ref gasAvailable))
                                {
                                    EndInstructionTraceError(EvmExceptionType.OutOfGas);
                                    return CallResult.OutOfGasException;
                                }

                                stack.PushZero();
                            }
                            else
                            {
                                EndInstructionTraceError(EvmExceptionType.BadInstruction);
                                return CallResult.InvalidInstructionException;
                            }
                            break;
                        }
                    case Instruction.PUSH1:
                        {
                            if (!UpdateGas(GasCostOf.VeryLow, ref gasAvailable))
                            {
                                EndInstructionTraceError(EvmExceptionType.OutOfGas);
                                return CallResult.OutOfGasException;
                            }

                            int programCounterInt = programCounter;
                            if (programCounterInt >= codeSection.Length)
                            {
                                stack.PushZero();
                            }
                            else
                            {
                                stack.PushByte(codeSection[programCounterInt]);
                            }

                            programCounter++;
                            break;
                        }
                    case Instruction.PUSH2:
                    case Instruction.PUSH3:
                    case Instruction.PUSH4:
                    case Instruction.PUSH5:
                    case Instruction.PUSH6:
                    case Instruction.PUSH7:
                    case Instruction.PUSH8:
                    case Instruction.PUSH9:
                    case Instruction.PUSH10:
                    case Instruction.PUSH11:
                    case Instruction.PUSH12:
                    case Instruction.PUSH13:
                    case Instruction.PUSH14:
                    case Instruction.PUSH15:
                    case Instruction.PUSH16:
                    case Instruction.PUSH17:
                    case Instruction.PUSH18:
                    case Instruction.PUSH19:
                    case Instruction.PUSH20:
                    case Instruction.PUSH21:
                    case Instruction.PUSH22:
                    case Instruction.PUSH23:
                    case Instruction.PUSH24:
                    case Instruction.PUSH25:
                    case Instruction.PUSH26:
                    case Instruction.PUSH27:
                    case Instruction.PUSH28:
                    case Instruction.PUSH29:
                    case Instruction.PUSH30:
                    case Instruction.PUSH31:
                    case Instruction.PUSH32:
                        {
                            if (!UpdateGas(GasCostOf.VeryLow, ref gasAvailable))
                            {
                                EndInstructionTraceError(EvmExceptionType.OutOfGas);
                                return CallResult.OutOfGasException;
                            }

                            int length = instruction - Instruction.PUSH1 + 1;
                            int programCounterInt = programCounter;
                            int usedFromCode = Math.Min(codeSection.Length - programCounterInt, length);

                            stack.PushLeftPaddedBytes(codeSection.Slice(programCounterInt, usedFromCode), length);

                            programCounter += length;
                            break;
                        }
                    case Instruction.DUP1:
                    case Instruction.DUP2:
                    case Instruction.DUP3:
                    case Instruction.DUP4:
                    case Instruction.DUP5:
                    case Instruction.DUP6:
                    case Instruction.DUP7:
                    case Instruction.DUP8:
                    case Instruction.DUP9:
                    case Instruction.DUP10:
                    case Instruction.DUP11:
                    case Instruction.DUP12:
                    case Instruction.DUP13:
                    case Instruction.DUP14:
                    case Instruction.DUP15:
                    case Instruction.DUP16:
                        {
                            if (!UpdateGas(GasCostOf.VeryLow, ref gasAvailable))
                            {
                                EndInstructionTraceError(EvmExceptionType.OutOfGas);
                                return CallResult.OutOfGasException;
                            }

                            stack.Dup(instruction - Instruction.DUP1 + 1);
                            break;
                        }
                    case Instruction.SWAP1:
                    case Instruction.SWAP2:
                    case Instruction.SWAP3:
                    case Instruction.SWAP4:
                    case Instruction.SWAP5:
                    case Instruction.SWAP6:
                    case Instruction.SWAP7:
                    case Instruction.SWAP8:
                    case Instruction.SWAP9:
                    case Instruction.SWAP10:
                    case Instruction.SWAP11:
                    case Instruction.SWAP12:
                    case Instruction.SWAP13:
                    case Instruction.SWAP14:
                    case Instruction.SWAP15:
                    case Instruction.SWAP16:
                        {
                            if (!UpdateGas(GasCostOf.VeryLow, ref gasAvailable))
                            {
                                EndInstructionTraceError(EvmExceptionType.OutOfGas);
                                return CallResult.OutOfGasException;
                            }

                            stack.Swap(instruction - Instruction.SWAP1 + 2);
                            break;
                        }
                    case Instruction.LOG0:
                    case Instruction.LOG1:
                    case Instruction.LOG2:
                    case Instruction.LOG3:
                    case Instruction.LOG4:
                        {
                            if (vmState.IsStatic)
                            {
                                EndInstructionTraceError(EvmExceptionType.StaticCallViolation);
                                return CallResult.StaticCallViolationException;
                            }

                            stack.PopUInt256(out UInt256 memoryPos);
                            stack.PopUInt256(out UInt256 length);
                            long topicsCount = instruction - Instruction.LOG0;
                            UpdateMemoryCost(in memoryPos, length);
                            if (!UpdateGas(
                                GasCostOf.Log + topicsCount * GasCostOf.LogTopic +
                                (long)length * GasCostOf.LogData, ref gasAvailable))
                            {
                                EndInstructionTraceError(EvmExceptionType.OutOfGas);
                                return CallResult.OutOfGasException;
                            }

                            ReadOnlyMemory<byte> data = vmState.Memory.Load(in memoryPos, length);
                            Keccak[] topics = new Keccak[topicsCount];
                            for (int i = 0; i < topicsCount; i++)
                            {
                                topics[i] = new Keccak(stack.PopBytes().ToArray());
                            }

                            LogEntry logEntry = new(
                                env.ExecutingAccount,
                                data.ToArray(),
                                topics);
                            vmState.Logs.Add(logEntry);
                            break;
                        }
                    case Instruction.CREATE:
                    case Instruction.CREATE2:
                        {
                            if (!spec.Create2OpcodeEnabled && instruction == Instruction.CREATE2)
                            {
                                EndInstructionTraceError(EvmExceptionType.BadInstruction);
                                return CallResult.InvalidInstructionException;
                            }

                            if (vmState.IsStatic)
                            {
                                EndInstructionTraceError(EvmExceptionType.StaticCallViolation);
                                return CallResult.StaticCallViolationException;
                            }

                            // TODO: happens in CREATE_empty000CreateInitCode_Transaction but probably has to be handled differently
                            if (!_state.AccountExists(env.ExecutingAccount))
                            {
                                _state.CreateAccount(env.ExecutingAccount, UInt256.Zero);
                            }

                            stack.PopUInt256(out UInt256 value);
                            stack.PopUInt256(out UInt256 memoryPositionOfInitCode);
                            stack.PopUInt256(out UInt256 initCodeLength);
                            Span<byte> salt = null;
                            if (instruction == Instruction.CREATE2)
                            {
                                salt = stack.PopBytes();
                            }

                            long gasCost = GasCostOf.Create +
                                (instruction == Instruction.CREATE2 ? GasCostOf.Sha3Word * EvmPooledMemory.Div32Ceiling(initCodeLength) : 0);

                            if (!UpdateGas(gasCost, ref gasAvailable))
                            {
                                EndInstructionTraceError(EvmExceptionType.OutOfGas);
                                return CallResult.OutOfGasException;
                            }

                            UpdateMemoryCost(in memoryPositionOfInitCode, initCodeLength);

                            //EIP-3860
                            if (spec.IsEip3860Enabled)
                            {
                                if (initCodeLength > spec.MaxInitCodeSize)
                                {
                                    _returnDataBuffer = Array.Empty<byte>();
                                    stack.PushZero();
                                    break;
                                }
                                else
                                {
                                    if (!UpdateGas(GasCostOf.InitCodeWord * EvmPooledMemory.Div32Ceiling(initCodeLength), ref gasAvailable))
                                    {
                                        EndInstructionTraceError(EvmExceptionType.OutOfGas);
                                        return CallResult.OutOfGasException;
                                    }
                                }
                            }

                            // TODO: copy pasted from CALL / DELEGATECALL, need to move it outside?
                            if (env.CallDepth >= MaxCallDepth) // TODO: fragile ordering / potential vulnerability for different clients
                            {
                                // TODO: need a test for this
                                _returnDataBuffer = Array.Empty<byte>();
                                stack.PushZero();
                                break;
                            }

                            Span<byte> initCode = vmState.Memory.LoadSpan(in memoryPositionOfInitCode, initCodeLength);
<<<<<<< HEAD

                            if (spec.IsEip3540Enabled && _byteCodeValidator.HasEOFMagic(initCode) &&
                                !_byteCodeValidator.ValidateEofStructure(initCode, spec, out _))
                            {
                                _returnDataBuffer = Array.Empty<byte>();
                                stack.PushZero();
                                break;
=======
                            // if container is EOF init code must be EOF
                            if (env.CodeInfo.IsEof)
                            {
                                bool initCodeHasEofPrefix = _byteCodeValidator.HasEOFMagic(initCode);
                                bool initCodeIsValid = _byteCodeValidator.ValidateBytecode(initCode, spec, out EofHeader? initcodeHeader);
                                if (!initCodeHasEofPrefix
                                    || !initCodeIsValid
                                    || env.CodeInfo.Header?.Version != initcodeHeader?.Version)
                                {
                                    _returnDataBuffer = Array.Empty<byte>();
                                    stack.PushZero();
                                    break;
                                }
>>>>>>> a4dc9cfc
                            }

                            UInt256 balance = _state.GetBalance(env.ExecutingAccount);
                            if (value > balance)
                            {
                                _returnDataBuffer = Array.Empty<byte>();
                                stack.PushZero();
                                break;
                            }

                            UInt256 accountNonce = _state.GetNonce(env.ExecutingAccount);
                            UInt256 maxNonce = ulong.MaxValue;
                            if (accountNonce >= maxNonce)
                            {
                                _returnDataBuffer = Array.Empty<byte>();
                                stack.PushZero();
                                break;
                            }

                            EndInstructionTrace();
                            // todo: === below is a new call - refactor / move

                            long callGas = spec.Use63Over64Rule ? gasAvailable - gasAvailable / 64L : gasAvailable;
                            if (!UpdateGas(callGas, ref gasAvailable))
                            {
                                EndInstructionTraceError(EvmExceptionType.OutOfGas);
                                return CallResult.OutOfGasException;
                            }

                            Address contractAddress = instruction == Instruction.CREATE
                                ? ContractAddress.From(env.ExecutingAccount, _state.GetNonce(env.ExecutingAccount))
                                : ContractAddress.From(env.ExecutingAccount, salt, initCode);

                            if (spec.UseHotAndColdStorage)
                            {
                                // EIP-2929 assumes that warm-up cost is included in the costs of CREATE and CREATE2
                                vmState.WarmUp(contractAddress);
                            }

                            _state.IncrementNonce(env.ExecutingAccount);

                            Snapshot snapshot = _worldState.TakeSnapshot();

                            bool accountExists = _state.AccountExists(contractAddress);
                            if (accountExists && (GetCachedCodeInfo(_worldState, contractAddress, spec).MachineCode.Length != 0 || _state.GetNonce(contractAddress) != 0))
                            {
                                /* we get the snapshot before this as there is a possibility with that we will touch an empty account and remove it even if the REVERT operation follows */
                                if (isTrace) _logger.Trace($"Contract collision at {contractAddress}");
                                _returnDataBuffer = Array.Empty<byte>();
                                stack.PushZero();
                                break;
                            }

                            if (accountExists)
                            {
                                _state.UpdateStorageRoot(contractAddress, Keccak.EmptyTreeHash);
                            }
                            else if (_state.IsDeadAccount(contractAddress))
                            {
                                _storage.ClearStorage(contractAddress);
                            }

                            _state.SubtractFromBalance(env.ExecutingAccount, value, spec);
                            ExecutionEnvironment callEnv = new();
                            callEnv.TxExecutionContext = env.TxExecutionContext;
                            callEnv.CallDepth = env.CallDepth + 1;
                            callEnv.Caller = env.ExecutingAccount;
                            callEnv.ExecutingAccount = contractAddress;
                            callEnv.CodeSource = null;
                            callEnv.CodeInfo = new CodeInfo(initCode.ToArray(), spec);
                            callEnv.InputData = ReadOnlyMemory<byte>.Empty;
                            callEnv.TransferValue = value;
                            callEnv.Value = value;

                            EvmState callState = new(
                                callGas,
                                callEnv,
                                instruction == Instruction.CREATE2 ? ExecutionType.Create2 : ExecutionType.Create,
                                false,
                                snapshot,
                                0L,
                                0L,
                                vmState.IsStatic,
                                vmState,
                                false,
                                accountExists);
                            UpdateCurrentState(vmState, programCounter, gasAvailable, stack.Head);
                            return new CallResult(callState);
                        }
                    case Instruction.RETURN:
                        {
                            stack.PopUInt256(out UInt256 memoryPos);
                            stack.PopUInt256(out UInt256 length);

                            UpdateMemoryCost(in memoryPos, length);
                            ReadOnlySpan<byte> returnData = vmState.Memory.Load(in memoryPos, length).Span;

                            // EIP-3540
                            // Code container in the context of Create2? is Initcode
                            if (env.CodeInfo.IsEof && vmState.ExecutionType.IsAnyCreate())
                            {
                                bool initCodeHasEofPrefix = _byteCodeValidator.HasEOFMagic(returnData);
                                bool initCodeIsValid = _byteCodeValidator.ValidateBytecode(returnData, spec, out EofHeader? initcodeHeader);
                                if (!initCodeHasEofPrefix
                                    || !initCodeIsValid
                                    || env.CodeInfo.Header?.Version != initcodeHeader?.Version)
                                {
                                    _returnDataBuffer = Array.Empty<byte>();
                                    stack.PushZero();
                                    break;
                                }
                            }

                            UpdateCurrentState(vmState, programCounter, gasAvailable, stack.Head);
                            EndInstructionTrace();
                            return new CallResult(returnData.ToArray(), null);
                        }
                    case Instruction.CALL:
                    case Instruction.CALLCODE:
                    case Instruction.DELEGATECALL:
                    case Instruction.STATICCALL:
                        {
                            Metrics.Calls++;

                            if (instruction == Instruction.DELEGATECALL && !spec.DelegateCallEnabled ||
                                instruction == Instruction.STATICCALL && !spec.StaticCallEnabled)
                            {
                                EndInstructionTraceError(EvmExceptionType.BadInstruction);
                                return CallResult.InvalidInstructionException;
                            }

                            stack.PopUInt256(out UInt256 gasLimit);
                            Address codeSource = stack.PopAddress();

                            // Console.WriteLine($"CALLIN {codeSource}");
                            if (!ChargeAccountAccessGas(ref gasAvailable, vmState, codeSource, spec))
                            {
                                EndInstructionTraceError(EvmExceptionType.OutOfGas);
                                return CallResult.OutOfGasException;
                            }

                            UInt256 callValue;
                            switch (instruction)
                            {
                                case Instruction.STATICCALL:
                                    callValue = UInt256.Zero;
                                    break;
                                case Instruction.DELEGATECALL:
                                    callValue = env.Value;
                                    break;
                                default:
                                    stack.PopUInt256(out callValue);
                                    break;
                            }

                            UInt256 transferValue = instruction == Instruction.DELEGATECALL ? UInt256.Zero : callValue;
                            stack.PopUInt256(out UInt256 dataOffset);
                            stack.PopUInt256(out UInt256 dataLength);
                            stack.PopUInt256(out UInt256 outputOffset);
                            stack.PopUInt256(out UInt256 outputLength);

                            if (vmState.IsStatic && !transferValue.IsZero && instruction != Instruction.CALLCODE)
                            {
                                EndInstructionTraceError(EvmExceptionType.StaticCallViolation);
                                return CallResult.StaticCallViolationException;
                            }

                            Address caller = instruction == Instruction.DELEGATECALL ? env.Caller : env.ExecutingAccount;
                            Address target = instruction == Instruction.CALL || instruction == Instruction.STATICCALL ? codeSource : env.ExecutingAccount;

                            if (isTrace)
                            {
                                _logger.Trace($"caller {caller}");
                                _logger.Trace($"code source {codeSource}");
                                _logger.Trace($"target {target}");
                                _logger.Trace($"value {callValue}");
                                _logger.Trace($"transfer value {transferValue}");
                            }

                            long gasExtra = 0L;

                            if (!transferValue.IsZero)
                            {
                                gasExtra += GasCostOf.CallValue;
                            }

                            if (!spec.ClearEmptyAccountWhenTouched && !_state.AccountExists(target))
                            {
                                gasExtra += GasCostOf.NewAccount;
                            }
                            else if (spec.ClearEmptyAccountWhenTouched && transferValue != 0 && _state.IsDeadAccount(target))
                            {
                                gasExtra += GasCostOf.NewAccount;
                            }

                            if (!UpdateGas(spec.GetCallCost(), ref gasAvailable))
                            {
                                EndInstructionTraceError(EvmExceptionType.OutOfGas);
                                return CallResult.OutOfGasException;
                            }

                            UpdateMemoryCost(in dataOffset, dataLength);
                            UpdateMemoryCost(in outputOffset, outputLength);
                            if (!UpdateGas(gasExtra, ref gasAvailable))
                            {
                                EndInstructionTraceError(EvmExceptionType.OutOfGas);
                                return CallResult.OutOfGasException;
                            }

                            if (spec.Use63Over64Rule)
                            {
                                gasLimit = UInt256.Min((UInt256)(gasAvailable - gasAvailable / 64), gasLimit);
                            }

                            long gasLimitUl = (long)gasLimit;
                            if (!UpdateGas(gasLimitUl, ref gasAvailable))
                            {
                                EndInstructionTraceError(EvmExceptionType.OutOfGas);
                                return CallResult.OutOfGasException;
                            }

                            if (!transferValue.IsZero)
                            {
                                if (_txTracer.IsTracingRefunds) _txTracer.ReportExtraGasPressure(GasCostOf.CallStipend);
                                gasLimitUl += GasCostOf.CallStipend;
                            }

                            if (env.CallDepth >= MaxCallDepth || !transferValue.IsZero && _state.GetBalance(env.ExecutingAccount) < transferValue)
                            {
                                _returnDataBuffer = Array.Empty<byte>();
                                stack.PushZero();

                                if (_txTracer.IsTracingInstructions)
                                {
                                    // very specific for Parity trace, need to find generalization - very peculiar 32 length...
                                    ReadOnlyMemory<byte> memoryTrace = vmState.Memory.Inspect(in dataOffset, 32);
                                    _txTracer.ReportMemoryChange(dataOffset, memoryTrace.Span);
                                }

                                if (isTrace) _logger.Trace("FAIL - call depth");
                                if (_txTracer.IsTracingInstructions) _txTracer.ReportOperationRemainingGas(gasAvailable);
                                if (_txTracer.IsTracingInstructions) _txTracer.ReportOperationError(EvmExceptionType.NotEnoughBalance);

                                UpdateGasUp(gasLimitUl, ref gasAvailable);
                                if (_txTracer.IsTracingInstructions) _txTracer.ReportGasUpdateForVmTrace(gasLimitUl, gasAvailable);
                                break;
                            }

                            ReadOnlyMemory<byte> callData = vmState.Memory.Load(in dataOffset, dataLength);

                            Snapshot snapshot = _worldState.TakeSnapshot();
                            _state.SubtractFromBalance(caller, transferValue, spec);

                            ExecutionEnvironment callEnv = new();
                            callEnv.TxExecutionContext = env.TxExecutionContext;
                            callEnv.CallDepth = env.CallDepth + 1;
                            callEnv.Caller = caller;
                            callEnv.CodeSource = codeSource;
                            callEnv.ExecutingAccount = target;
                            callEnv.TransferValue = transferValue;
                            callEnv.Value = callValue;
                            callEnv.InputData = callData;
                            callEnv.CodeInfo = GetCachedCodeInfo(_worldState, codeSource, spec);

                            if (isTrace) _logger.Trace($"Tx call gas {gasLimitUl}");
                            if (outputLength == 0)
                            {
                                // TODO: when output length is 0 outputOffset can have any value really
                                // and the value does not matter and it can cause trouble when beyond long range
                                outputOffset = 0;
                            }

                            ExecutionType executionType = GetCallExecutionType(instruction, txCtx.Header.IsPostMerge);
                            EvmState callState = new(
                                gasLimitUl,
                                callEnv,
                                executionType,
                                false,
                                snapshot,
                                (long)outputOffset,
                                (long)outputLength,
                                instruction == Instruction.STATICCALL || vmState.IsStatic,
                                vmState,
                                false,
                                false);

                            UpdateCurrentState(vmState, programCounter, gasAvailable, stack.Head);
                            EndInstructionTrace();
                            return new CallResult(callState);
                        }
                    case Instruction.REVERT:
                        {
                            if (!spec.RevertOpcodeEnabled)
                            {
                                EndInstructionTraceError(EvmExceptionType.BadInstruction);
                                return CallResult.InvalidInstructionException;
                            }

                            stack.PopUInt256(out UInt256 memoryPos);
                            stack.PopUInt256(out UInt256 length);

                            UpdateMemoryCost(in memoryPos, length);
                            ReadOnlyMemory<byte> errorDetails = vmState.Memory.Load(in memoryPos, length);

                            UpdateCurrentState(vmState, programCounter, gasAvailable, stack.Head);
                            EndInstructionTrace();
                            return new CallResult(errorDetails.ToArray(), null, true);
                        }
                    case Instruction.INVALID:
                        {
                            if (!UpdateGas(GasCostOf.High, ref gasAvailable))
                            {
                                EndInstructionTraceError(EvmExceptionType.OutOfGas);
                                return CallResult.OutOfGasException;
                            }

                            EndInstructionTraceError(EvmExceptionType.BadInstruction);
                            return CallResult.InvalidInstructionException;
                        }
                    case Instruction.SELFDESTRUCT:
                        {
                            if (vmState.IsStatic)
                            {
                                EndInstructionTraceError(EvmExceptionType.StaticCallViolation);
                                return CallResult.StaticCallViolationException;
                            }

                            if (spec.UseShanghaiDDosProtection && !UpdateGas(GasCostOf.SelfDestructEip150, ref gasAvailable))
                            {
                                EndInstructionTraceError(EvmExceptionType.OutOfGas);
                                return CallResult.OutOfGasException;
                            }

                            Metrics.SelfDestructs++;

                            Address inheritor = stack.PopAddress();
                            if (!ChargeAccountAccessGas(ref gasAvailable, vmState, inheritor, spec, false))
                            {
                                EndInstructionTraceError(EvmExceptionType.OutOfGas);
                                return CallResult.OutOfGasException;
                            }

                            vmState.DestroyList.Add(env.ExecutingAccount);

                            UInt256 ownerBalance = _state.GetBalance(env.ExecutingAccount);
                            if (_txTracer.IsTracingActions) _txTracer.ReportSelfDestruct(env.ExecutingAccount, ownerBalance, inheritor);
                            if (spec.ClearEmptyAccountWhenTouched && ownerBalance != 0 && _state.IsDeadAccount(inheritor))
                            {
                                if (!UpdateGas(GasCostOf.NewAccount, ref gasAvailable))
                                {
                                    EndInstructionTraceError(EvmExceptionType.OutOfGas);
                                    return CallResult.OutOfGasException;
                                }
                            }

                            bool inheritorAccountExists = _state.AccountExists(inheritor);
                            if (!spec.ClearEmptyAccountWhenTouched && !inheritorAccountExists && spec.UseShanghaiDDosProtection)
                            {
                                if (!UpdateGas(GasCostOf.NewAccount, ref gasAvailable))
                                {
                                    EndInstructionTraceError(EvmExceptionType.OutOfGas);
                                    return CallResult.OutOfGasException;
                                }
                            }

                            if (!inheritorAccountExists)
                            {
                                _state.CreateAccount(inheritor, ownerBalance);
                            }
                            else if (!inheritor.Equals(env.ExecutingAccount))
                            {
                                _state.AddToBalance(inheritor, ownerBalance, spec);
                            }

                            _state.SubtractFromBalance(env.ExecutingAccount, ownerBalance, spec);

                            UpdateCurrentState(vmState, programCounter, gasAvailable, stack.Head);
                            EndInstructionTrace();
                            return CallResult.Empty;
                        }
                    case Instruction.SHL:
                        {
                            if (!spec.ShiftOpcodesEnabled)
                            {
                                EndInstructionTraceError(EvmExceptionType.BadInstruction);
                                return CallResult.InvalidInstructionException;
                            }

                            if (!UpdateGas(GasCostOf.VeryLow, ref gasAvailable))
                            {
                                EndInstructionTraceError(EvmExceptionType.OutOfGas);
                                return CallResult.OutOfGasException;
                            }

                            stack.PopUInt256(out UInt256 a);
                            if (a >= 256UL)
                            {
                                stack.PopLimbo();
                                stack.PushZero();
                            }
                            else
                            {
                                stack.PopUInt256(out UInt256 b);
                                UInt256 res = b << (int)a.u0;
                                stack.PushUInt256(in res);
                            }

                            break;
                        }
                    case Instruction.SHR:
                        {
                            if (!spec.ShiftOpcodesEnabled)
                            {
                                EndInstructionTraceError(EvmExceptionType.BadInstruction);
                                return CallResult.InvalidInstructionException;
                            }

                            if (!UpdateGas(GasCostOf.VeryLow, ref gasAvailable))
                            {
                                EndInstructionTraceError(EvmExceptionType.OutOfGas);
                                return CallResult.OutOfGasException;
                            }

                            stack.PopUInt256(out UInt256 a);
                            if (a >= 256)
                            {
                                stack.PopLimbo();
                                stack.PushZero();
                            }
                            else
                            {
                                stack.PopUInt256(out UInt256 b);
                                UInt256 res = b >> (int)a.u0;
                                stack.PushUInt256(in res);
                            }

                            break;
                        }
                    case Instruction.SAR:
                        {
                            if (!spec.ShiftOpcodesEnabled)
                            {
                                EndInstructionTraceError(EvmExceptionType.BadInstruction);
                                return CallResult.InvalidInstructionException;
                            }

                            if (!UpdateGas(GasCostOf.VeryLow, ref gasAvailable))
                            {
                                EndInstructionTraceError(EvmExceptionType.OutOfGas);
                                return CallResult.OutOfGasException;
                            }

                            stack.PopUInt256(out UInt256 a);
                            stack.PopSignedInt256(out Int256.Int256 b);
                            if (a >= BigInt256)
                            {
                                if (b.Sign >= 0)
                                {
                                    stack.PushZero();
                                }
                                else
                                {
                                    Int256.Int256 res = Int256.Int256.MinusOne;
                                    stack.PushSignedInt256(in res);
                                }
                            }
                            else
                            {
                                b.RightShift((int)a, out Int256.Int256 res);
                                stack.PushSignedInt256(in res);
                            }

                            break;
                        }
                    case Instruction.EXTCODEHASH:
                        {
                            if (!spec.ExtCodeHashOpcodeEnabled)
                            {
                                EndInstructionTraceError(EvmExceptionType.BadInstruction);
                                return CallResult.InvalidInstructionException;
                            }

                            var gasCost = spec.GetExtCodeHashCost();
                            if (!UpdateGas(gasCost, ref gasAvailable))
                            {
                                EndInstructionTraceError(EvmExceptionType.OutOfGas);
                                return CallResult.OutOfGasException;
                            }

                            Address address = stack.PopAddress();
                            if (!ChargeAccountAccessGas(ref gasAvailable, vmState, address, spec))
                            {
                                EndInstructionTraceError(EvmExceptionType.OutOfGas);
                                return CallResult.OutOfGasException;
                            }

                            if (!_state.AccountExists(address) || _state.IsDeadAccount(address))
                            {
                                stack.PushZero();
                            }
                            else
                            {
                                stack.PushBytes(_state.GetCodeHash(address).Bytes);
                            }

                            break;
                        }
                    case Instruction.BEGINSUB:
                        {
                            if (!spec.SubroutinesEnabled)
                            {
                                EndInstructionTraceError(EvmExceptionType.BadInstruction);
                                return CallResult.InvalidInstructionException;
                            }

                            // why do we even need the cost of it?
                            if (!UpdateGas(GasCostOf.Base, ref gasAvailable))
                            {
                                EndInstructionTraceError(EvmExceptionType.OutOfGas);
                                return CallResult.OutOfGasException;
                            }

                            EndInstructionTraceError(EvmExceptionType.InvalidSubroutineEntry);
                            return CallResult.InvalidSubroutineEntry;
                        }
                    case Instruction.RETURNSUB:
                        {
                            if (!spec.SubroutinesEnabled)
                            {
                                EndInstructionTraceError(EvmExceptionType.BadInstruction);
                                return CallResult.InvalidInstructionException;
                            }

                            if (!UpdateGas(GasCostOf.Low, ref gasAvailable))
                            {
                                EndInstructionTraceError(EvmExceptionType.OutOfGas);
                                return CallResult.OutOfGasException;
                            }

                            if (vmState.ReturnStackHead == 0)
                            {
                                EndInstructionTraceError(EvmExceptionType.InvalidSubroutineReturn);
                                return CallResult.InvalidSubroutineReturn;
                            }

                            programCounter = vmState.ReturnStack[--vmState.ReturnStackHead];
                            break;
                        }
                    case Instruction.JUMPSUB:
                        {
                            if (!spec.SubroutinesEnabled)
                            {
                                EndInstructionTraceError(EvmExceptionType.BadInstruction);
                                return CallResult.InvalidInstructionException;
                            }

                            if (!UpdateGas(GasCostOf.High, ref gasAvailable))
                            {
                                EndInstructionTraceError(EvmExceptionType.OutOfGas);
                                return CallResult.OutOfGasException;
                            }

                            if (vmState.ReturnStackHead == EvmStack.ReturnStackSize)
                            {
                                EndInstructionTraceError(EvmExceptionType.StackOverflow);
                                return CallResult.StackOverflowException;
                            }

                            vmState.ReturnStack[vmState.ReturnStackHead++] = programCounter;

                            stack.PopUInt256(out UInt256 jumpDest);
                            Jump(jumpDest, true);
                            programCounter++;

                            break;
                        }
                    default:
                        {
                            EndInstructionTraceError(EvmExceptionType.BadInstruction);
                            return CallResult.InvalidInstructionException;
                        }
                }

                EndInstructionTrace();
            }

            UpdateCurrentState(vmState, programCounter, gasAvailable, stack.Head);
            return CallResult.Empty;
        }

        private static ExecutionType GetCallExecutionType(Instruction instruction, bool isPostMerge = false)
        {
            ExecutionType executionType;
            if (instruction == Instruction.CALL)
            {
                executionType = ExecutionType.Call;
            }
            else if (instruction == Instruction.DELEGATECALL)
            {
                executionType = ExecutionType.DelegateCall;
            }
            else if (instruction == Instruction.STATICCALL)
            {
                executionType = ExecutionType.StaticCall;
            }
            else if (instruction == Instruction.CALLCODE)
            {
                executionType = ExecutionType.CallCode;
            }
            else
            {
                throw new NotSupportedException($"Execution type is undefined for {instruction.GetName(isPostMerge)}");
            }

            return executionType;
        }

        internal readonly ref struct CallResult
        {
            public static CallResult InvalidSubroutineEntry => new(EvmExceptionType.InvalidSubroutineEntry);
            public static CallResult InvalidSubroutineReturn => new(EvmExceptionType.InvalidSubroutineReturn);
            public static CallResult OutOfGasException => new(EvmExceptionType.OutOfGas);
            public static CallResult AccessViolationException => new(EvmExceptionType.AccessViolation);
            public static CallResult InvalidJumpDestination => new(EvmExceptionType.InvalidJumpDestination);
            public static CallResult InvalidInstructionException
            {
                get
                {
                    return new(EvmExceptionType.BadInstruction);
                }
            }

            public static CallResult StaticCallViolationException => new(EvmExceptionType.StaticCallViolation);
            public static CallResult StackOverflowException => new(EvmExceptionType.StackOverflow); // TODO: use these to avoid CALL POP attacks
            public static CallResult StackUnderflowException => new(EvmExceptionType.StackUnderflow); // TODO: use these to avoid CALL POP attacks

            public static CallResult InvalidCodeException => new(EvmExceptionType.InvalidCode);
            public static CallResult Empty => new(Array.Empty<byte>(), null);

            public CallResult(EvmState stateToExecute)
            {
                StateToExecute = stateToExecute;
                Output = Array.Empty<byte>();
                PrecompileSuccess = null;
                ShouldRevert = false;
                ExceptionType = EvmExceptionType.None;
            }

            private CallResult(EvmExceptionType exceptionType)
            {
                StateToExecute = null;
                Output = StatusCode.FailureBytes;
                PrecompileSuccess = null;
                ShouldRevert = false;
                ExceptionType = exceptionType;
            }

            public CallResult(byte[] output, bool? precompileSuccess, bool shouldRevert = false, EvmExceptionType exceptionType = EvmExceptionType.None)
            {
                StateToExecute = null;
                Output = output;
                PrecompileSuccess = precompileSuccess;
                ShouldRevert = shouldRevert;
                ExceptionType = exceptionType;
            }

            public EvmState? StateToExecute { get; }
            public byte[] Output { get; }
            public EvmExceptionType ExceptionType { get; }
            public bool ShouldRevert { get; }
            public bool? PrecompileSuccess { get; } // TODO: check this behaviour as it seems it is required and previously that was not the case
            public bool IsReturn => StateToExecute is null;
            public bool IsException => ExceptionType != EvmExceptionType.None;
        }
    }
}<|MERGE_RESOLUTION|>--- conflicted
+++ resolved
@@ -198,11 +198,7 @@
                                 {
                                     _txTracer.ReportActionError(EvmExceptionType.OutOfGas);
                                 }
-<<<<<<< HEAD
-                                // Reject code starting with 0xEF if EIP-3541 is enabled Or not following EOF if EIP-3540 is enabled and it has the EOF Prefix.
-=======
                                 // Reject code starting with 0xEF if EIP-3541 is enabled And not following EOF if EIP-3540 is enabled and it has the EOF Prefix.
->>>>>>> a4dc9cfc
                                 else if (currentState.ExecutionType.IsAnyCreate() && !_byteCodeValidator.ValidateBytecode(callResult.Output, spec))
                                 {
                                     _txTracer.ReportActionError(EvmExceptionType.InvalidCode);
@@ -2405,15 +2401,6 @@
                             }
 
                             Span<byte> initCode = vmState.Memory.LoadSpan(in memoryPositionOfInitCode, initCodeLength);
-<<<<<<< HEAD
-
-                            if (spec.IsEip3540Enabled && _byteCodeValidator.HasEOFMagic(initCode) &&
-                                !_byteCodeValidator.ValidateEofStructure(initCode, spec, out _))
-                            {
-                                _returnDataBuffer = Array.Empty<byte>();
-                                stack.PushZero();
-                                break;
-=======
                             // if container is EOF init code must be EOF
                             if (env.CodeInfo.IsEof)
                             {
@@ -2427,7 +2414,6 @@
                                     stack.PushZero();
                                     break;
                                 }
->>>>>>> a4dc9cfc
                             }
 
                             UInt256 balance = _state.GetBalance(env.ExecutingAccount);
