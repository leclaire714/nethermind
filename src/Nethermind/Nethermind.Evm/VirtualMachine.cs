--- conflicted
+++ resolved
@@ -1,5 +1,6 @@
 // SPDX-FileCopyrightText: 2022 Demerzel Solutions Limited
 // SPDX-License-Identifier: LGPL-3.0-only
+
 
 using System;
 using System.Collections.Generic;
@@ -623,15 +624,10 @@
             EvmStack stack = new(vmState.DataStack.AsSpan(), vmState.DataStackHead, _txTracer);
             long gasAvailable = vmState.GasAvailable;
             int programCounter = vmState.ProgramCounter;
-<<<<<<< HEAD
             int sectionIndex = 0;
-            ReadOnlySpan<byte> codeSection = env.CodeInfo.CodeSection;
-            ReadOnlySpan<byte> dataSection = env.CodeInfo.DataSection;
-            ReadOnlySpan<byte> typeSection = env.CodeInfo.TypeSection;
-=======
             ReadOnlySpan<byte> codeSection = env.CodeInfo.CodeSection.Span;
             ReadOnlySpan<byte> dataSection = env.CodeInfo.DataSection.Span;
->>>>>>> 05d716a3
+            ReadOnlySpan<byte> typeSection = env.CodeInfo.TypeSection.Span;
 
             static void UpdateCurrentState(EvmState state, in int pc, in long gas, in int stackHead)
             {
@@ -3064,7 +3060,7 @@
                         }
                     case Instruction.CALLF:
                         {
-                            if (!spec.FunctionSections || !env.CodeInfo.IsEof)
+                            if (!spec.FunctionSections || env.CodeInfo.EofVersion() == 0)
                             {
                                 EndInstructionTraceError(EvmExceptionType.BadInstruction);
                                 return CallResult.InvalidInstructionException;
@@ -3093,12 +3089,12 @@
                             };
 
                             sectionIndex = index;
-                            programCounter = env.CodeInfo.SectionOffset(index).Start;
+                            programCounter = env.CodeInfo.SectionOffset(index);
                             break;
                         }
                     case Instruction.RETF:
                         {
-                            if (!spec.FunctionSections || !env.CodeInfo.IsEof)
+                            if (!spec.FunctionSections || env.CodeInfo.EofVersion() == 0)
                             {
                                 EndInstructionTraceError(EvmExceptionType.BadInstruction);
                                 return CallResult.InvalidInstructionException;
