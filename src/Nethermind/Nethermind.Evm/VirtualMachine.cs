// SPDX-FileCopyrightText: 2022 Demerzel Solutions Limited
// SPDX-License-Identifier: LGPL-3.0-only

using System;
using System.Collections.Generic;
using System.Numerics;
using System.Runtime.CompilerServices;
using System.Runtime.InteropServices;
using Nethermind.Core;
using Nethermind.Core.Caching;
using Nethermind.Core.Crypto;
using Nethermind.Core.Extensions;
using Nethermind.Core.Specs;
using Nethermind.Evm.CodeAnalysis;
using Nethermind.Int256;
using Nethermind.Evm.Precompiles;
using Nethermind.Evm.Precompiles.Bls.Shamatar;
using Nethermind.Evm.Precompiles.Snarks.Shamatar;
using Nethermind.Evm.Tracing;
using Nethermind.Logging;
using Nethermind.State;
using System.ComponentModel.DataAnnotations;
using Nethermind.Evm.EOF;

[assembly: InternalsVisibleTo("Nethermind.Evm.Test")]
[assembly: InternalsVisibleTo("Ethereum.Test.Base")]

namespace Nethermind.Evm
{
    public class VirtualMachine : IVirtualMachine
    {
        public const int MaxCallDepth = 1024;

        private bool _simdOperationsEnabled = Vector<byte>.Count == 32;
        private UInt256 P255Int = (UInt256)BigInteger.Pow(2, 255);
        private UInt256 P255 => P255Int;
        private UInt256 BigInt256 = 256;
        public UInt256 BigInt32 = 32;

        internal byte[] BytesZero = { 0 };

        internal byte[] BytesZero32 =
        {
            0, 0, 0, 0, 0, 0, 0, 0,
            0, 0, 0, 0, 0, 0, 0, 0,
            0, 0, 0, 0, 0, 0, 0, 0,
            0, 0, 0, 0, 0, 0, 0, 0
        };

        internal byte[] BytesMax32 =
        {
            255, 255, 255, 255, 255, 255, 255, 255,
            255, 255, 255, 255, 255, 255, 255, 255,
            255, 255, 255, 255, 255, 255, 255, 255,
            255, 255, 255, 255, 255, 255, 255, 255
        };

        private readonly byte[] _chainId;

        private readonly IBlockhashProvider _blockhashProvider;
        private readonly ISpecProvider _specProvider;
        internal static readonly ICache<Keccak, ICodeInfo> _codeCache = new LruCache<Keccak, ICodeInfo>(MemoryAllowance.CodeCacheSize, MemoryAllowance.CodeCacheSize, "VM bytecodes");
        private readonly ILogger _logger;
        private readonly ILogManager _logManager;
        private IWorldState _worldState;
        private IStateProvider _state;
        private readonly Stack<EvmState> _stateStack = new();
        private IStorageProvider _storage;
        private (Address Address, bool ShouldDelete) _parityTouchBugAccount = (Address.FromNumber(3), false);
        private Dictionary<Address, CodeInfo>? _precompiles;
        private byte[] _returnDataBuffer = Array.Empty<byte>();
        private ITxTracer _txTracer = NullTxTracer.Instance;

        public VirtualMachine(
            IBlockhashProvider? blockhashProvider,
            ISpecProvider? specProvider,
            ILogManager? logManager)
        {
            _logManager = logManager ?? throw new ArgumentNullException(nameof(logManager));
            _logger = _logManager?.GetClassLogger() ?? throw new ArgumentNullException(nameof(logManager));
            _blockhashProvider = blockhashProvider ?? throw new ArgumentNullException(nameof(blockhashProvider));
            _specProvider = specProvider ?? throw new ArgumentNullException(nameof(specProvider));
            _chainId = ((UInt256)specProvider.ChainId).ToBigEndian();
            InitializePrecompiledContracts();
        }

        public TransactionSubstate Run(EvmState state, IWorldState worldState, ITxTracer txTracer)
        {
            _txTracer = txTracer;

            _state = worldState.StateProvider;
            _storage = worldState.StorageProvider;
            _worldState = worldState;

            IReleaseSpec spec = _specProvider.GetSpec(state.Env.TxExecutionContext.Header.Number, state.Env.TxExecutionContext.Header.Timestamp);
            ByteCodeValidator byteCodeValidator = new(spec, _logManager);
            EvmState currentState = state;
            byte[] previousCallResult = null;
            ZeroPaddedSpan previousCallOutput = ZeroPaddedSpan.Empty;
            UInt256 previousCallOutputDestination = UInt256.Zero;
            while (true)
            {
                if (!currentState.IsContinuation)
                {
                    _returnDataBuffer = Array.Empty<byte>();
                }

                try
                {
                    CallResult callResult;
                    if (currentState.IsPrecompile)
                    {
                        if (_txTracer.IsTracingActions)
                        {
                            _txTracer.ReportAction(currentState.GasAvailable, currentState.Env.Value, currentState.From, currentState.To, currentState.Env.InputData, currentState.ExecutionType, true);
                        }

                        callResult = ExecutePrecompile(currentState, spec);

                        if (!callResult.PrecompileSuccess.Value)
                        {
                            if (currentState.IsPrecompile && currentState.IsTopLevel)
                            {
                                Metrics.EvmExceptions++;
                                // TODO: when direct / calls are treated same we should not need such differentiation
                                throw new PrecompileExecutionFailureException();
                            }

                            // TODO: testing it as it seems the way to pass zkSNARKs tests
                            currentState.GasAvailable = 0;
                        }
                    }
                    else
                    {
                        if (_txTracer.IsTracingActions && !currentState.IsContinuation)
                        {
                            _txTracer.ReportAction(currentState.GasAvailable, currentState.Env.Value, currentState.From, currentState.To, currentState.ExecutionType.IsAnyCreate() ? currentState.Env.CodeInfo.MachineCode : currentState.Env.InputData, currentState.ExecutionType);
                            if (_txTracer.IsTracingCode) _txTracer.ReportByteCode(currentState.Env.CodeInfo.MachineCode);
                        }

                        callResult = ExecuteCall(currentState, previousCallResult, previousCallOutput, previousCallOutputDestination, spec);
                        if (!callResult.IsReturn)
                        {
                            _stateStack.Push(currentState);
                            currentState = callResult.StateToExecute;
                            previousCallResult = null; // TODO: testing on ropsten sync, write VirtualMachineTest for this case as it was not covered by Ethereum tests (failing block 9411 on Ropsten https://ropsten.etherscan.io/vmtrace?txhash=0x666194d15c14c54fffafab1a04c08064af165870ef9a87f65711dcce7ed27fe1)
                            _returnDataBuffer = Array.Empty<byte>();
                            previousCallOutput = ZeroPaddedSpan.Empty;
                            continue;
                        }

                        if (callResult.IsException)
                        {
                            if (_txTracer.IsTracingActions) _txTracer.ReportActionError(callResult.ExceptionType);
                            _worldState.Restore(currentState.Snapshot);

                            RevertParityTouchBugAccount(spec);

                            if (currentState.IsTopLevel)
                            {
                                return new TransactionSubstate(callResult.ExceptionType, _txTracer != NullTxTracer.Instance);
                            }

                            previousCallResult = StatusCode.FailureBytes;
                            previousCallOutputDestination = UInt256.Zero;
                            _returnDataBuffer = Array.Empty<byte>();
                            previousCallOutput = ZeroPaddedSpan.Empty;

                            currentState.Dispose();
                            currentState = _stateStack.Pop();
                            currentState.IsContinuation = true;
                            continue;
                        }
                    }

                    if (currentState.IsTopLevel)
                    {
                        if (_txTracer.IsTracingActions)
                        {
                            long codeDepositGasCost = CodeDepositHandler.CalculateCost(callResult.Output.Length, spec);

                            if (callResult.IsException)
                            {
                                _txTracer.ReportActionError(callResult.ExceptionType);
                            }
                            else if (callResult.ShouldRevert)
                            {
                                if (currentState.ExecutionType.IsAnyCreate())
                                {
                                    _txTracer.ReportActionError(EvmExceptionType.Revert, currentState.GasAvailable - codeDepositGasCost);
                                }
                                else
                                {
                                    _txTracer.ReportActionError(EvmExceptionType.Revert, currentState.GasAvailable);
                                }
                            }
                            else
                            {
                                if (currentState.ExecutionType.IsAnyCreate() && currentState.GasAvailable < codeDepositGasCost)
                                {
                                    _txTracer.ReportActionError(EvmExceptionType.OutOfGas);
                                }
                                // Reject code starting with 0xEF if EIP-3541 is enabled And not following EOF if EIP-3540 is enabled and it has the EOF Prefix.
                                else if (currentState.ExecutionType.IsAnyCreate() && !byteCodeValidator.ValidateBytecode(callResult.Output, spec))
                                {
                                    _txTracer.ReportActionError(EvmExceptionType.InvalidCode);
                                }
                                else
                                {
                                    if (currentState.ExecutionType.IsAnyCreate())
                                    {
                                        _txTracer.ReportActionEnd(currentState.GasAvailable - codeDepositGasCost, currentState.To, callResult.Output);
                                    }
                                    else
                                    {
                                        _txTracer.ReportActionEnd(currentState.GasAvailable, _returnDataBuffer);
                                    }
                                }
                            }
                        }

                        return new TransactionSubstate(
                            callResult.Output,
                            currentState.Refund,
                            (IReadOnlyCollection<Address>)currentState.DestroyList,
                            (IReadOnlyCollection<LogEntry>)currentState.Logs,
                            callResult.ShouldRevert,
                            _txTracer != NullTxTracer.Instance);
                    }

                    Address callCodeOwner = currentState.Env.ExecutingAccount;
                    EvmState previousState = currentState;
                    currentState = _stateStack.Pop();
                    currentState.IsContinuation = true;
                    currentState.GasAvailable += previousState.GasAvailable;
                    bool previousStateSucceeded = true;

                    if (!callResult.ShouldRevert)
                    {
                        long gasAvailableForCodeDeposit = previousState.GasAvailable; // TODO: refactor, this is to fix 61363 Ropsten
                        if (previousState.ExecutionType.IsAnyCreate())
                        {
                            previousCallResult = callCodeOwner.Bytes;
                            previousCallOutputDestination = UInt256.Zero;
                            _returnDataBuffer = Array.Empty<byte>();
                            previousCallOutput = ZeroPaddedSpan.Empty;

                            long codeDepositGasCost = CodeDepositHandler.CalculateCost(callResult.Output.Length, spec);
                            bool invalidCode = !byteCodeValidator.ValidateBytecode(callResult.Output, spec);
                            if (gasAvailableForCodeDeposit >= codeDepositGasCost && !invalidCode)
                            {
                                Keccak codeHash = _state.UpdateCode(callResult.Output);
                                _state.UpdateCodeHash(callCodeOwner, codeHash, spec);
                                currentState.GasAvailable -= codeDepositGasCost;

                                if (_txTracer.IsTracingActions)
                                {
                                    _txTracer.ReportActionEnd(previousState.GasAvailable - codeDepositGasCost, callCodeOwner, callResult.Output);
                                }
                            }
                            else
                            {
                                if (spec.FailOnOutOfGasCodeDeposit || invalidCode)
                                {
                                    currentState.GasAvailable -= gasAvailableForCodeDeposit;
                                    worldState.Restore(previousState.Snapshot);
                                    if (!previousState.IsCreateOnPreExistingAccount)
                                    {
                                        _state.DeleteAccount(callCodeOwner);
                                    }

                                    previousCallResult = BytesZero;
                                    previousStateSucceeded = false;

                                    if (_txTracer.IsTracingActions)
                                    {
                                        if (invalidCode)
                                            _txTracer.ReportActionError(EvmExceptionType.InvalidCode);
                                        else
                                            _txTracer.ReportActionError(EvmExceptionType.OutOfGas);
                                    }
                                }
                            }
                        }
                        else
                        {
                            _returnDataBuffer = callResult.Output;
                            previousCallResult = callResult.PrecompileSuccess.HasValue ? (callResult.PrecompileSuccess.Value ? StatusCode.SuccessBytes : StatusCode.FailureBytes) : StatusCode.SuccessBytes;
                            previousCallOutput = callResult.Output.AsSpan().SliceWithZeroPadding(0, Math.Min(callResult.Output.Length, (int)previousState.OutputLength));
                            previousCallOutputDestination = (ulong)previousState.OutputDestination;
                            if (previousState.IsPrecompile)
                            {
                                // parity induced if else for vmtrace
                                if (_txTracer.IsTracingInstructions)
                                {
                                    _txTracer.ReportMemoryChange((long)previousCallOutputDestination, previousCallOutput);
                                }
                            }

                            if (_txTracer.IsTracingActions)
                            {
                                _txTracer.ReportActionEnd(previousState.GasAvailable, _returnDataBuffer);
                            }
                        }

                        if (previousStateSucceeded)
                        {
                            previousState.CommitToParent(currentState);
                        }
                    }
                    else
                    {
                        worldState.Restore(previousState.Snapshot);
                        _returnDataBuffer = callResult.Output;
                        previousCallResult = StatusCode.FailureBytes;
                        previousCallOutput = callResult.Output.AsSpan().SliceWithZeroPadding(0, Math.Min(callResult.Output.Length, (int)previousState.OutputLength));
                        previousCallOutputDestination = (ulong)previousState.OutputDestination;


                        if (_txTracer.IsTracingActions)
                        {
                            _txTracer.ReportActionError(EvmExceptionType.Revert, previousState.GasAvailable);
                        }
                    }

                    previousState.Dispose();
                }
                catch (Exception ex) when (ex is EvmException or OverflowException)
                {
                    if (_logger.IsTrace) _logger.Trace($"exception ({ex.GetType().Name}) in {currentState.ExecutionType} at depth {currentState.Env.CallDepth} - restoring snapshot");

                    _worldState.Restore(currentState.Snapshot);

                    RevertParityTouchBugAccount(spec);

                    if (txTracer.IsTracingInstructions)
                    {
                        txTracer.ReportOperationError(ex is EvmException evmException ? evmException.ExceptionType : EvmExceptionType.Other);
                        txTracer.ReportOperationRemainingGas(0);
                    }

                    if (_txTracer.IsTracingActions)
                    {
                        EvmException evmException = ex as EvmException;
                        _txTracer.ReportActionError(evmException?.ExceptionType ?? EvmExceptionType.Other);
                    }

                    if (currentState.IsTopLevel)
                    {
                        return new TransactionSubstate(ex is OverflowException ? EvmExceptionType.Other : (ex as EvmException).ExceptionType, _txTracer != NullTxTracer.Instance);
                    }

                    previousCallResult = StatusCode.FailureBytes;
                    previousCallOutputDestination = UInt256.Zero;
                    _returnDataBuffer = Array.Empty<byte>();
                    previousCallOutput = ZeroPaddedSpan.Empty;

                    currentState.Dispose();
                    currentState = _stateStack.Pop();
                    currentState.IsContinuation = true;
                }
            }
        }

        private void RevertParityTouchBugAccount(IReleaseSpec spec)
        {
            if (_parityTouchBugAccount.ShouldDelete)
            {
                if (_state.AccountExists(_parityTouchBugAccount.Address))
                {
                    _state.AddToBalance(_parityTouchBugAccount.Address, UInt256.Zero, spec);
                }

                _parityTouchBugAccount.ShouldDelete = false;
            }
        }

        public ICodeInfo GetCachedCodeInfo(IWorldState worldState, Address codeSource, IReleaseSpec vmSpec)
        {
            IStateProvider state = worldState.StateProvider;
            if (codeSource.IsPrecompile(vmSpec))
            {
                if (_precompiles is null)
                {
                    throw new InvalidOperationException("EVM precompile have not been initialized properly.");
                }

                return _precompiles[codeSource];
            }

            Keccak codeHash = state.GetCodeHash(codeSource);
            ICodeInfo cachedCodeInfo = _codeCache.Get(codeHash);
            if (cachedCodeInfo is null)
            {
                byte[] code = state.GetCode(codeHash);

                if (code is null)
                {
                    throw new NullReferenceException($"Code {codeHash} missing in the state for address {codeSource}");
                }
                // check if Eof and make EofCodeInfo
                cachedCodeInfo = CodeInfoFactory.CreateCodeInfo(code, vmSpec);
                _codeCache.Set(codeHash, cachedCodeInfo);
            }
            else
            {
                // need to touch code so that any collectors that track database access are informed
                state.TouchCode(codeHash);
            }

            return cachedCodeInfo;
        }

        public void DisableSimdInstructions()
        {
            _simdOperationsEnabled = false;
        }

        private void InitializePrecompiledContracts()
        {
            _precompiles = new Dictionary<Address, CodeInfo>
            {
                [EcRecoverPrecompile.Instance.Address] = new(EcRecoverPrecompile.Instance),
                [Sha256Precompile.Instance.Address] = new(Sha256Precompile.Instance),
                [Ripemd160Precompile.Instance.Address] = new(Ripemd160Precompile.Instance),
                [IdentityPrecompile.Instance.Address] = new(IdentityPrecompile.Instance),

                [Bn256AddPrecompile.Instance.Address] = new(Bn256AddPrecompile.Instance),
                [Bn256MulPrecompile.Instance.Address] = new(Bn256MulPrecompile.Instance),
                [Bn256PairingPrecompile.Instance.Address] = new(Bn256PairingPrecompile.Instance),
                [ModExpPrecompile.Instance.Address] = new(ModExpPrecompile.Instance),

                [Blake2FPrecompile.Instance.Address] = new(Blake2FPrecompile.Instance),

                [G1AddPrecompile.Instance.Address] = new(G1AddPrecompile.Instance),
                [G1MulPrecompile.Instance.Address] = new(G1MulPrecompile.Instance),
                [G1MultiExpPrecompile.Instance.Address] = new(G1MultiExpPrecompile.Instance),
                [G2AddPrecompile.Instance.Address] = new(G2AddPrecompile.Instance),
                [G2MulPrecompile.Instance.Address] = new(G2MulPrecompile.Instance),
                [G2MultiExpPrecompile.Instance.Address] = new(G2MultiExpPrecompile.Instance),
                [PairingPrecompile.Instance.Address] = new(PairingPrecompile.Instance),
                [MapToG1Precompile.Instance.Address] = new(MapToG1Precompile.Instance),
                [MapToG2Precompile.Instance.Address] = new(MapToG2Precompile.Instance),
            };
        }

        private static bool UpdateGas(long gasCost, ref long gasAvailable)
        {
            // Console.WriteLine($"{gasCost}");
            if (gasAvailable < gasCost)
            {
                return false;
            }

            gasAvailable -= gasCost;
            return true;
        }

        private static void UpdateGasUp(long refund, ref long gasAvailable)
        {
            gasAvailable += refund;
        }

        private bool ChargeAccountAccessGas(ref long gasAvailable, EvmState vmState, Address address, IReleaseSpec spec, bool chargeForWarm = true)
        {
            // Console.WriteLine($"Accessing {address}");

            bool result = true;
            if (spec.UseHotAndColdStorage)
            {
                if (_txTracer.IsTracingAccess) // when tracing access we want cost as if it was warmed up from access list
                {
                    vmState.WarmUp(address);
                }

                if (vmState.IsCold(address) && !address.IsPrecompile(spec))
                {
                    result = UpdateGas(GasCostOf.ColdAccountAccess, ref gasAvailable);
                    vmState.WarmUp(address);
                }
                else if (chargeForWarm)
                {
                    result = UpdateGas(GasCostOf.WarmStateRead, ref gasAvailable);
                }
            }

            return result;
        }

        private enum StorageAccessType
        {
            SLOAD,
            SSTORE
        }

        private bool ChargeStorageAccessGas(
            ref long gasAvailable,
            EvmState vmState,
            StorageCell storageCell,
            StorageAccessType storageAccessType,
            IReleaseSpec spec)
        {
            // Console.WriteLine($"Accessing {storageCell} {storageAccessType}");

            bool result = true;
            if (spec.UseHotAndColdStorage)
            {
                if (_txTracer.IsTracingAccess) // when tracing access we want cost as if it was warmed up from access list
                {
                    vmState.WarmUp(storageCell);
                }

                if (vmState.IsCold(storageCell))
                {
                    result = UpdateGas(GasCostOf.ColdSLoad, ref gasAvailable);
                    vmState.WarmUp(storageCell);
                }
                else if (storageAccessType == StorageAccessType.SLOAD)
                {
                    // we do not charge for WARM_STORAGE_READ_COST in SSTORE scenario
                    result = UpdateGas(GasCostOf.WarmStateRead, ref gasAvailable);
                }
            }

            return result;
        }

        private CallResult ExecutePrecompile(EvmState state, IReleaseSpec spec)
        {
            ReadOnlyMemory<byte> callData = state.Env.InputData;
            UInt256 transferValue = state.Env.TransferValue;
            long gasAvailable = state.GasAvailable;

            IPrecompile precompile = state.Env.CodeInfo.Precompile;
            long baseGasCost = precompile.BaseGasCost(spec);
            long dataGasCost = precompile.DataGasCost(callData, spec);

            bool wasCreated = false;
            if (!_state.AccountExists(state.Env.ExecutingAccount))
            {
                wasCreated = true;
                _state.CreateAccount(state.Env.ExecutingAccount, transferValue);
            }
            else
            {
                _state.AddToBalance(state.Env.ExecutingAccount, transferValue, spec);
            }

            // https://github.com/ethereum/EIPs/blob/master/EIPS/eip-161.md
            // An additional issue was found in Parity,
            // where the Parity client incorrectly failed
            // to revert empty account deletions in a more limited set of contexts
            // involving out-of-gas calls to precompiled contracts;
            // the new Geth behavior matches Parity’s,
            // and empty accounts will cease to be a source of concern in general
            // in about one week once the state clearing process finishes.
            if (state.Env.ExecutingAccount.Equals(_parityTouchBugAccount.Address)
                && !wasCreated
                && transferValue.IsZero
                && spec.ClearEmptyAccountWhenTouched)
            {
                _parityTouchBugAccount.ShouldDelete = true;
            }

            //if(!UpdateGas(dataGasCost, ref gasAvailable)) return CallResult.Exception;
            if (!UpdateGas(baseGasCost, ref gasAvailable))
            {
                Metrics.EvmExceptions++;
                throw new OutOfGasException();
            }

            if (!UpdateGas(dataGasCost, ref gasAvailable))
            {
                Metrics.EvmExceptions++;
                throw new OutOfGasException();
            }

            state.GasAvailable = gasAvailable;

            try
            {
                (ReadOnlyMemory<byte> output, bool success) = precompile.Run(callData, spec);
                CallResult callResult = new(output.ToArray(), success, !success);
                return callResult;
            }
            catch (Exception exception)
            {
                if (_logger.IsDebug) _logger.Error($"Precompiled contract ({precompile.GetType()}) execution exception", exception);
                CallResult callResult = new(Array.Empty<byte>(), false, true);
                return callResult;
            }
        }

        [SkipLocalsInit]
        private CallResult ExecuteCall(EvmState vmState, byte[]? previousCallResult, ZeroPaddedSpan previousCallOutput, scoped in UInt256 previousCallOutputDestination, IReleaseSpec spec)
        {
            bool isTrace = _logger.IsTrace;
            bool traceOpcodes = _txTracer.IsTracingInstructions;
            ExecutionEnvironment env = vmState.Env;
            TxExecutionContext txCtx = env.TxExecutionContext;
            ByteCodeValidator byteCodeValidator = new(spec, _logManager);

            if (!vmState.IsContinuation)
            {
                if (!_state.AccountExists(env.ExecutingAccount))
                {
                    _state.CreateAccount(env.ExecutingAccount, env.TransferValue);
                }
                else
                {
                    _state.AddToBalance(env.ExecutingAccount, env.TransferValue, spec);
                }

                if (vmState.ExecutionType.IsAnyCreate() && spec.ClearEmptyAccountWhenTouched)
                {
                    _state.IncrementNonce(env.ExecutingAccount);
                }
            }

            if (vmState.Env.CodeInfo.MachineCode.Length == 0)
            {
                return CallResult.Empty;
            }

            vmState.InitStacks();
            EvmStack stack = new(vmState.DataStack.AsSpan(), vmState.DataStackHead, _txTracer);
            long gasAvailable = vmState.GasAvailable;
            int programCounter = vmState.ProgramCounter;
            int sectionIndex = 0;
            ReadOnlySpan<byte> codeSection = env.CodeInfo.CodeSection;
            ReadOnlySpan<byte> dataSection = env.CodeInfo.DataSection;
            ReadOnlySpan<byte> typeSection = env.CodeInfo.TypeSection;

            static void UpdateCurrentState(EvmState state, in int pc, in long gas, in int stackHead)
            {
                state.ProgramCounter = pc;
                state.GasAvailable = gas;
                state.DataStackHead = stackHead;
            }

            void StartInstructionTrace(Instruction instruction, EvmStack stackValue)
            {
                _txTracer.StartOperation(env.CallDepth + 1, gasAvailable, instruction, programCounter, txCtx.Header.IsPostMerge);
                if (_txTracer.IsTracingMemory)
                {
                    _txTracer.SetOperationMemory(vmState.Memory?.GetTrace() ?? new List<string>());
                }

                if (_txTracer.IsTracingStack)
                {
                    _txTracer.SetOperationStack(stackValue.GetStackTrace());
                }
            }

            void RemoveInBetween(ref EvmStack stack, int height, int argsCount)
            {
                List<UInt256> arguments = new();
                for (int i = 0; i < argsCount; i++)
                {
                    stack.PopUInt256(out var item);
                    arguments.Add(item);
                }

                while (stack.Head > height)
                {
                    stack.PopUInt256(out _);
                }

                for (int i = argsCount - 1; i >= 0; i--)
                {
                    stack.PushUInt256(arguments[i]);
                }
            }

            void EndInstructionTrace()
            {
                if (traceOpcodes)
                {
                    if (_txTracer.IsTracingMemory)
                    {
                        _txTracer.SetOperationMemorySize(vmState.Memory?.Size ?? 0);
                    }

                    _txTracer.ReportOperationRemainingGas(gasAvailable);
                }
            }

            void EndInstructionTraceError(EvmExceptionType evmExceptionType)
            {
                if (traceOpcodes)
                {
                    _txTracer.ReportOperationError(evmExceptionType);
                    _txTracer.ReportOperationRemainingGas(gasAvailable);
                }
            }

            void Jump(in UInt256 jumpDest, bool isSubroutine = false)
            {
                if (jumpDest > int.MaxValue)
                {
                    Metrics.EvmExceptions++;
                    EndInstructionTraceError(EvmExceptionType.InvalidJumpDestination);
                    // https://github.com/NethermindEth/nethermind/issues/140
                    throw new InvalidJumpDestinationException();
                    //                                return CallResult.InvalidJumpDestination; // TODO: add a test, validating inside the condition was not covered by existing tests and fails on 0xf435a354924097686ea88dab3aac1dd464e6a3b387c77aeee94145b0fa5a63d2 mainnet
                }

                int jumpDestInt = (int)jumpDest;

                if (!env.CodeInfo.ValidateJump(jumpDestInt, isSubroutine))
                {
                    EndInstructionTraceError(EvmExceptionType.InvalidJumpDestination);
                    // https://github.com/NethermindEth/nethermind/issues/140
                    throw new InvalidJumpDestinationException();
                    //                                return CallResult.InvalidJumpDestination; // TODO: add a test, validating inside the condition was not covered by existing tests and fails on 61363 Ropsten
                }

                programCounter = jumpDestInt;
            }

            void UpdateMemoryCost(in UInt256 position, in UInt256 length)
            {
                if (vmState.Memory is null)
                {
                    throw new InvalidOperationException("EVM memory has not been initialized properly.");
                }

                long memoryCost = vmState.Memory.CalculateMemoryCost(in position, length);
                if (memoryCost != 0L)
                {
                    if (!UpdateGas(memoryCost, ref gasAvailable))
                    {
                        Metrics.EvmExceptions++;
                        EndInstructionTraceError(EvmExceptionType.OutOfGas);
                        throw new OutOfGasException();
                    }
                }
            }

            if (previousCallResult is not null)
            {
                stack.PushBytes(previousCallResult);
                if (_txTracer.IsTracingInstructions) _txTracer.ReportOperationRemainingGas(vmState.GasAvailable);
            }

            if (previousCallOutput.Length > 0)
            {
                UInt256 localPreviousDest = previousCallOutputDestination;
                UpdateMemoryCost(in localPreviousDest, (ulong)previousCallOutput.Length);

                if (vmState.Memory is null)
                {
                    throw new InvalidOperationException("EVM memory has not been initialized properly.");
                }

                vmState.Memory.Save(in localPreviousDest, previousCallOutput);
                //                if(_txTracer.IsTracingInstructions) _txTracer.ReportMemoryChange((long)localPreviousDest, previousCallOutput);
            }

            while (programCounter < codeSection.Length)
            {
                Instruction instruction = (Instruction)codeSection[programCounter];
                // Console.WriteLine(instruction);
                if (traceOpcodes)
                {
                    StartInstructionTrace(instruction, stack);
                }

                programCounter++;
                switch (instruction)
                {
                    case Instruction.STOP:
                        {
                            UpdateCurrentState(vmState, programCounter, gasAvailable, stack.Head);
                            EndInstructionTrace();
                            return CallResult.Empty;
                        }
                    case Instruction.ADD:
                        {
                            if (!UpdateGas(GasCostOf.VeryLow, ref gasAvailable))
                            {
                                EndInstructionTraceError(EvmExceptionType.OutOfGas);
                                return CallResult.OutOfGasException;
                            }

                            stack.PopUInt256(out UInt256 b);
                            stack.PopUInt256(out UInt256 a);
                            UInt256.Add(in a, in b, out UInt256 c);
                            stack.PushUInt256(c);

                            break;
                        }
                    case Instruction.MUL:
                        {
                            if (!UpdateGas(GasCostOf.Low, ref gasAvailable))
                            {
                                EndInstructionTraceError(EvmExceptionType.OutOfGas);
                                return CallResult.OutOfGasException;
                            }

                            stack.PopUInt256(out UInt256 a);
                            stack.PopUInt256(out UInt256 b);
                            UInt256.Multiply(in a, in b, out UInt256 res);
                            stack.PushUInt256(in res);
                            break;
                        }
                    case Instruction.SUB:
                        {
                            if (!UpdateGas(GasCostOf.VeryLow, ref gasAvailable))
                            {
                                EndInstructionTraceError(EvmExceptionType.OutOfGas);
                                return CallResult.OutOfGasException;
                            }

                            stack.PopUInt256(out UInt256 a);
                            stack.PopUInt256(out UInt256 b);
                            UInt256.Subtract(in a, in b, out UInt256 result);

                            stack.PushUInt256(in result);
                            break;
                        }
                    case Instruction.DIV:
                        {
                            if (!UpdateGas(GasCostOf.Low, ref gasAvailable))
                            {
                                EndInstructionTraceError(EvmExceptionType.OutOfGas);
                                return CallResult.OutOfGasException;
                            }

                            stack.PopUInt256(out UInt256 a);
                            stack.PopUInt256(out UInt256 b);
                            if (b.IsZero)
                            {
                                stack.PushZero();
                            }
                            else
                            {
                                UInt256.Divide(in a, in b, out UInt256 res);
                                stack.PushUInt256(in res);
                            }

                            break;
                        }
                    case Instruction.SDIV:
                        {
                            if (!UpdateGas(GasCostOf.Low, ref gasAvailable))
                            {
                                EndInstructionTraceError(EvmExceptionType.OutOfGas);
                                return CallResult.OutOfGasException;
                            }

                            stack.PopUInt256(out UInt256 a);
                            stack.PopSignedInt256(out Int256.Int256 b);
                            if (b.IsZero)
                            {
                                stack.PushZero();
                            }
                            else if (b == Int256.Int256.MinusOne && a == P255)
                            {
                                UInt256 res = P255;
                                stack.PushUInt256(in res);
                            }
                            else
                            {
                                Int256.Int256 signedA = new(a);
                                Int256.Int256.Divide(in signedA, in b, out Int256.Int256 res);
                                stack.PushSignedInt256(in res);
                            }

                            break;
                        }
                    case Instruction.MOD:
                        {
                            if (!UpdateGas(GasCostOf.Low, ref gasAvailable))
                            {
                                EndInstructionTraceError(EvmExceptionType.OutOfGas);
                                return CallResult.OutOfGasException;
                            }

                            stack.PopUInt256(out UInt256 a);
                            stack.PopUInt256(out UInt256 b);
                            UInt256.Mod(in a, in b, out UInt256 result);
                            stack.PushUInt256(in result);
                            break;
                        }
                    case Instruction.SMOD:
                        {
                            if (!UpdateGas(GasCostOf.Low, ref gasAvailable))
                            {
                                EndInstructionTraceError(EvmExceptionType.OutOfGas);
                                return CallResult.OutOfGasException;
                            }

                            stack.PopSignedInt256(out Int256.Int256 a);
                            stack.PopSignedInt256(out Int256.Int256 b);
                            if (b.IsZero || b.IsOne)
                            {
                                stack.PushZero();
                            }
                            else
                            {
                                a.Mod(in b, out Int256.Int256 mod);
                                stack.PushSignedInt256(in mod);
                            }

                            break;
                        }
                    case Instruction.ADDMOD:
                        {
                            if (!UpdateGas(GasCostOf.Mid, ref gasAvailable))
                            {
                                EndInstructionTraceError(EvmExceptionType.OutOfGas);
                                return CallResult.OutOfGasException;
                            }

                            stack.PopUInt256(out UInt256 a);
                            stack.PopUInt256(out UInt256 b);
                            stack.PopUInt256(out UInt256 mod);

                            if (mod.IsZero)
                            {
                                stack.PushZero();
                            }
                            else
                            {
                                UInt256.AddMod(a, b, mod, out UInt256 res);
                                stack.PushUInt256(in res);
                            }

                            break;
                        }
                    case Instruction.MULMOD:
                        {
                            if (!UpdateGas(GasCostOf.Mid, ref gasAvailable))
                            {
                                EndInstructionTraceError(EvmExceptionType.OutOfGas);
                                return CallResult.OutOfGasException;
                            }

                            stack.PopUInt256(out UInt256 a);
                            stack.PopUInt256(out UInt256 b);
                            stack.PopUInt256(out UInt256 mod);

                            if (mod.IsZero)
                            {
                                stack.PushZero();
                            }
                            else
                            {
                                UInt256.MultiplyMod(in a, in b, in mod, out UInt256 res);
                                stack.PushUInt256(in res);
                            }

                            break;
                        }
                    case Instruction.EXP:
                        {
                            if (!UpdateGas(GasCostOf.Exp, ref gasAvailable))
                            {
                                EndInstructionTraceError(EvmExceptionType.OutOfGas);
                                return CallResult.OutOfGasException;
                            }

                            Metrics.ModExpOpcode++;

                            stack.PopUInt256(out UInt256 baseInt);
                            Span<byte> exp = stack.PopBytes();

                            int leadingZeros = exp.LeadingZerosCount();
                            if (leadingZeros != 32)
                            {
                                int expSize = 32 - leadingZeros;
                                if (!UpdateGas(spec.GetExpByteCost() * expSize, ref gasAvailable))
                                {
                                    EndInstructionTraceError(EvmExceptionType.OutOfGas);
                                    return CallResult.OutOfGasException;
                                }
                            }
                            else
                            {
                                stack.PushOne();
                                break;
                            }

                            if (baseInt.IsZero)
                            {
                                stack.PushZero();
                            }
                            else if (baseInt.IsOne)
                            {
                                stack.PushOne();
                            }
                            else
                            {
                                UInt256.Exp(baseInt, new UInt256(exp, true), out UInt256 res);
                                stack.PushUInt256(in res);
                            }

                            break;
                        }
                    case Instruction.SIGNEXTEND:
                        {
                            if (!UpdateGas(GasCostOf.Low, ref gasAvailable))
                            {
                                EndInstructionTraceError(EvmExceptionType.OutOfGas);
                                return CallResult.OutOfGasException;
                            }

                            stack.PopUInt256(out UInt256 a);
                            if (a >= BigInt32)
                            {
                                stack.EnsureDepth(1);
                                break;
                            }

                            int position = 31 - (int)a;

                            Span<byte> b = stack.PopBytes();
                            sbyte sign = (sbyte)b[position];

                            if (sign >= 0)
                            {
                                BytesZero32.AsSpan(0, position).CopyTo(b.Slice(0, position));
                            }
                            else
                            {
                                BytesMax32.AsSpan(0, position).CopyTo(b.Slice(0, position));
                            }

                            stack.PushBytes(b);
                            break;
                        }
                    case Instruction.LT:
                        {
                            if (!UpdateGas(GasCostOf.VeryLow, ref gasAvailable))
                            {
                                EndInstructionTraceError(EvmExceptionType.OutOfGas);
                                return CallResult.OutOfGasException;
                            }

                            stack.PopUInt256(out UInt256 a);
                            stack.PopUInt256(out UInt256 b);
                            if (a < b)
                            {
                                stack.PushOne();
                            }
                            else
                            {
                                stack.PushZero();
                            }

                            break;
                        }
                    case Instruction.GT:
                        {
                            if (!UpdateGas(GasCostOf.VeryLow, ref gasAvailable))
                            {
                                EndInstructionTraceError(EvmExceptionType.OutOfGas);
                                return CallResult.OutOfGasException;
                            }

                            stack.PopUInt256(out UInt256 a);
                            stack.PopUInt256(out UInt256 b);
                            if (a > b)
                            {
                                stack.PushOne();
                            }
                            else
                            {
                                stack.PushZero();
                            }

                            break;
                        }
                    case Instruction.SLT:
                        {
                            if (!UpdateGas(GasCostOf.VeryLow, ref gasAvailable))
                            {
                                EndInstructionTraceError(EvmExceptionType.OutOfGas);
                                return CallResult.OutOfGasException;
                            }

                            stack.PopSignedInt256(out Int256.Int256 a);
                            stack.PopSignedInt256(out Int256.Int256 b);

                            if (a.CompareTo(b) < 0)
                            {
                                stack.PushOne();
                            }
                            else
                            {
                                stack.PushZero();
                            }

                            break;
                        }
                    case Instruction.SGT:
                        {
                            if (!UpdateGas(GasCostOf.VeryLow, ref gasAvailable))
                            {
                                EndInstructionTraceError(EvmExceptionType.OutOfGas);
                                return CallResult.OutOfGasException;
                            }

                            stack.PopSignedInt256(out Int256.Int256 a);
                            stack.PopSignedInt256(out Int256.Int256 b);
                            if (a.CompareTo(b) > 0)
                            {
                                stack.PushOne();
                            }
                            else
                            {
                                stack.PushZero();
                            }

                            break;
                        }
                    case Instruction.EQ:
                        {
                            if (!UpdateGas(GasCostOf.VeryLow, ref gasAvailable))
                            {
                                EndInstructionTraceError(EvmExceptionType.OutOfGas);
                                return CallResult.OutOfGasException;
                            }

                            Span<byte> a = stack.PopBytes();
                            Span<byte> b = stack.PopBytes();
                            if (a.SequenceEqual(b))
                            {
                                stack.PushOne();
                            }
                            else
                            {
                                stack.PushZero();
                            }

                            break;
                        }
                    case Instruction.ISZERO:
                        {
                            if (!UpdateGas(GasCostOf.VeryLow, ref gasAvailable))
                            {
                                EndInstructionTraceError(EvmExceptionType.OutOfGas);
                                return CallResult.OutOfGasException;
                            }

                            Span<byte> a = stack.PopBytes();
                            if (a.SequenceEqual(BytesZero32))
                            {
                                stack.PushOne();
                            }
                            else
                            {
                                stack.PushZero();
                            }

                            break;
                        }
                    case Instruction.AND:
                        {
                            if (!UpdateGas(GasCostOf.VeryLow, ref gasAvailable))
                            {
                                EndInstructionTraceError(EvmExceptionType.OutOfGas);
                                return CallResult.OutOfGasException;
                            }

                            Span<byte> a = stack.PopBytes();
                            Span<byte> b = stack.PopBytes();

                            if (_simdOperationsEnabled)
                            {
                                Vector<byte> aVec = new(a);
                                Vector<byte> bVec = new(b);

                                Vector.BitwiseAnd(aVec, bVec).CopyTo(stack.Register);
                            }
                            else
                            {
                                ref ulong refA = ref MemoryMarshal.AsRef<ulong>(a);
                                ref ulong refB = ref MemoryMarshal.AsRef<ulong>(b);
                                ref ulong refBuffer = ref MemoryMarshal.AsRef<ulong>(stack.Register);

                                refBuffer = refA & refB;
                                Unsafe.Add(ref refBuffer, 1) = Unsafe.Add(ref refA, 1) & Unsafe.Add(ref refB, 1);
                                Unsafe.Add(ref refBuffer, 2) = Unsafe.Add(ref refA, 2) & Unsafe.Add(ref refB, 2);
                                Unsafe.Add(ref refBuffer, 3) = Unsafe.Add(ref refA, 3) & Unsafe.Add(ref refB, 3);
                            }

                            stack.PushBytes(stack.Register);
                            break;
                        }
                    case Instruction.OR:
                        {
                            if (!UpdateGas(GasCostOf.VeryLow, ref gasAvailable))
                            {
                                EndInstructionTraceError(EvmExceptionType.OutOfGas);
                                return CallResult.OutOfGasException;
                            }

                            Span<byte> a = stack.PopBytes();
                            Span<byte> b = stack.PopBytes();

                            if (_simdOperationsEnabled)
                            {
                                Vector<byte> aVec = new(a);
                                Vector<byte> bVec = new(b);

                                Vector.BitwiseOr(aVec, bVec).CopyTo(stack.Register);
                            }
                            else
                            {
                                ref ulong refA = ref MemoryMarshal.AsRef<ulong>(a);
                                ref ulong refB = ref MemoryMarshal.AsRef<ulong>(b);
                                ref ulong refBuffer = ref MemoryMarshal.AsRef<ulong>(stack.Register);

                                refBuffer = refA | refB;
                                Unsafe.Add(ref refBuffer, 1) = Unsafe.Add(ref refA, 1) | Unsafe.Add(ref refB, 1);
                                Unsafe.Add(ref refBuffer, 2) = Unsafe.Add(ref refA, 2) | Unsafe.Add(ref refB, 2);
                                Unsafe.Add(ref refBuffer, 3) = Unsafe.Add(ref refA, 3) | Unsafe.Add(ref refB, 3);
                            }

                            stack.PushBytes(stack.Register);
                            break;
                        }
                    case Instruction.XOR:
                        {
                            if (!UpdateGas(GasCostOf.VeryLow, ref gasAvailable))
                            {
                                EndInstructionTraceError(EvmExceptionType.OutOfGas);
                                return CallResult.OutOfGasException;
                            }

                            Span<byte> a = stack.PopBytes();
                            Span<byte> b = stack.PopBytes();

                            if (_simdOperationsEnabled)
                            {
                                Vector<byte> aVec = new(a);
                                Vector<byte> bVec = new(b);

                                Vector.Xor(aVec, bVec).CopyTo(stack.Register);
                            }
                            else
                            {
                                ref ulong refA = ref MemoryMarshal.AsRef<ulong>(a);
                                ref ulong refB = ref MemoryMarshal.AsRef<ulong>(b);
                                ref ulong refBuffer = ref MemoryMarshal.AsRef<ulong>(stack.Register);

                                refBuffer = refA ^ refB;
                                Unsafe.Add(ref refBuffer, 1) = Unsafe.Add(ref refA, 1) ^ Unsafe.Add(ref refB, 1);
                                Unsafe.Add(ref refBuffer, 2) = Unsafe.Add(ref refA, 2) ^ Unsafe.Add(ref refB, 2);
                                Unsafe.Add(ref refBuffer, 3) = Unsafe.Add(ref refA, 3) ^ Unsafe.Add(ref refB, 3);
                            }

                            stack.PushBytes(stack.Register);
                            break;
                        }
                    case Instruction.NOT:
                        {
                            if (!UpdateGas(GasCostOf.VeryLow, ref gasAvailable))
                            {
                                EndInstructionTraceError(EvmExceptionType.OutOfGas);
                                return CallResult.OutOfGasException;
                            }

                            Span<byte> a = stack.PopBytes();

                            if (_simdOperationsEnabled)
                            {
                                Vector<byte> aVec = new(a);
                                Vector<byte> negVec = Vector.Xor(aVec, new Vector<byte>(BytesMax32));

                                negVec.CopyTo(stack.Register);
                            }
                            else
                            {
                                ref var refA = ref MemoryMarshal.AsRef<ulong>(a);
                                ref var refBuffer = ref MemoryMarshal.AsRef<ulong>(stack.Register);

                                refBuffer = ~refA;
                                Unsafe.Add(ref refBuffer, 1) = ~Unsafe.Add(ref refA, 1);
                                Unsafe.Add(ref refBuffer, 2) = ~Unsafe.Add(ref refA, 2);
                                Unsafe.Add(ref refBuffer, 3) = ~Unsafe.Add(ref refA, 3);
                            }

                            stack.PushBytes(stack.Register);
                            break;
                        }
                    case Instruction.BYTE:
                        {
                            if (!UpdateGas(GasCostOf.VeryLow, ref gasAvailable))
                            {
                                EndInstructionTraceError(EvmExceptionType.OutOfGas);
                                return CallResult.OutOfGasException;
                            }

                            stack.PopUInt256(out UInt256 position);
                            Span<byte> bytes = stack.PopBytes();

                            if (position >= BigInt32)
                            {
                                stack.PushZero();
                                break;
                            }

                            int adjustedPosition = bytes.Length - 32 + (int)position;
                            if (adjustedPosition < 0)
                            {
                                stack.PushZero();
                            }
                            else
                            {
                                stack.PushByte(bytes[adjustedPosition]);
                            }

                            break;
                        }
                    case Instruction.SHA3:
                        {
                            stack.PopUInt256(out UInt256 memSrc);
                            stack.PopUInt256(out UInt256 memLength);
                            if (!UpdateGas(GasCostOf.Sha3 + GasCostOf.Sha3Word * EvmPooledMemory.Div32Ceiling(memLength),
                                ref gasAvailable))
                            {
                                EndInstructionTraceError(EvmExceptionType.OutOfGas);
                                return CallResult.OutOfGasException;
                            }

                            UpdateMemoryCost(in memSrc, memLength);

                            Span<byte> memData = vmState.Memory.LoadSpan(in memSrc, memLength);
                            stack.PushBytes(ValueKeccak.Compute(memData).BytesAsSpan);
                            break;
                        }
                    case Instruction.ADDRESS:
                        {
                            if (!UpdateGas(GasCostOf.Base, ref gasAvailable))
                            {
                                EndInstructionTraceError(EvmExceptionType.OutOfGas);
                                return CallResult.OutOfGasException;
                            }

                            stack.PushBytes(env.ExecutingAccount.Bytes);
                            break;
                        }
                    case Instruction.BALANCE:
                        {
                            long gasCost = spec.GetBalanceCost();
                            if (gasCost != 0 && !UpdateGas(gasCost, ref gasAvailable))
                            {
                                EndInstructionTraceError(EvmExceptionType.OutOfGas);
                                return CallResult.OutOfGasException;
                            }

                            Address address = stack.PopAddress();
                            if (!ChargeAccountAccessGas(ref gasAvailable, vmState, address, spec))
                            {
                                EndInstructionTraceError(EvmExceptionType.OutOfGas);
                                return CallResult.OutOfGasException;
                            }

                            UInt256 balance = _state.GetBalance(address);
                            stack.PushUInt256(in balance);
                            break;
                        }
                    case Instruction.CALLER:
                        {
                            if (!UpdateGas(GasCostOf.Base, ref gasAvailable))
                            {
                                EndInstructionTraceError(EvmExceptionType.OutOfGas);
                                return CallResult.OutOfGasException;
                            }

                            stack.PushBytes(env.Caller.Bytes);
                            break;
                        }
                    case Instruction.CALLVALUE:
                        {
                            if (!UpdateGas(GasCostOf.Base, ref gasAvailable))
                            {
                                EndInstructionTraceError(EvmExceptionType.OutOfGas);
                                return CallResult.OutOfGasException;
                            }

                            UInt256 callValue = env.Value;
                            stack.PushUInt256(in callValue);
                            break;
                        }
                    case Instruction.ORIGIN:
                        {
                            if (!UpdateGas(GasCostOf.Base, ref gasAvailable))
                            {
                                EndInstructionTraceError(EvmExceptionType.OutOfGas);
                                return CallResult.OutOfGasException;
                            }

                            stack.PushBytes(txCtx.Origin.Bytes);
                            break;
                        }
                    case Instruction.CALLDATALOAD:
                        {
                            if (!UpdateGas(GasCostOf.VeryLow, ref gasAvailable))
                            {
                                EndInstructionTraceError(EvmExceptionType.OutOfGas);
                                return CallResult.OutOfGasException;
                            }

                            stack.PopUInt256(out UInt256 src);
                            stack.PushBytes(env.InputData.SliceWithZeroPadding(src, 32));
                            break;
                        }
                    case Instruction.CALLDATASIZE:
                        {
                            if (!UpdateGas(GasCostOf.Base, ref gasAvailable))
                            {
                                EndInstructionTraceError(EvmExceptionType.OutOfGas);
                                return CallResult.OutOfGasException;
                            }

                            UInt256 callDataSize = (UInt256)env.InputData.Length;
                            stack.PushUInt256(in callDataSize);
                            break;
                        }
                    case Instruction.CALLDATACOPY:
                        {
                            stack.PopUInt256(out UInt256 dest);
                            stack.PopUInt256(out UInt256 src);
                            stack.PopUInt256(out UInt256 length);
                            if (!UpdateGas(GasCostOf.VeryLow + GasCostOf.Memory * EvmPooledMemory.Div32Ceiling(length),
                                ref gasAvailable))
                            {
                                EndInstructionTraceError(EvmExceptionType.OutOfGas);
                                return CallResult.OutOfGasException;
                            }

                            if (length > UInt256.Zero)
                            {
                                UpdateMemoryCost(in dest, length);

                                ZeroPaddedMemory callDataSlice = env.InputData.SliceWithZeroPadding(src, (int)length);
                                vmState.Memory.Save(in dest, callDataSlice);
                                if (_txTracer.IsTracingInstructions)
                                {
                                    _txTracer.ReportMemoryChange((long)dest, callDataSlice);
                                }
                            }

                            break;
                        }
                    case Instruction.CODESIZE:
                        {
                            if (!UpdateGas(GasCostOf.Base, ref gasAvailable))
                            {
                                EndInstructionTraceError(EvmExceptionType.OutOfGas);
                                return CallResult.OutOfGasException;
                            }

                            UInt256 codeLength = (UInt256)env.CodeInfo.MachineCode.Length;
                            stack.PushUInt256(in codeLength);
                            break;
                        }
                    case Instruction.CODECOPY:
                        {
                            UInt256 code_length = (UInt256)env.CodeInfo.MachineCode.Length;
                            stack.PopUInt256(out UInt256 dest);
                            stack.PopUInt256(out UInt256 src);
                            stack.PopUInt256(out UInt256 length);
                            if (!UpdateGas(GasCostOf.VeryLow + GasCostOf.Memory * EvmPooledMemory.Div32Ceiling(length), ref gasAvailable))
                            {
                                EndInstructionTraceError(EvmExceptionType.OutOfGas);
                                return CallResult.OutOfGasException;
                            }

                            if (length > UInt256.Zero)
                            {
                                UpdateMemoryCost(in dest, length);

                                ZeroPaddedSpan codeSlice = env.CodeInfo.MachineCode.SliceWithZeroPadding(src, (int)length);
                                vmState.Memory.Save(in dest, codeSlice);
                                if (_txTracer.IsTracingInstructions) _txTracer.ReportMemoryChange((long)dest, codeSlice);
                            }

                            break;
                        }
                    case Instruction.GASPRICE:
                        {
                            if (!UpdateGas(GasCostOf.Base, ref gasAvailable))
                            {
                                EndInstructionTraceError(EvmExceptionType.OutOfGas);
                                return CallResult.OutOfGasException;
                            }

                            UInt256 gasPrice = txCtx.GasPrice;
                            stack.PushUInt256(in gasPrice);
                            break;
                        }
                    case Instruction.EXTCODESIZE:
                        {
                            long gasCost = spec.GetExtCodeCost();
                            if (!UpdateGas(gasCost, ref gasAvailable))
                            {
                                EndInstructionTraceError(EvmExceptionType.OutOfGas);
                                return CallResult.OutOfGasException;
                            }

                            Address address = stack.PopAddress();
                            if (!ChargeAccountAccessGas(ref gasAvailable, vmState, address, spec))
                            {
                                EndInstructionTraceError(EvmExceptionType.OutOfGas);
                                return CallResult.OutOfGasException;
                            }

                            byte[] accountCode = GetCachedCodeInfo(_worldState, address, spec).MachineCode;
                            UInt256 codeSize = (UInt256)accountCode.Length;
                            stack.PushUInt256(in codeSize);
                            break;
                        }
                    case Instruction.EXTCODECOPY:
                        {
                            Address address = stack.PopAddress();
                            stack.PopUInt256(out UInt256 dest);
                            stack.PopUInt256(out UInt256 src);
                            stack.PopUInt256(out UInt256 length);

                            long gasCost = spec.GetExtCodeCost();
                            if (!UpdateGas(gasCost + GasCostOf.Memory * EvmPooledMemory.Div32Ceiling(length),
                                ref gasAvailable))
                            {
                                EndInstructionTraceError(EvmExceptionType.OutOfGas);
                                return CallResult.OutOfGasException;
                            }

                            if (!ChargeAccountAccessGas(ref gasAvailable, vmState, address, spec))
                            {
                                EndInstructionTraceError(EvmExceptionType.OutOfGas);
                                return CallResult.OutOfGasException;
                            }

                            if (length > UInt256.Zero)
                            {
                                UpdateMemoryCost(in dest, length);

                                byte[] externalCode = GetCachedCodeInfo(_worldState, address, spec).MachineCode;
                                ZeroPaddedSpan callDataSlice = externalCode.SliceWithZeroPadding(src, (int)length);
                                vmState.Memory.Save(in dest, callDataSlice);
                                if (_txTracer.IsTracingInstructions)
                                {
                                    _txTracer.ReportMemoryChange((long)dest, callDataSlice);
                                }
                            }

                            break;
                        }
                    case Instruction.RETURNDATASIZE:
                        {
                            if (!spec.ReturnDataOpcodesEnabled)
                            {
                                EndInstructionTraceError(EvmExceptionType.BadInstruction);
                                return CallResult.InvalidInstructionException;
                            }

                            if (!UpdateGas(GasCostOf.Base, ref gasAvailable))
                            {
                                EndInstructionTraceError(EvmExceptionType.OutOfGas);
                                return CallResult.OutOfGasException;
                            }

                            UInt256 res = (UInt256)_returnDataBuffer.Length;
                            stack.PushUInt256(in res);
                            break;
                        }
                    case Instruction.RETURNDATACOPY:
                        {
                            if (!spec.ReturnDataOpcodesEnabled)
                            {
                                EndInstructionTraceError(EvmExceptionType.BadInstruction);
                                return CallResult.InvalidInstructionException;
                            }

                            stack.PopUInt256(out UInt256 dest);
                            stack.PopUInt256(out UInt256 src);
                            stack.PopUInt256(out UInt256 length);
                            if (!UpdateGas(GasCostOf.VeryLow + GasCostOf.Memory * EvmPooledMemory.Div32Ceiling(length), ref gasAvailable))
                            {
                                EndInstructionTraceError(EvmExceptionType.OutOfGas);
                                return CallResult.OutOfGasException;
                            }

                            if (UInt256.AddOverflow(length, src, out UInt256 newLength) || newLength > _returnDataBuffer.Length)
                            {
                                return CallResult.AccessViolationException;
                            }

                            if (length > UInt256.Zero)
                            {
                                UpdateMemoryCost(in dest, length);

                                ZeroPaddedSpan returnDataSlice = _returnDataBuffer.AsSpan().SliceWithZeroPadding(src, (int)length);
                                vmState.Memory.Save(in dest, returnDataSlice);
                                if (_txTracer.IsTracingInstructions)
                                {
                                    _txTracer.ReportMemoryChange((long)dest, returnDataSlice);
                                }
                            }

                            break;
                        }
                    case Instruction.BLOCKHASH:
                        {
                            Metrics.BlockhashOpcode++;

                            if (!UpdateGas(GasCostOf.BlockHash, ref gasAvailable))
                            {
                                EndInstructionTraceError(EvmExceptionType.OutOfGas);
                                return CallResult.OutOfGasException;
                            }

                            stack.PopUInt256(out UInt256 a);
                            long number = a > long.MaxValue ? long.MaxValue : (long)a;
                            Keccak blockHash = _blockhashProvider.GetBlockhash(txCtx.Header, number);
                            stack.PushBytes(blockHash?.Bytes ?? BytesZero32);

                            if (isTrace)
                            {
                                if (_txTracer.IsTracingBlockHash && blockHash is not null)
                                {
                                    _txTracer.ReportBlockHash(blockHash);
                                }
                            }

                            break;
                        }
                    case Instruction.COINBASE:
                        {
                            if (!UpdateGas(GasCostOf.Base, ref gasAvailable))
                            {
                                EndInstructionTraceError(EvmExceptionType.OutOfGas);
                                return CallResult.OutOfGasException;
                            }

                            stack.PushBytes(txCtx.Header.GasBeneficiary.Bytes);
                            break;
                        }
                    case Instruction.PREVRANDAO:
                        {
                            if (!UpdateGas(GasCostOf.Base, ref gasAvailable))
                            {
                                EndInstructionTraceError(EvmExceptionType.OutOfGas);
                                return CallResult.OutOfGasException;
                            }

                            if (txCtx.Header.IsPostMerge)
                            {
                                byte[] random = txCtx.Header.Random.Bytes;
                                stack.PushBytes(random);
                            }
                            else
                            {
                                UInt256 diff = txCtx.Header.Difficulty;
                                stack.PushUInt256(in diff);
                            }
                            break;
                        }
                    case Instruction.TIMESTAMP:
                        {
                            if (!UpdateGas(GasCostOf.Base, ref gasAvailable))
                            {
                                EndInstructionTraceError(EvmExceptionType.OutOfGas);
                                return CallResult.OutOfGasException;
                            }

                            UInt256 timestamp = txCtx.Header.Timestamp;
                            stack.PushUInt256(in timestamp);
                            break;
                        }
                    case Instruction.NUMBER:
                        {
                            if (!UpdateGas(GasCostOf.Base, ref gasAvailable))
                            {
                                EndInstructionTraceError(EvmExceptionType.OutOfGas);
                                return CallResult.OutOfGasException;
                            }

                            UInt256 blockNumber = (UInt256)txCtx.Header.Number;
                            stack.PushUInt256(in blockNumber);
                            break;
                        }
                    case Instruction.GASLIMIT:
                        {
                            if (!UpdateGas(GasCostOf.Base, ref gasAvailable))
                            {
                                EndInstructionTraceError(EvmExceptionType.OutOfGas);
                                return CallResult.OutOfGasException;
                            }

                            UInt256 gasLimit = (UInt256)txCtx.Header.GasLimit;
                            stack.PushUInt256(in gasLimit);
                            break;
                        }
                    case Instruction.CHAINID:
                        {
                            if (!spec.ChainIdOpcodeEnabled)
                            {
                                EndInstructionTraceError(EvmExceptionType.BadInstruction);
                                return CallResult.InvalidInstructionException;
                            }

                            if (!UpdateGas(GasCostOf.Base, ref gasAvailable))
                            {
                                EndInstructionTraceError(EvmExceptionType.OutOfGas);
                                return CallResult.OutOfGasException;
                            }

                            stack.PushBytes(_chainId);
                            break;
                        }
                    case Instruction.SELFBALANCE:
                        {
                            if (!spec.SelfBalanceOpcodeEnabled)
                            {
                                EndInstructionTraceError(EvmExceptionType.BadInstruction);
                                return CallResult.InvalidInstructionException;
                            }

                            if (!UpdateGas(GasCostOf.SelfBalance, ref gasAvailable))
                            {
                                EndInstructionTraceError(EvmExceptionType.OutOfGas);
                                return CallResult.OutOfGasException;
                            }

                            UInt256 balance = _state.GetBalance(env.ExecutingAccount);
                            stack.PushUInt256(in balance);
                            break;
                        }
                    case Instruction.BASEFEE:
                        {
                            if (!spec.BaseFeeEnabled)
                            {
                                EndInstructionTraceError(EvmExceptionType.BadInstruction);
                                return CallResult.InvalidInstructionException;
                            }

                            if (!UpdateGas(GasCostOf.Base, ref gasAvailable))
                            {
                                EndInstructionTraceError(EvmExceptionType.OutOfGas);
                                return CallResult.OutOfGasException;
                            }

                            UInt256 baseFee = txCtx.Header.BaseFeePerGas;
                            stack.PushUInt256(in baseFee);
                            break;
                        }
                    case Instruction.POP:
                        {
                            if (!UpdateGas(GasCostOf.Base, ref gasAvailable))
                            {
                                EndInstructionTraceError(EvmExceptionType.OutOfGas);
                                return CallResult.OutOfGasException;
                            }

                            stack.PopLimbo();
                            break;
                        }
                    case Instruction.MLOAD:
                        {
                            if (!UpdateGas(GasCostOf.VeryLow, ref gasAvailable))
                            {
                                EndInstructionTraceError(EvmExceptionType.OutOfGas);
                                return CallResult.OutOfGasException;
                            }

                            stack.PopUInt256(out UInt256 memPosition);
                            UpdateMemoryCost(in memPosition, 32);
                            Span<byte> memData = vmState.Memory.LoadSpan(in memPosition);
                            if (_txTracer.IsTracingInstructions) _txTracer.ReportMemoryChange(memPosition, memData);

                            stack.PushBytes(memData);
                            break;
                        }
                    case Instruction.MSTORE:
                        {
                            if (!UpdateGas(GasCostOf.VeryLow, ref gasAvailable))
                            {
                                EndInstructionTraceError(EvmExceptionType.OutOfGas);
                                return CallResult.OutOfGasException;
                            }

                            stack.PopUInt256(out UInt256 memPosition);

                            Span<byte> data = stack.PopBytes();
                            UpdateMemoryCost(in memPosition, 32);
                            vmState.Memory.SaveWord(in memPosition, data);
                            if (_txTracer.IsTracingInstructions) _txTracer.ReportMemoryChange((long)memPosition, data.SliceWithZeroPadding(0, 32, PadDirection.Left));

                            break;
                        }
                    case Instruction.MSTORE8:
                        {
                            if (!UpdateGas(GasCostOf.VeryLow, ref gasAvailable))
                            {
                                EndInstructionTraceError(EvmExceptionType.OutOfGas);
                                return CallResult.OutOfGasException;
                            }

                            stack.PopUInt256(out UInt256 memPosition);
                            byte data = stack.PopByte();
                            UpdateMemoryCost(in memPosition, UInt256.One);
                            vmState.Memory.SaveByte(in memPosition, data);
                            if (_txTracer.IsTracingInstructions) _txTracer.ReportMemoryChange((long)memPosition, data);

                            break;
                        }
                    case Instruction.SLOAD:
                        {
                            Metrics.SloadOpcode++;
                            var gasCost = spec.GetSLoadCost();

                            if (!UpdateGas(gasCost, ref gasAvailable))
                            {
                                EndInstructionTraceError(EvmExceptionType.OutOfGas);
                                return CallResult.OutOfGasException;
                            }

                            stack.PopUInt256(out UInt256 storageIndex);
                            StorageCell storageCell = new(env.ExecutingAccount, storageIndex);
                            if (!ChargeStorageAccessGas(
                                ref gasAvailable,
                                vmState,
                                storageCell,
                                StorageAccessType.SLOAD,
                                spec))
                            {
                                EndInstructionTraceError(EvmExceptionType.OutOfGas);
                                return CallResult.OutOfGasException;
                            }

                            byte[] value = _storage.Get(storageCell);
                            stack.PushBytes(value);

                            if (_txTracer.IsTracingOpLevelStorage)
                            {
                                _txTracer.LoadOperationStorage(storageCell.Address, storageIndex, value);
                            }

                            break;
                        }
                    case Instruction.SSTORE:
                        {
                            Metrics.SstoreOpcode++;

                            if (vmState.IsStatic)
                            {
                                EndInstructionTraceError(EvmExceptionType.StaticCallViolation);
                                return CallResult.StaticCallViolationException;
                            }

                            // fail fast before the first storage read if gas is not enough even for reset
                            if (!spec.UseNetGasMetering && !UpdateGas(spec.GetSStoreResetCost(), ref gasAvailable))
                            {
                                EndInstructionTraceError(EvmExceptionType.OutOfGas);
                                return CallResult.OutOfGasException;
                            }

                            if (spec.UseNetGasMeteringWithAStipendFix)
                            {
                                if (_txTracer.IsTracingRefunds) _txTracer.ReportExtraGasPressure(GasCostOf.CallStipend - spec.GetNetMeteredSStoreCost() + 1);
                                if (gasAvailable <= GasCostOf.CallStipend)
                                {
                                    EndInstructionTraceError(EvmExceptionType.OutOfGas);
                                    return CallResult.OutOfGasException;
                                }
                            }

                            stack.PopUInt256(out UInt256 storageIndex);
                            Span<byte> newValue = stack.PopBytes();
                            bool newIsZero = newValue.IsZero();
                            if (!newIsZero)
                            {
                                newValue = newValue.WithoutLeadingZeros().ToArray();
                            }
                            else
                            {
                                newValue = new byte[] { 0 };
                            }

                            StorageCell storageCell = new(env.ExecutingAccount, storageIndex);

                            if (!ChargeStorageAccessGas(
                                ref gasAvailable,
                                vmState,
                                storageCell,
                                StorageAccessType.SSTORE,
                                spec))
                            {
                                EndInstructionTraceError(EvmExceptionType.OutOfGas);
                                return CallResult.OutOfGasException;
                            }

                            Span<byte> currentValue = _storage.Get(storageCell);
                            // Console.WriteLine($"current: {currentValue.ToHexString()} newValue {newValue.ToHexString()}");
                            bool currentIsZero = currentValue.IsZero();

                            bool newSameAsCurrent = (newIsZero && currentIsZero) || Bytes.AreEqual(currentValue, newValue);
                            long sClearRefunds = RefundOf.SClear(spec.IsEip3529Enabled);

                            if (!spec.UseNetGasMetering) // note that for this case we already deducted 5000
                            {
                                if (newIsZero)
                                {
                                    if (!newSameAsCurrent)
                                    {
                                        vmState.Refund += sClearRefunds;
                                        if (_txTracer.IsTracingRefunds) _txTracer.ReportRefund(sClearRefunds);
                                    }
                                }
                                else if (currentIsZero)
                                {
                                    if (!UpdateGas(GasCostOf.SSet - GasCostOf.SReset, ref gasAvailable))
                                    {
                                        EndInstructionTraceError(EvmExceptionType.OutOfGas);
                                        return CallResult.OutOfGasException;
                                    }
                                }
                            }
                            else // net metered
                            {
                                if (newSameAsCurrent)
                                {
                                    if (!UpdateGas(spec.GetNetMeteredSStoreCost(), ref gasAvailable))
                                    {
                                        EndInstructionTraceError(EvmExceptionType.OutOfGas);
                                        return CallResult.OutOfGasException;
                                    }
                                }
                                else // net metered, C != N
                                {
                                    Span<byte> originalValue = _storage.GetOriginal(storageCell);
                                    bool originalIsZero = originalValue.IsZero();

                                    bool currentSameAsOriginal = Bytes.AreEqual(originalValue, currentValue);
                                    if (currentSameAsOriginal)
                                    {
                                        if (currentIsZero)
                                        {
                                            if (!UpdateGas(GasCostOf.SSet, ref gasAvailable))
                                            {
                                                EndInstructionTraceError(EvmExceptionType.OutOfGas);
                                                return CallResult.OutOfGasException;
                                            }
                                        }
                                        else // net metered, current == original != new, !currentIsZero
                                        {
                                            if (!UpdateGas(spec.GetSStoreResetCost(), ref gasAvailable))
                                            {
                                                EndInstructionTraceError(EvmExceptionType.OutOfGas);
                                                return CallResult.OutOfGasException;
                                            }

                                            if (newIsZero)
                                            {
                                                vmState.Refund += sClearRefunds;
                                                if (_txTracer.IsTracingRefunds) _txTracer.ReportRefund(sClearRefunds);
                                            }
                                        }
                                    }
                                    else // net metered, new != current != original
                                    {
                                        long netMeteredStoreCost = spec.GetNetMeteredSStoreCost();
                                        if (!UpdateGas(netMeteredStoreCost, ref gasAvailable))
                                        {
                                            EndInstructionTraceError(EvmExceptionType.OutOfGas);
                                            return CallResult.OutOfGasException;
                                        }

                                        if (!originalIsZero) // net metered, new != current != original != 0
                                        {
                                            if (currentIsZero)
                                            {
                                                vmState.Refund -= sClearRefunds;
                                                if (_txTracer.IsTracingRefunds) _txTracer.ReportRefund(-sClearRefunds);
                                            }

                                            if (newIsZero)
                                            {
                                                vmState.Refund += sClearRefunds;
                                                if (_txTracer.IsTracingRefunds) _txTracer.ReportRefund(sClearRefunds);
                                            }
                                        }

                                        bool newSameAsOriginal = Bytes.AreEqual(originalValue, newValue);
                                        if (newSameAsOriginal)
                                        {
                                            long refundFromReversal;
                                            if (originalIsZero)
                                            {
                                                refundFromReversal = spec.GetSetReversalRefund();
                                            }
                                            else
                                            {
                                                refundFromReversal = spec.GetClearReversalRefund();
                                            }

                                            vmState.Refund += refundFromReversal;
                                            if (_txTracer.IsTracingRefunds) _txTracer.ReportRefund(refundFromReversal);
                                        }
                                    }
                                }
                            }

                            if (!newSameAsCurrent)
                            {
                                Span<byte> valueToStore = newIsZero ? BytesZero : newValue;
                                _storage.Set(storageCell, valueToStore.ToArray());
                            }

                            if (_txTracer.IsTracingInstructions)
                            {
                                Span<byte> valueToStore = newIsZero ? BytesZero : newValue;
                                Span<byte> span = new byte[32]; // do not stackalloc here
                                storageCell.Index.ToBigEndian(span);
                                _txTracer.ReportStorageChange(span, valueToStore);
                            }

                            if (_txTracer.IsTracingOpLevelStorage)
                            {
                                _txTracer.SetOperationStorage(storageCell.Address, storageIndex, newValue, currentValue);
                            }

                            break;
                        }
                    case Instruction.TLOAD:
                        {
                            Metrics.TloadOpcode++;
                            if (!spec.TransientStorageEnabled)
                            {
                                EndInstructionTraceError(EvmExceptionType.BadInstruction);
                                return CallResult.InvalidInstructionException;
                            }
                            var gasCost = GasCostOf.TLoad;

                            if (!UpdateGas(gasCost, ref gasAvailable))
                            {
                                EndInstructionTraceError(EvmExceptionType.OutOfGas);
                                return CallResult.OutOfGasException;
                            }

                            stack.PopUInt256(out UInt256 storageIndex);
                            StorageCell storageCell = new(env.ExecutingAccount, storageIndex);

                            byte[] value = _storage.GetTransientState(storageCell);
                            stack.PushBytes(value);

                            if (_txTracer.IsTracingOpLevelStorage)
                            {
                                _txTracer.LoadOperationTransientStorage(storageCell.Address, storageIndex, value);
                            }

                            break;
                        }
                    case Instruction.TSTORE:
                        {
                            Metrics.TstoreOpcode++;
                            if (!spec.TransientStorageEnabled)
                            {
                                EndInstructionTraceError(EvmExceptionType.BadInstruction);
                                return CallResult.InvalidInstructionException;
                            }

                            if (vmState.IsStatic)
                            {
                                EndInstructionTraceError(EvmExceptionType.StaticCallViolation);
                                return CallResult.StaticCallViolationException;
                            }

                            long gasCost = GasCostOf.TStore;
                            if (!UpdateGas(gasCost, ref gasAvailable))
                            {
                                EndInstructionTraceError(EvmExceptionType.OutOfGas);
                                return CallResult.OutOfGasException;
                            }

                            stack.PopUInt256(out UInt256 storageIndex);
                            Span<byte> newValue = stack.PopBytes();
                            bool newIsZero = newValue.IsZero();
                            if (!newIsZero)
                            {
                                newValue = newValue.WithoutLeadingZeros().ToArray();
                            }
                            else
                            {
                                newValue = BytesZero;
                            }

                            StorageCell storageCell = new(env.ExecutingAccount, storageIndex);
                            byte[] currentValue = newValue.ToArray();
                            _storage.SetTransientState(storageCell, currentValue);

                            if (_txTracer.IsTracingOpLevelStorage)
                            {
                                _txTracer.SetOperationTransientStorage(storageCell.Address, storageIndex, newValue, currentValue);
                            }

                            break;
                        }
                    case Instruction.JUMP:
                        {
                            if (!UpdateGas(GasCostOf.Mid, ref gasAvailable))
                            {
                                EndInstructionTraceError(EvmExceptionType.OutOfGas);
                                return CallResult.OutOfGasException;
                            }

                            stack.PopUInt256(out UInt256 jumpDest);
                            Jump(jumpDest);
                            break;
                        }
                    case Instruction.JUMPI:
                        {
                            if (!UpdateGas(GasCostOf.High, ref gasAvailable))
                            {
                                EndInstructionTraceError(EvmExceptionType.OutOfGas);
                                return CallResult.OutOfGasException;
                            }

                            stack.PopUInt256(out UInt256 jumpDest);
                            Span<byte> condition = stack.PopBytes();
                            if (!condition.SequenceEqual(BytesZero32))
                            {
                                Jump(jumpDest);
                            }

                            break;
                        }
                    case Instruction.PC:
                        {
                            if (!UpdateGas(GasCostOf.Base, ref gasAvailable))
                            {
                                EndInstructionTraceError(EvmExceptionType.OutOfGas);
                                return CallResult.OutOfGasException;
                            }
                            stack.PushUInt32(programCounter - 1);
                            break;
                        }
                    case Instruction.MSIZE:
                        {
                            if (!UpdateGas(GasCostOf.Base, ref gasAvailable))
                            {
                                EndInstructionTraceError(EvmExceptionType.OutOfGas);
                                return CallResult.OutOfGasException;
                            }

                            UInt256 size = vmState.Memory.Size;
                            stack.PushUInt256(in size);
                            break;
                        }
                    case Instruction.GAS:
                        {
                            if (!UpdateGas(GasCostOf.Base, ref gasAvailable))
                            {
                                EndInstructionTraceError(EvmExceptionType.OutOfGas);
                                return CallResult.OutOfGasException;
                            }

                            UInt256 gas = (UInt256)gasAvailable;
                            stack.PushUInt256(in gas);
                            break;
                        }
                    case Instruction.JUMPDEST:
                        {
                            if (!UpdateGas(GasCostOf.JumpDest, ref gasAvailable))
                            {
                                EndInstructionTraceError(EvmExceptionType.OutOfGas);
                                return CallResult.OutOfGasException;
                            }

                            break;
                        }
                    case Instruction.PUSH0:
                        {
                            if (spec.IncludePush0Instruction)
                            {
                                if (!UpdateGas(GasCostOf.Base, ref gasAvailable))
                                {
                                    EndInstructionTraceError(EvmExceptionType.OutOfGas);
                                    return CallResult.OutOfGasException;
                                }

                                stack.PushZero();
                            }
                            else
                            {
                                EndInstructionTraceError(EvmExceptionType.BadInstruction);
                                return CallResult.InvalidInstructionException;
                            }
                            break;
                        }
                    case Instruction.PUSH1:
                        {
                            if (!UpdateGas(GasCostOf.VeryLow, ref gasAvailable))
                            {
                                EndInstructionTraceError(EvmExceptionType.OutOfGas);
                                return CallResult.OutOfGasException;
                            }

                            int programCounterInt = programCounter;
                            if (programCounterInt >= codeSection.Length)
                            {
                                stack.PushZero();
                            }
                            else
                            {
                                stack.PushByte(codeSection[programCounterInt]);
                            }

                            programCounter++;
                            break;
                        }
                    case Instruction.PUSH2:
                    case Instruction.PUSH3:
                    case Instruction.PUSH4:
                    case Instruction.PUSH5:
                    case Instruction.PUSH6:
                    case Instruction.PUSH7:
                    case Instruction.PUSH8:
                    case Instruction.PUSH9:
                    case Instruction.PUSH10:
                    case Instruction.PUSH11:
                    case Instruction.PUSH12:
                    case Instruction.PUSH13:
                    case Instruction.PUSH14:
                    case Instruction.PUSH15:
                    case Instruction.PUSH16:
                    case Instruction.PUSH17:
                    case Instruction.PUSH18:
                    case Instruction.PUSH19:
                    case Instruction.PUSH20:
                    case Instruction.PUSH21:
                    case Instruction.PUSH22:
                    case Instruction.PUSH23:
                    case Instruction.PUSH24:
                    case Instruction.PUSH25:
                    case Instruction.PUSH26:
                    case Instruction.PUSH27:
                    case Instruction.PUSH28:
                    case Instruction.PUSH29:
                    case Instruction.PUSH30:
                    case Instruction.PUSH31:
                    case Instruction.PUSH32:
                        {
                            if (!UpdateGas(GasCostOf.VeryLow, ref gasAvailable))
                            {
                                EndInstructionTraceError(EvmExceptionType.OutOfGas);
                                return CallResult.OutOfGasException;
                            }

                            int length = instruction - Instruction.PUSH1 + 1;
                            int programCounterInt = programCounter;
                            int usedFromCode = Math.Min(codeSection.Length - programCounterInt, length);

                            stack.PushLeftPaddedBytes(codeSection.Slice(programCounterInt, usedFromCode), length);

                            programCounter += length;
                            break;
                        }
                    case Instruction.DUP1:
                    case Instruction.DUP2:
                    case Instruction.DUP3:
                    case Instruction.DUP4:
                    case Instruction.DUP5:
                    case Instruction.DUP6:
                    case Instruction.DUP7:
                    case Instruction.DUP8:
                    case Instruction.DUP9:
                    case Instruction.DUP10:
                    case Instruction.DUP11:
                    case Instruction.DUP12:
                    case Instruction.DUP13:
                    case Instruction.DUP14:
                    case Instruction.DUP15:
                    case Instruction.DUP16:
                        {
                            if (!UpdateGas(GasCostOf.VeryLow, ref gasAvailable))
                            {
                                EndInstructionTraceError(EvmExceptionType.OutOfGas);
                                return CallResult.OutOfGasException;
                            }

                            stack.Dup(instruction - Instruction.DUP1 + 1);
                            break;
                        }
                    case Instruction.SWAP1:
                    case Instruction.SWAP2:
                    case Instruction.SWAP3:
                    case Instruction.SWAP4:
                    case Instruction.SWAP5:
                    case Instruction.SWAP6:
                    case Instruction.SWAP7:
                    case Instruction.SWAP8:
                    case Instruction.SWAP9:
                    case Instruction.SWAP10:
                    case Instruction.SWAP11:
                    case Instruction.SWAP12:
                    case Instruction.SWAP13:
                    case Instruction.SWAP14:
                    case Instruction.SWAP15:
                    case Instruction.SWAP16:
                        {
                            if (!UpdateGas(GasCostOf.VeryLow, ref gasAvailable))
                            {
                                EndInstructionTraceError(EvmExceptionType.OutOfGas);
                                return CallResult.OutOfGasException;
                            }

                            stack.Swap(instruction - Instruction.SWAP1 + 2);
                            break;
                        }
                    case Instruction.LOG0:
                    case Instruction.LOG1:
                    case Instruction.LOG2:
                    case Instruction.LOG3:
                    case Instruction.LOG4:
                        {
                            if (vmState.IsStatic)
                            {
                                EndInstructionTraceError(EvmExceptionType.StaticCallViolation);
                                return CallResult.StaticCallViolationException;
                            }

                            stack.PopUInt256(out UInt256 memoryPos);
                            stack.PopUInt256(out UInt256 length);
                            long topicsCount = instruction - Instruction.LOG0;
                            UpdateMemoryCost(in memoryPos, length);
                            if (!UpdateGas(
                                GasCostOf.Log + topicsCount * GasCostOf.LogTopic +
                                (long)length * GasCostOf.LogData, ref gasAvailable))
                            {
                                EndInstructionTraceError(EvmExceptionType.OutOfGas);
                                return CallResult.OutOfGasException;
                            }

                            ReadOnlyMemory<byte> data = vmState.Memory.Load(in memoryPos, length);
                            Keccak[] topics = new Keccak[topicsCount];
                            for (int i = 0; i < topicsCount; i++)
                            {
                                topics[i] = new Keccak(stack.PopBytes().ToArray());
                            }

                            LogEntry logEntry = new(
                                env.ExecutingAccount,
                                data.ToArray(),
                                topics);
                            vmState.Logs.Add(logEntry);
                            break;
                        }
                    case Instruction.CREATE:
                    case Instruction.CREATE2:
                        {
                            if (!spec.Create2OpcodeEnabled && instruction == Instruction.CREATE2)
                            {
                                EndInstructionTraceError(EvmExceptionType.BadInstruction);
                                return CallResult.InvalidInstructionException;
                            }

                            if (vmState.IsStatic)
                            {
                                EndInstructionTraceError(EvmExceptionType.StaticCallViolation);
                                return CallResult.StaticCallViolationException;
                            }

                            // TODO: happens in CREATE_empty000CreateInitCode_Transaction but probably has to be handled differently
                            if (!_state.AccountExists(env.ExecutingAccount))
                            {
                                _state.CreateAccount(env.ExecutingAccount, UInt256.Zero);
                            }

                            stack.PopUInt256(out UInt256 value);
                            stack.PopUInt256(out UInt256 memoryPositionOfInitCode);
                            stack.PopUInt256(out UInt256 initCodeLength);
                            Span<byte> salt = null;
                            if (instruction == Instruction.CREATE2)
                            {
                                salt = stack.PopBytes();
                            }

                            long gasCost = GasCostOf.Create +
                                (instruction == Instruction.CREATE2 ? GasCostOf.Sha3Word * EvmPooledMemory.Div32Ceiling(initCodeLength) : 0);

                            if (!UpdateGas(gasCost, ref gasAvailable))
                            {
                                EndInstructionTraceError(EvmExceptionType.OutOfGas);
                                return CallResult.OutOfGasException;
                            }

                            UpdateMemoryCost(in memoryPositionOfInitCode, initCodeLength);

                            //EIP-3860
                            if (spec.IsEip3860Enabled)
                            {
                                if (initCodeLength > spec.MaxInitCodeSize)
                                {
                                    _returnDataBuffer = Array.Empty<byte>();
                                    stack.PushZero();
                                    break;
                                }
                                else
                                {
                                    if (!UpdateGas(GasCostOf.InitCodeWord * EvmPooledMemory.Div32Ceiling(initCodeLength), ref gasAvailable))
                                    {
                                        EndInstructionTraceError(EvmExceptionType.OutOfGas);
                                        return CallResult.OutOfGasException;
                                    }
                                }
                            }

                            // TODO: copy pasted from CALL / DELEGATECALL, need to move it outside?
                            if (env.CallDepth >= MaxCallDepth) // TODO: fragile ordering / potential vulnerability for different clients
                            {
                                // TODO: need a test for this
                                _returnDataBuffer = Array.Empty<byte>();
                                stack.PushZero();
                                break;
                            }

                            Span<byte> initCode = vmState.Memory.LoadSpan(in memoryPositionOfInitCode, initCodeLength);
                            // if container is EOF init code must be EOF
                            if (env.CodeInfo.IsEof)
                            {
                                bool initCodeHasEofPrefix = byteCodeValidator.HasEofPrefix(initCode);
                                bool initCodeIsValid = byteCodeValidator.ValidateEofBytecode(initCode, out EofHeader? initcodeHeader);
                                if (!initCodeHasEofPrefix
                                    || !initCodeIsValid
                                    || env.CodeInfo.Version != initcodeHeader?.Version)
                                {
                                    _returnDataBuffer = Array.Empty<byte>();
                                    stack.PushZero();
                                    break;
                                }
                            }

                            UInt256 balance = _state.GetBalance(env.ExecutingAccount);
                            if (value > balance)
                            {
                                _returnDataBuffer = Array.Empty<byte>();
                                stack.PushZero();
                                break;
                            }

                            UInt256 accountNonce = _state.GetNonce(env.ExecutingAccount);
                            UInt256 maxNonce = ulong.MaxValue;
                            if (accountNonce >= maxNonce)
                            {
                                _returnDataBuffer = Array.Empty<byte>();
                                stack.PushZero();
                                break;
                            }

                            EndInstructionTrace();
                            // todo: === below is a new call - refactor / move

                            long callGas = spec.Use63Over64Rule ? gasAvailable - gasAvailable / 64L : gasAvailable;
                            if (!UpdateGas(callGas, ref gasAvailable))
                            {
                                EndInstructionTraceError(EvmExceptionType.OutOfGas);
                                return CallResult.OutOfGasException;
                            }

                            Address contractAddress = instruction == Instruction.CREATE
                                ? ContractAddress.From(env.ExecutingAccount, _state.GetNonce(env.ExecutingAccount))
                                : ContractAddress.From(env.ExecutingAccount, salt, initCode);

                            if (spec.UseHotAndColdStorage)
                            {
                                // EIP-2929 assumes that warm-up cost is included in the costs of CREATE and CREATE2
                                vmState.WarmUp(contractAddress);
                            }

                            _state.IncrementNonce(env.ExecutingAccount);

                            Snapshot snapshot = _worldState.TakeSnapshot();

                            bool accountExists = _state.AccountExists(contractAddress);
                            if (accountExists && (GetCachedCodeInfo(_worldState, contractAddress, spec).MachineCode.Length != 0 || _state.GetNonce(contractAddress) != 0))
                            {
                                /* we get the snapshot before this as there is a possibility with that we will touch an empty account and remove it even if the REVERT operation follows */
                                if (isTrace) _logger.Trace($"Contract collision at {contractAddress}");
                                _returnDataBuffer = Array.Empty<byte>();
                                stack.PushZero();
                                break;
                            }

                            if (accountExists)
                            {
                                _state.UpdateStorageRoot(contractAddress, Keccak.EmptyTreeHash);
                            }
                            else if (_state.IsDeadAccount(contractAddress))
                            {
                                _storage.ClearStorage(contractAddress);
                            }

                            _state.SubtractFromBalance(env.ExecutingAccount, value, spec);
                            ExecutionEnvironment callEnv = new();
                            callEnv.TxExecutionContext = env.TxExecutionContext;
                            callEnv.CallDepth = env.CallDepth + 1;
                            callEnv.Caller = env.ExecutingAccount;
                            callEnv.ExecutingAccount = contractAddress;
                            callEnv.CodeSource = null;
                            callEnv.CodeInfo = CodeInfoFactory.CreateCodeInfo(initCode.ToArray(), spec);
                            callEnv.InputData = ReadOnlyMemory<byte>.Empty;
                            callEnv.TransferValue = value;
                            callEnv.Value = value;

                            EvmState callState = new(
                                callGas,
                                callEnv,
                                instruction == Instruction.CREATE2 ? ExecutionType.Create2 : ExecutionType.Create,
                                false,
                                snapshot,
                                0L,
                                0L,
                                vmState.IsStatic,
                                vmState,
                                false,
                                accountExists);
                            UpdateCurrentState(vmState, programCounter, gasAvailable, stack.Head);
                            return new CallResult(callState);
                        }
                    case Instruction.RETURN:
                        {
                            stack.PopUInt256(out UInt256 memoryPos);
                            stack.PopUInt256(out UInt256 length);

                            UpdateMemoryCost(in memoryPos, length);
                            ReadOnlySpan<byte> returnData = vmState.Memory.Load(in memoryPos, length).Span;

                            // EIP-3540`
                            // Code container in the context of Create2? is Initcode
                            if (env.CodeInfo.IsEof && vmState.ExecutionType.IsAnyCreate())
                            {
                                bool returnCodeHasEofPrefix = byteCodeValidator.HasEofPrefix(returnData);
                                bool returnCodeIsValid = byteCodeValidator.ValidateEofBytecode(returnData, out EofHeader? returnCodeHeader);
                                if (!returnCodeHasEofPrefix
                                    || !returnCodeIsValid
                                    || env.CodeInfo.Version != returnCodeHeader?.Version)
                                {
                                    _returnDataBuffer = Array.Empty<byte>();
                                    stack.PushZero();
                                    break;
                                }
                            }

                            UpdateCurrentState(vmState, programCounter, gasAvailable, stack.Head);
                            EndInstructionTrace();
                            return new CallResult(returnData.ToArray(), null);
                        }
                    case Instruction.CALL:
                    case Instruction.CALLCODE:
                    case Instruction.DELEGATECALL:
                    case Instruction.STATICCALL:
                        {
                            Metrics.Calls++;

                            if (instruction == Instruction.DELEGATECALL && !spec.DelegateCallEnabled ||
                                instruction == Instruction.STATICCALL && !spec.StaticCallEnabled)
                            {
                                EndInstructionTraceError(EvmExceptionType.BadInstruction);
                                return CallResult.InvalidInstructionException;
                            }

                            stack.PopUInt256(out UInt256 gasLimit);
                            Address codeSource = stack.PopAddress();

                            // Console.WriteLine($"CALLIN {codeSource}");
                            if (!ChargeAccountAccessGas(ref gasAvailable, vmState, codeSource, spec))
                            {
                                EndInstructionTraceError(EvmExceptionType.OutOfGas);
                                return CallResult.OutOfGasException;
                            }

                            UInt256 callValue;
                            switch (instruction)
                            {
                                case Instruction.STATICCALL:
                                    callValue = UInt256.Zero;
                                    break;
                                case Instruction.DELEGATECALL:
                                    callValue = env.Value;
                                    break;
                                default:
                                    stack.PopUInt256(out callValue);
                                    break;
                            }

                            UInt256 transferValue = instruction == Instruction.DELEGATECALL ? UInt256.Zero : callValue;
                            stack.PopUInt256(out UInt256 dataOffset);
                            stack.PopUInt256(out UInt256 dataLength);
                            stack.PopUInt256(out UInt256 outputOffset);
                            stack.PopUInt256(out UInt256 outputLength);

                            if (vmState.IsStatic && !transferValue.IsZero && instruction != Instruction.CALLCODE)
                            {
                                EndInstructionTraceError(EvmExceptionType.StaticCallViolation);
                                return CallResult.StaticCallViolationException;
                            }

                            Address caller = instruction == Instruction.DELEGATECALL ? env.Caller : env.ExecutingAccount;
                            Address target = instruction == Instruction.CALL || instruction == Instruction.STATICCALL ? codeSource : env.ExecutingAccount;

                            if (isTrace)
                            {
                                _logger.Trace($"caller {caller}");
                                _logger.Trace($"code source {codeSource}");
                                _logger.Trace($"target {target}");
                                _logger.Trace($"value {callValue}");
                                _logger.Trace($"transfer value {transferValue}");
                            }

                            long gasExtra = 0L;

                            if (!transferValue.IsZero)
                            {
                                gasExtra += GasCostOf.CallValue;
                            }

                            if (!spec.ClearEmptyAccountWhenTouched && !_state.AccountExists(target))
                            {
                                gasExtra += GasCostOf.NewAccount;
                            }
                            else if (spec.ClearEmptyAccountWhenTouched && transferValue != 0 && _state.IsDeadAccount(target))
                            {
                                gasExtra += GasCostOf.NewAccount;
                            }

                            if (!UpdateGas(spec.GetCallCost(), ref gasAvailable))
                            {
                                EndInstructionTraceError(EvmExceptionType.OutOfGas);
                                return CallResult.OutOfGasException;
                            }

                            UpdateMemoryCost(in dataOffset, dataLength);
                            UpdateMemoryCost(in outputOffset, outputLength);
                            if (!UpdateGas(gasExtra, ref gasAvailable))
                            {
                                EndInstructionTraceError(EvmExceptionType.OutOfGas);
                                return CallResult.OutOfGasException;
                            }

                            if (spec.Use63Over64Rule)
                            {
                                gasLimit = UInt256.Min((UInt256)(gasAvailable - gasAvailable / 64), gasLimit);
                            }

                            long gasLimitUl = (long)gasLimit;
                            if (!UpdateGas(gasLimitUl, ref gasAvailable))
                            {
                                EndInstructionTraceError(EvmExceptionType.OutOfGas);
                                return CallResult.OutOfGasException;
                            }

                            if (!transferValue.IsZero)
                            {
                                if (_txTracer.IsTracingRefunds) _txTracer.ReportExtraGasPressure(GasCostOf.CallStipend);
                                gasLimitUl += GasCostOf.CallStipend;
                            }

                            if (env.CallDepth >= MaxCallDepth || !transferValue.IsZero && _state.GetBalance(env.ExecutingAccount) < transferValue)
                            {
                                _returnDataBuffer = Array.Empty<byte>();
                                stack.PushZero();

                                if (_txTracer.IsTracingInstructions)
                                {
                                    // very specific for Parity trace, need to find generalization - very peculiar 32 length...
                                    ReadOnlyMemory<byte> memoryTrace = vmState.Memory.Inspect(in dataOffset, 32);
                                    _txTracer.ReportMemoryChange(dataOffset, memoryTrace.Span);
                                }

                                if (isTrace) _logger.Trace("FAIL - call depth");
                                if (_txTracer.IsTracingInstructions) _txTracer.ReportOperationRemainingGas(gasAvailable);
                                if (_txTracer.IsTracingInstructions) _txTracer.ReportOperationError(EvmExceptionType.NotEnoughBalance);

                                UpdateGasUp(gasLimitUl, ref gasAvailable);
                                if (_txTracer.IsTracingInstructions) _txTracer.ReportGasUpdateForVmTrace(gasLimitUl, gasAvailable);
                                break;
                            }

                            ReadOnlyMemory<byte> callData = vmState.Memory.Load(in dataOffset, dataLength);

                            Snapshot snapshot = _worldState.TakeSnapshot();
                            _state.SubtractFromBalance(caller, transferValue, spec);

                            ExecutionEnvironment callEnv = new();
                            callEnv.TxExecutionContext = env.TxExecutionContext;
                            callEnv.CallDepth = env.CallDepth + 1;
                            callEnv.Caller = caller;
                            callEnv.CodeSource = codeSource;
                            callEnv.ExecutingAccount = target;
                            callEnv.TransferValue = transferValue;
                            callEnv.Value = callValue;
                            callEnv.InputData = callData;
                            callEnv.CodeInfo = GetCachedCodeInfo(_worldState, codeSource, spec);

                            if (isTrace) _logger.Trace($"Tx call gas {gasLimitUl}");
                            if (outputLength == 0)
                            {
                                // TODO: when output length is 0 outputOffset can have any value really
                                // and the value does not matter and it can cause trouble when beyond long range
                                outputOffset = 0;
                            }

                            ExecutionType executionType = GetCallExecutionType(instruction, txCtx.Header.IsPostMerge);
                            EvmState callState = new(
                                gasLimitUl,
                                callEnv,
                                executionType,
                                false,
                                snapshot,
                                (long)outputOffset,
                                (long)outputLength,
                                instruction == Instruction.STATICCALL || vmState.IsStatic,
                                vmState,
                                false,
                                false);

                            UpdateCurrentState(vmState, programCounter, gasAvailable, stack.Head);
                            EndInstructionTrace();
                            return new CallResult(callState);
                        }
                    case Instruction.REVERT:
                        {
                            if (!spec.RevertOpcodeEnabled)
                            {
                                EndInstructionTraceError(EvmExceptionType.BadInstruction);
                                return CallResult.InvalidInstructionException;
                            }

                            stack.PopUInt256(out UInt256 memoryPos);
                            stack.PopUInt256(out UInt256 length);

                            UpdateMemoryCost(in memoryPos, length);
                            ReadOnlyMemory<byte> errorDetails = vmState.Memory.Load(in memoryPos, length);

                            UpdateCurrentState(vmState, programCounter, gasAvailable, stack.Head);
                            EndInstructionTrace();
                            return new CallResult(errorDetails.ToArray(), null, true);
                        }
                    case Instruction.INVALID:
                        {
                            if (!UpdateGas(GasCostOf.High, ref gasAvailable))
                            {
                                EndInstructionTraceError(EvmExceptionType.OutOfGas);
                                return CallResult.OutOfGasException;
                            }

                            EndInstructionTraceError(EvmExceptionType.BadInstruction);
                            return CallResult.InvalidInstructionException;
                        }
                    case Instruction.SELFDESTRUCT:
                        {
                            if (vmState.IsStatic)
                            {
                                EndInstructionTraceError(EvmExceptionType.StaticCallViolation);
                                return CallResult.StaticCallViolationException;
                            }

                            if (spec.UseShanghaiDDosProtection && !UpdateGas(GasCostOf.SelfDestructEip150, ref gasAvailable))
                            {
                                EndInstructionTraceError(EvmExceptionType.OutOfGas);
                                return CallResult.OutOfGasException;
                            }

                            Metrics.SelfDestructs++;

                            Address inheritor = stack.PopAddress();
                            if (!ChargeAccountAccessGas(ref gasAvailable, vmState, inheritor, spec, false))
                            {
                                EndInstructionTraceError(EvmExceptionType.OutOfGas);
                                return CallResult.OutOfGasException;
                            }

                            vmState.DestroyList.Add(env.ExecutingAccount);

                            UInt256 ownerBalance = _state.GetBalance(env.ExecutingAccount);
                            if (_txTracer.IsTracingActions) _txTracer.ReportSelfDestruct(env.ExecutingAccount, ownerBalance, inheritor);
                            if (spec.ClearEmptyAccountWhenTouched && ownerBalance != 0 && _state.IsDeadAccount(inheritor))
                            {
                                if (!UpdateGas(GasCostOf.NewAccount, ref gasAvailable))
                                {
                                    EndInstructionTraceError(EvmExceptionType.OutOfGas);
                                    return CallResult.OutOfGasException;
                                }
                            }

                            bool inheritorAccountExists = _state.AccountExists(inheritor);
                            if (!spec.ClearEmptyAccountWhenTouched && !inheritorAccountExists && spec.UseShanghaiDDosProtection)
                            {
                                if (!UpdateGas(GasCostOf.NewAccount, ref gasAvailable))
                                {
                                    EndInstructionTraceError(EvmExceptionType.OutOfGas);
                                    return CallResult.OutOfGasException;
                                }
                            }

                            if (!inheritorAccountExists)
                            {
                                _state.CreateAccount(inheritor, ownerBalance);
                            }
                            else if (!inheritor.Equals(env.ExecutingAccount))
                            {
                                _state.AddToBalance(inheritor, ownerBalance, spec);
                            }

                            _state.SubtractFromBalance(env.ExecutingAccount, ownerBalance, spec);

                            UpdateCurrentState(vmState, programCounter, gasAvailable, stack.Head);
                            EndInstructionTrace();
                            return CallResult.Empty;
                        }
                    case Instruction.SHL:
                        {
                            if (!spec.ShiftOpcodesEnabled)
                            {
                                EndInstructionTraceError(EvmExceptionType.BadInstruction);
                                return CallResult.InvalidInstructionException;
                            }

                            if (!UpdateGas(GasCostOf.VeryLow, ref gasAvailable))
                            {
                                EndInstructionTraceError(EvmExceptionType.OutOfGas);
                                return CallResult.OutOfGasException;
                            }

                            stack.PopUInt256(out UInt256 a);
                            if (a >= 256UL)
                            {
                                stack.PopLimbo();
                                stack.PushZero();
                            }
                            else
                            {
                                stack.PopUInt256(out UInt256 b);
                                UInt256 res = b << (int)a.u0;
                                stack.PushUInt256(in res);
                            }

                            break;
                        }
                    case Instruction.SHR:
                        {
                            if (!spec.ShiftOpcodesEnabled)
                            {
                                EndInstructionTraceError(EvmExceptionType.BadInstruction);
                                return CallResult.InvalidInstructionException;
                            }

                            if (!UpdateGas(GasCostOf.VeryLow, ref gasAvailable))
                            {
                                EndInstructionTraceError(EvmExceptionType.OutOfGas);
                                return CallResult.OutOfGasException;
                            }

                            stack.PopUInt256(out UInt256 a);
                            if (a >= 256)
                            {
                                stack.PopLimbo();
                                stack.PushZero();
                            }
                            else
                            {
                                stack.PopUInt256(out UInt256 b);
                                UInt256 res = b >> (int)a.u0;
                                stack.PushUInt256(in res);
                            }

                            break;
                        }
                    case Instruction.SAR:
                        {
                            if (!spec.ShiftOpcodesEnabled)
                            {
                                EndInstructionTraceError(EvmExceptionType.BadInstruction);
                                return CallResult.InvalidInstructionException;
                            }

                            if (!UpdateGas(GasCostOf.VeryLow, ref gasAvailable))
                            {
                                EndInstructionTraceError(EvmExceptionType.OutOfGas);
                                return CallResult.OutOfGasException;
                            }

                            stack.PopUInt256(out UInt256 a);
                            stack.PopSignedInt256(out Int256.Int256 b);
                            if (a >= BigInt256)
                            {
                                if (b.Sign >= 0)
                                {
                                    stack.PushZero();
                                }
                                else
                                {
                                    Int256.Int256 res = Int256.Int256.MinusOne;
                                    stack.PushSignedInt256(in res);
                                }
                            }
                            else
                            {
                                b.RightShift((int)a, out Int256.Int256 res);
                                stack.PushSignedInt256(in res);
                            }

                            break;
                        }
                    case Instruction.EXTCODEHASH:
                        {
                            if (!spec.ExtCodeHashOpcodeEnabled)
                            {
                                EndInstructionTraceError(EvmExceptionType.BadInstruction);
                                return CallResult.InvalidInstructionException;
                            }

                            var gasCost = spec.GetExtCodeHashCost();
                            if (!UpdateGas(gasCost, ref gasAvailable))
                            {
                                EndInstructionTraceError(EvmExceptionType.OutOfGas);
                                return CallResult.OutOfGasException;
                            }

                            Address address = stack.PopAddress();
                            if (!ChargeAccountAccessGas(ref gasAvailable, vmState, address, spec))
                            {
                                EndInstructionTraceError(EvmExceptionType.OutOfGas);
                                return CallResult.OutOfGasException;
                            }

                            if (!_state.AccountExists(address) || _state.IsDeadAccount(address))
                            {
                                stack.PushZero();
                            }
                            else
                            {
                                stack.PushBytes(_state.GetCodeHash(address).Bytes);
                            }

                            break;
                        }
                    case Instruction.RJUMP | Instruction.BEGINSUB:
                        {
                            if (spec.StaticRelativeJumpsEnabled && env.CodeInfo.IsEof)
                            {
                                if (!UpdateGas(GasCostOf.RJump, ref gasAvailable))
                                {
                                    EndInstructionTraceError(EvmExceptionType.OutOfGas);
                                    return CallResult.OutOfGasException;
                                }

                                var offset = codeSection.Slice(programCounter, 2).ReadEthInt16();
                                programCounter += 2 + offset;
                                break;
                            }
                            else
                            {
                                if (!spec.SubroutinesEnabled)
                                {
                                    EndInstructionTraceError(EvmExceptionType.BadInstruction);
                                    return CallResult.InvalidInstructionException;
                                }

                                // why do we even need the cost of it?
                                if (!UpdateGas(GasCostOf.Base, ref gasAvailable))
                                {
                                    EndInstructionTraceError(EvmExceptionType.OutOfGas);
                                    return CallResult.OutOfGasException;
                                }

                                EndInstructionTraceError(EvmExceptionType.InvalidSubroutineEntry);
                                return CallResult.InvalidSubroutineEntry;
                            }
                        }
                    case Instruction.RJUMPI | Instruction.RETURNSUB:
                        {
                            if (spec.StaticRelativeJumpsEnabled && env.CodeInfo.IsEof)
                            {
                                if (!UpdateGas(GasCostOf.RJumpi, ref gasAvailable))
                                {
                                    EndInstructionTraceError(EvmExceptionType.OutOfGas);
                                    return CallResult.OutOfGasException;
                                }

                                Span<byte> condition = stack.PopBytes();
                                var offset = codeSection.Slice(programCounter, 2).ReadEthInt16();
                                if (!condition.SequenceEqual(BytesZero32))
                                {
                                    programCounter += 2 + offset;
                                }
                                else
                                {
                                    programCounter += 2;
                                }
                            }
                            else
                            {
                                if (!spec.SubroutinesEnabled)
                                {
                                    EndInstructionTraceError(EvmExceptionType.BadInstruction);
                                    return CallResult.InvalidInstructionException;
                                }

                                if (!UpdateGas(GasCostOf.Low, ref gasAvailable))
                                {
                                    EndInstructionTraceError(EvmExceptionType.OutOfGas);
                                    return CallResult.OutOfGasException;
                                }

                                if (vmState.ReturnStackHead == 0)
                                {
                                    EndInstructionTraceError(EvmExceptionType.InvalidSubroutineReturn);
                                    return CallResult.InvalidSubroutineReturn;
                                }

                                programCounter = vmState.ReturnStack[--vmState.ReturnStackHead].Offset;
                            }
                            break;
                        }
                    case Instruction.RJUMPV | Instruction.JUMPSUB:
                        {
                            if (spec.StaticRelativeJumpsEnabled && env.CodeInfo.IsEof)
                            {
                                if (!UpdateGas(GasCostOf.RJumpv, ref gasAvailable))
                                {
                                    EndInstructionTraceError(EvmExceptionType.OutOfGas);
                                    return CallResult.OutOfGasException;
                                }

                                var case_v = stack.PopByte();
                                var count = codeSection[programCounter];
                                var immediateValueSize = 1 + count * 2;
                                if (case_v >= count)
                                {
                                    programCounter += immediateValueSize;
                                }
                                else
                                {
                                    int caseOffset = codeSection.Slice(programCounter + 1 + case_v * 2, 2).ReadEthInt16();
                                    programCounter += immediateValueSize + caseOffset;
                                }
                            }
                            else
                            {
                                if (!spec.SubroutinesEnabled)
                                {
                                    EndInstructionTraceError(EvmExceptionType.BadInstruction);
                                    return CallResult.InvalidInstructionException;
                                }

                                if (!UpdateGas(GasCostOf.High, ref gasAvailable))
                                {
                                    EndInstructionTraceError(EvmExceptionType.OutOfGas);
                                    return CallResult.OutOfGasException;
                                }

                                if (vmState.ReturnStackHead == EvmStack.ReturnStackSize)
                                {
                                    EndInstructionTraceError(EvmExceptionType.StackOverflow);
                                    return CallResult.StackOverflowException;
                                }

                                vmState.ReturnStack[vmState.ReturnStackHead++] = new EvmState.ReturnState
                                {
                                    Offset = programCounter
                                };

                                stack.PopUInt256(out UInt256 jumpDest);
                                Jump(jumpDest, true);
                                programCounter++;
                            }
                            break;
                        }
                    case Instruction.CALLF:
                        {
                            if (!spec.IsEip4750Enabled || !env.CodeInfo.IsEof)
                            {
                                EndInstructionTraceError(EvmExceptionType.BadInstruction);
                                return CallResult.InvalidInstructionException;
                            }

                            if (!UpdateGas(GasCostOf.Callf, ref gasAvailable))
                            {
                                EndInstructionTraceError(EvmExceptionType.OutOfGas);
                                return CallResult.OutOfGasException;
                            }

                            var index = (int)codeSection[programCounter..(programCounter + 2)].ReadEthUInt16();
                            var inputCount = typeSection[index * 4];

                            if (vmState.ReturnStackHead == 1024)
                            {
                                return CallResult.StackOverflowException;
                            }

                            stack.EnsureDepth(inputCount);
                            vmState.ReturnStack[vmState.ReturnStackHead++] = new EvmState.ReturnState
                            {
                                Index = sectionIndex,
                                Height = stack.Head - inputCount,
                                Offset = programCounter + 2
                            };

                            sectionIndex = index;
                            programCounter = env.CodeInfo.SectionOffset(index).Start;
                            break;
                        }
                    case Instruction.RETF:
                        {
                            if (!spec.IsEip4750Enabled || !env.CodeInfo.IsEof)
                            {
                                EndInstructionTraceError(EvmExceptionType.BadInstruction);
                                return CallResult.InvalidInstructionException;
                            }

                            if (!UpdateGas(GasCostOf.Retf, ref gasAvailable)) // still undecided in EIP
                            {
                                EndInstructionTraceError(EvmExceptionType.OutOfGas);
                                return CallResult.OutOfGasException;
                            }

                            var index = sectionIndex;
                            var outputCount = typeSection[index * 4 + 1];
                            if (--vmState.ReturnStackHead == 0)
                            {
                                break;
                            }
                            var stackFrame = vmState.ReturnStack[vmState.ReturnStackHead];
                            if (stack.Head == stackFrame.Height + outputCount)
                            {
                                sectionIndex = stackFrame.Index;
                                programCounter = stackFrame.Offset;
                            }
                            else
                            {
                                if (stack.Head > stackFrame.Height + outputCount)
                                {
                                    // unreachable in EOF compatible with EIP-5450
                                    RemoveInBetween(ref stack, stack.Head, outputCount);
                                }
                                else
                                {
                                    EndInstructionTraceError(EvmExceptionType.InvalidStackState);
                                    return CallResult.AccessViolationException;

                                }
                            }
                            break;
                        }
<<<<<<< HEAD
                    case Instruction.JUMPF:
                        {
                            if (!spec.IsEip4750Enabled || !env.CodeInfo.IsEof)
                            {
                                EndInstructionTraceError(EvmExceptionType.BadInstruction);
                                return CallResult.InvalidInstructionException;
                            }

                            if (!UpdateGas(GasCostOf.Jumpf, ref gasAvailable)) // still undecided in EIP
                            {
                                EndInstructionTraceError(EvmExceptionType.OutOfGas);
                                return CallResult.OutOfGasException;
                            }

                            var index = (int)codeSection[programCounter..(programCounter + 2)].ReadEthUInt16();
                            var inputCount = typeSection[index * 2];

                            var stackFrame = vmState.ReturnStack[vmState.ReturnStackHead];
                            if (stack.Head < stackFrame.Height + inputCount)
                            {
                                EndInstructionTraceError(EvmExceptionType.InvalidStackState);
                                return CallResult.AccessViolationException;
                            }
                            else
                            {
                                if (stack.Head > stackFrame.Height + inputCount)
                                {
                                    // unreachable in EOF compatible with EIP-5450
                                    RemoveInBetween(ref stack, stack.Head, inputCount);
                                }

                                env.CodeInfo.SectionId = index;
                                programCounter = env.CodeInfo.Header.Value.CodeSections[index].Start;
                            }

                            break;
                        }
=======
>>>>>>> 665d3317
                    default:
                        {
                            EndInstructionTraceError(EvmExceptionType.BadInstruction);
                            return CallResult.InvalidInstructionException;
                        }
                }

                EndInstructionTrace();
            }

            UpdateCurrentState(vmState, programCounter, gasAvailable, stack.Head);
            return CallResult.Empty;
        }

        private static ExecutionType GetCallExecutionType(Instruction instruction, bool isPostMerge = false)
        {
            ExecutionType executionType;
            if (instruction == Instruction.CALL)
            {
                executionType = ExecutionType.Call;
            }
            else if (instruction == Instruction.DELEGATECALL)
            {
                executionType = ExecutionType.DelegateCall;
            }
            else if (instruction == Instruction.STATICCALL)
            {
                executionType = ExecutionType.StaticCall;
            }
            else if (instruction == Instruction.CALLCODE)
            {
                executionType = ExecutionType.CallCode;
            }
            else
            {
                throw new NotSupportedException($"Execution type is undefined for {instruction.GetName(isPostMerge)}");
            }

            return executionType;
        }

        internal readonly ref struct CallResult
        {
            public static CallResult InvalidSubroutineEntry => new(EvmExceptionType.InvalidSubroutineEntry);
            public static CallResult InvalidSubroutineReturn => new(EvmExceptionType.InvalidSubroutineReturn);
            public static CallResult OutOfGasException => new(EvmExceptionType.OutOfGas);
            public static CallResult AccessViolationException => new(EvmExceptionType.AccessViolation);
            public static CallResult InvalidJumpDestination => new(EvmExceptionType.InvalidJumpDestination);
            public static CallResult InvalidInstructionException
            {
                get
                {
                    return new(EvmExceptionType.BadInstruction);
                }
            }

            public static CallResult StaticCallViolationException => new(EvmExceptionType.StaticCallViolation);
            public static CallResult StackOverflowException => new(EvmExceptionType.StackOverflow); // TODO: use these to avoid CALL POP attacks
            public static CallResult StackUnderflowException => new(EvmExceptionType.StackUnderflow); // TODO: use these to avoid CALL POP attacks

            public static CallResult InvalidCodeException => new(EvmExceptionType.InvalidCode);
            public static CallResult Empty => new(Array.Empty<byte>(), null);

            public CallResult(EvmState stateToExecute)
            {
                StateToExecute = stateToExecute;
                Output = Array.Empty<byte>();
                PrecompileSuccess = null;
                ShouldRevert = false;
                ExceptionType = EvmExceptionType.None;
            }

            private CallResult(EvmExceptionType exceptionType)
            {
                StateToExecute = null;
                Output = StatusCode.FailureBytes;
                PrecompileSuccess = null;
                ShouldRevert = false;
                ExceptionType = exceptionType;
            }

            public CallResult(byte[] output, bool? precompileSuccess, bool shouldRevert = false, EvmExceptionType exceptionType = EvmExceptionType.None)
            {
                StateToExecute = null;
                Output = output;
                PrecompileSuccess = precompileSuccess;
                ShouldRevert = shouldRevert;
                ExceptionType = exceptionType;
            }

            public EvmState? StateToExecute { get; }
            public byte[] Output { get; }
            public EvmExceptionType ExceptionType { get; }
            public bool ShouldRevert { get; }
            public bool? PrecompileSuccess { get; } // TODO: check this behaviour as it seems it is required and previously that was not the case
            public bool IsReturn => StateToExecute is null;
            public bool IsException => ExceptionType != EvmExceptionType.None;
        }
    }
}<|MERGE_RESOLUTION|>--- conflicted
+++ resolved
@@ -649,26 +649,6 @@
                 if (_txTracer.IsTracingStack)
                 {
                     _txTracer.SetOperationStack(stackValue.GetStackTrace());
-                }
-            }
-
-            void RemoveInBetween(ref EvmStack stack, int height, int argsCount)
-            {
-                List<UInt256> arguments = new();
-                for (int i = 0; i < argsCount; i++)
-                {
-                    stack.PopUInt256(out var item);
-                    arguments.Add(item);
-                }
-
-                while (stack.Head > height)
-                {
-                    stack.PopUInt256(out _);
-                }
-
-                for (int i = argsCount - 1; i >= 0; i--)
-                {
-                    stack.PushUInt256(arguments[i]);
                 }
             }
 
@@ -3128,68 +3108,12 @@
                             {
                                 break;
                             }
+
                             var stackFrame = vmState.ReturnStack[vmState.ReturnStackHead];
-                            if (stack.Head == stackFrame.Height + outputCount)
-                            {
-                                sectionIndex = stackFrame.Index;
-                                programCounter = stackFrame.Offset;
-                            }
-                            else
-                            {
-                                if (stack.Head > stackFrame.Height + outputCount)
-                                {
-                                    // unreachable in EOF compatible with EIP-5450
-                                    RemoveInBetween(ref stack, stack.Head, outputCount);
-                                }
-                                else
-                                {
-                                    EndInstructionTraceError(EvmExceptionType.InvalidStackState);
-                                    return CallResult.AccessViolationException;
-
-                                }
-                            }
-                            break;
-                        }
-<<<<<<< HEAD
-                    case Instruction.JUMPF:
-                        {
-                            if (!spec.IsEip4750Enabled || !env.CodeInfo.IsEof)
-                            {
-                                EndInstructionTraceError(EvmExceptionType.BadInstruction);
-                                return CallResult.InvalidInstructionException;
-                            }
-
-                            if (!UpdateGas(GasCostOf.Jumpf, ref gasAvailable)) // still undecided in EIP
-                            {
-                                EndInstructionTraceError(EvmExceptionType.OutOfGas);
-                                return CallResult.OutOfGasException;
-                            }
-
-                            var index = (int)codeSection[programCounter..(programCounter + 2)].ReadEthUInt16();
-                            var inputCount = typeSection[index * 2];
-
-                            var stackFrame = vmState.ReturnStack[vmState.ReturnStackHead];
-                            if (stack.Head < stackFrame.Height + inputCount)
-                            {
-                                EndInstructionTraceError(EvmExceptionType.InvalidStackState);
-                                return CallResult.AccessViolationException;
-                            }
-                            else
-                            {
-                                if (stack.Head > stackFrame.Height + inputCount)
-                                {
-                                    // unreachable in EOF compatible with EIP-5450
-                                    RemoveInBetween(ref stack, stack.Head, inputCount);
-                                }
-
-                                env.CodeInfo.SectionId = index;
-                                programCounter = env.CodeInfo.Header.Value.CodeSections[index].Start;
-                            }
-
-                            break;
-                        }
-=======
->>>>>>> 665d3317
+                            sectionIndex = stackFrame.Index;
+                            programCounter = stackFrame.Offset;
+                            break;
+                        }
                     default:
                         {
                             EndInstructionTraceError(EvmExceptionType.BadInstruction);
