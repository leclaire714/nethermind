//  Copyright (c) 2021 Demerzel Solutions Limited
//  This file is part of the Nethermind library.
//
//  The Nethermind library is free software: you can redistribute it and/or modify
//  it under the terms of the GNU Lesser General Public License as published by
//  the Free Software Foundation, either version 3 of the License, or
//  (at your option) any later version.
//
//  The Nethermind library is distributed in the hope that it will be useful,
//  but WITHOUT ANY WARRANTY; without even the implied warranty of
//  MERCHANTABILITY or FITNESS FOR A PARTICULAR PURPOSE. See the
//  GNU Lesser General Public License for more details.
//
//  You should have received a copy of the GNU Lesser General Public License
//  along with the Nethermind. If not, see <http://www.gnu.org/licenses/>.

using System;
using System.Collections.Generic;
using System.Numerics;
using System.Runtime.CompilerServices;
using System.Runtime.InteropServices;
using Nethermind.Core;
using Nethermind.Core.Caching;
using Nethermind.Core.Crypto;
using Nethermind.Core.Extensions;
using Nethermind.Core.Specs;
using Nethermind.Evm.CodeAnalysis;
using Nethermind.Int256;
using Nethermind.Evm.Precompiles;
using Nethermind.Evm.Precompiles.Bls.Shamatar;
using Nethermind.Evm.Precompiles.Snarks.Shamatar;
using Nethermind.Evm.Tracing;
using Nethermind.Logging;
using Nethermind.State;

[assembly: InternalsVisibleTo("Nethermind.Evm.Test")]

namespace Nethermind.Evm
{
    public class VirtualMachine : IVirtualMachine
    {
        public const int MaxCallDepth = 1024;

        private bool _simdOperationsEnabled = Vector<byte>.Count == 32;
        private UInt256 P255Int = (UInt256)BigInteger.Pow(2, 255);
        private UInt256 P255 => P255Int;
        private UInt256 BigInt256 = 256;
        public UInt256 BigInt32 = 32;

        internal byte[] BytesZero = { 0 };

        internal byte[] BytesZero32 =
        {
            0, 0, 0, 0, 0, 0, 0, 0,
            0, 0, 0, 0, 0, 0, 0, 0,
            0, 0, 0, 0, 0, 0, 0, 0,
            0, 0, 0, 0, 0, 0, 0, 0
        };

        internal byte[] BytesMax32 =
        {
            255, 255, 255, 255, 255, 255, 255, 255,
            255, 255, 255, 255, 255, 255, 255, 255,
            255, 255, 255, 255, 255, 255, 255, 255,
            255, 255, 255, 255, 255, 255, 255, 255
        };

        private readonly byte[] _chainId;

        private readonly IBlockhashProvider _blockhashProvider;
        private readonly ISpecProvider _specProvider;
        private static readonly ICache<Keccak, CodeInfo> _codeCache = new LruCache<Keccak, CodeInfo>(MemoryAllowance.CodeCacheSize, MemoryAllowance.CodeCacheSize, "VM bytecodes");
        private readonly ILogger _logger;
        private IWorldState _worldState;
        private IStateProvider _state;
        private readonly Stack<EvmState> _stateStack = new();
        private IStorageProvider _storage;
        private (Address Address, bool ShouldDelete) _parityTouchBugAccount = (Address.FromNumber(3), false);
        private Dictionary<Address, CodeInfo>? _precompiles;
        private byte[] _returnDataBuffer = Array.Empty<byte>();
        private ITxTracer _txTracer = NullTxTracer.Instance;

        public VirtualMachine(
            IBlockhashProvider? blockhashProvider,
            ISpecProvider? specProvider,
            ILogManager? logManager)
        {
            _logger = logManager?.GetClassLogger() ?? throw new ArgumentNullException(nameof(logManager));
            _blockhashProvider = blockhashProvider ?? throw new ArgumentNullException(nameof(blockhashProvider));
            _specProvider = specProvider ?? throw new ArgumentNullException(nameof(specProvider));
            _chainId = ((UInt256)specProvider.ChainId).ToBigEndian();
            InitializePrecompiledContracts();
        }

        public TransactionSubstate Run(EvmState state, IWorldState worldState, ITxTracer txTracer)
        {
            _txTracer = txTracer;

            _state = worldState.StateProvider;
            _storage = worldState.StorageProvider;
            _worldState = worldState;

            IReleaseSpec spec = _specProvider.GetSpec(state.Env.TxExecutionContext.Header.Number);
            EvmState currentState = state;
            byte[] previousCallResult = null;
            ZeroPaddedSpan previousCallOutput = ZeroPaddedSpan.Empty;
            UInt256 previousCallOutputDestination = UInt256.Zero;
            while (true)
            {
                if (!currentState.IsContinuation)
                {
                    _returnDataBuffer = Array.Empty<byte>();
                }

                try
                {
                    CallResult callResult;
                    if (currentState.IsPrecompile)
                    {
                        if (_txTracer.IsTracingActions)
                        {
                            _txTracer.ReportAction(currentState.GasAvailable, currentState.Env.Value, currentState.From, currentState.To, currentState.Env.InputData, currentState.ExecutionType, true);
                        }

                        callResult = ExecutePrecompile(currentState, spec);

                        if (!callResult.PrecompileSuccess.Value)
                        {
                            if (currentState.IsPrecompile && currentState.IsTopLevel)
                            {
                                Metrics.EvmExceptions++;
                                // TODO: when direct / calls are treated same we should not need such differentiation
                                throw new PrecompileExecutionFailureException();
                            }

                            // TODO: testing it as it seems the way to pass zkSNARKs tests
                            currentState.GasAvailable = 0;
                        }
                    }
                    else
                    {
                        if (_txTracer.IsTracingActions && !currentState.IsContinuation)
                        {
                            _txTracer.ReportAction(currentState.GasAvailable, currentState.Env.Value, currentState.From, currentState.To, currentState.ExecutionType.IsAnyCreate() ? currentState.Env.CodeInfo.MachineCode : currentState.Env.InputData, currentState.ExecutionType);
                            if (_txTracer.IsTracingCode) _txTracer.ReportByteCode(currentState.Env.CodeInfo.MachineCode);
                        }

                        callResult = ExecuteCall(currentState, previousCallResult, previousCallOutput, previousCallOutputDestination, spec);
                        if (!callResult.IsReturn)
                        {
                            _stateStack.Push(currentState);
                            currentState = callResult.StateToExecute;
                            previousCallResult = null; // TODO: testing on ropsten sync, write VirtualMachineTest for this case as it was not covered by Ethereum tests (failing block 9411 on Ropsten https://ropsten.etherscan.io/vmtrace?txhash=0x666194d15c14c54fffafab1a04c08064af165870ef9a87f65711dcce7ed27fe1)
                            _returnDataBuffer = Array.Empty<byte>();
                            previousCallOutput = ZeroPaddedSpan.Empty;
                            continue;
                        }

                        if (callResult.IsException)
                        {
                            if (_txTracer.IsTracingActions) _txTracer.ReportActionError(callResult.ExceptionType);
                            _worldState.Restore(currentState.Snapshot);

                            RevertParityTouchBugAccount(spec);

                            if (currentState.IsTopLevel)
                            {
                                return new TransactionSubstate(callResult.ExceptionType, _txTracer != NullTxTracer.Instance);
                            }

                            previousCallResult = StatusCode.FailureBytes;
                            previousCallOutputDestination = UInt256.Zero;
                            _returnDataBuffer = Array.Empty<byte>();
                            previousCallOutput = ZeroPaddedSpan.Empty;

                            currentState.Dispose();
                            currentState = _stateStack.Pop();
                            currentState.IsContinuation = true;
                            continue;
                        }
                    }

                    if (currentState.IsTopLevel)
                    {
                        if (_txTracer.IsTracingActions)
                        {
                            long codeDepositGasCost = CodeDepositHandler.CalculateCost(callResult.Output.Length, spec);

                            if (callResult.IsException)
                            {
                                _txTracer.ReportActionError(callResult.ExceptionType);
                            }
                            else if (callResult.ShouldRevert)
                            {
                                if (currentState.ExecutionType.IsAnyCreate())
                                {
                                    _txTracer.ReportActionError(EvmExceptionType.Revert, currentState.GasAvailable - codeDepositGasCost);
                                }
                                else
                                {
                                    _txTracer.ReportActionError(EvmExceptionType.Revert, currentState.GasAvailable);
                                }
                            }
                            else
                            {
                                if (currentState.ExecutionType.IsAnyCreate() && currentState.GasAvailable < codeDepositGasCost)
                                {
                                    _txTracer.ReportActionError(EvmExceptionType.OutOfGas);
                                }
                                // Reject code starting with 0xEF if EIP-3541 is enabled Or not following EOF if EIP-3540  is enabled.
                                else if (currentState.ExecutionType.IsAnyCreate() && !callResult.Output.ValidateByteCode(spec))
                                {
                                    _txTracer.ReportActionError(EvmExceptionType.InvalidCode);
                                }
                                else
                                        {
                                    if (currentState.ExecutionType.IsAnyCreate())
                                    {
                                        _txTracer.ReportActionEnd(currentState.GasAvailable - codeDepositGasCost, currentState.To, callResult.Output);
                                    }
                                    else
                                    {
                                        _txTracer.ReportActionEnd(currentState.GasAvailable, _returnDataBuffer);
                                    }
                                }
                            }
                        }

                        return new TransactionSubstate(
                            callResult.Output,
                            currentState.Refund,
                            (IReadOnlyCollection<Address>)currentState.DestroyList,
                            (IReadOnlyCollection<LogEntry>)currentState.Logs,
                            callResult.ShouldRevert,
                            _txTracer != NullTxTracer.Instance);
                    }

                    Address callCodeOwner = currentState.Env.ExecutingAccount;
                    EvmState previousState = currentState;
                    currentState = _stateStack.Pop();
                    currentState.IsContinuation = true;
                    currentState.GasAvailable += previousState.GasAvailable;
                    bool previousStateSucceeded = true;

                    if (!callResult.ShouldRevert)
                    {
                        long gasAvailableForCodeDeposit = previousState.GasAvailable; // TODO: refactor, this is to fix 61363 Ropsten
                        if (previousState.ExecutionType.IsAnyCreate())
                        {
                            previousCallResult = callCodeOwner.Bytes;
                            previousCallOutputDestination = UInt256.Zero;
                            _returnDataBuffer = Array.Empty<byte>();
                            previousCallOutput = ZeroPaddedSpan.Empty;

                            long codeDepositGasCost = CodeDepositHandler.CalculateCost(callResult.Output.Length, spec);
                            bool invalidCode = !callResult.Output.ValidateByteCode(spec);
                            if (gasAvailableForCodeDeposit >= codeDepositGasCost && !invalidCode)
                            {
                                Keccak codeHash = _state.UpdateCode(callResult.Output);
                                _state.UpdateCodeHash(callCodeOwner, codeHash, spec);
                                currentState.GasAvailable -= codeDepositGasCost;

                                if (_txTracer.IsTracingActions)
                                {
                                    _txTracer.ReportActionEnd(previousState.GasAvailable - codeDepositGasCost, callCodeOwner, callResult.Output);
                                }
                            }
                            else
                            {
                                if (spec.FailOnOutOfGasCodeDeposit || invalidCode)
                                {
                                    currentState.GasAvailable -= gasAvailableForCodeDeposit;
                                    worldState.Restore(previousState.Snapshot);
                                    if (!previousState.IsCreateOnPreExistingAccount)
                                    {
                                        _state.DeleteAccount(callCodeOwner);
                                    }

                                    previousCallResult = BytesZero;
                                    previousStateSucceeded = false;

                                    if (_txTracer.IsTracingActions)
                                    {
                                        if (invalidCode)
                                            _txTracer.ReportActionError(EvmExceptionType.InvalidCode);
                                        else
                                            _txTracer.ReportActionError(EvmExceptionType.OutOfGas);
                                    }
                                }
                            }
                        }
                        else
                        {
                            _returnDataBuffer = callResult.Output;
                            previousCallResult = callResult.PrecompileSuccess.HasValue ? (callResult.PrecompileSuccess.Value ? StatusCode.SuccessBytes : StatusCode.FailureBytes) : StatusCode.SuccessBytes;
                            previousCallOutput = callResult.Output.AsSpan().SliceWithZeroPadding(0, Math.Min(callResult.Output.Length, (int)previousState.OutputLength));
                            previousCallOutputDestination = (ulong)previousState.OutputDestination;
                            if (previousState.IsPrecompile)
                            {
                                // parity induced if else for vmtrace
                                if (_txTracer.IsTracingInstructions)
                                {
                                    _txTracer.ReportMemoryChange((long)previousCallOutputDestination, previousCallOutput);
                                }
                            }

                            if (_txTracer.IsTracingActions)
                            {
                                _txTracer.ReportActionEnd(previousState.GasAvailable, _returnDataBuffer);
                            }
                        }

                        if (previousStateSucceeded)
                        {
                            previousState.CommitToParent(currentState);
                        }
                    }
                    else
                    {
                        worldState.Restore(previousState.Snapshot);
                        _returnDataBuffer = callResult.Output;
                        previousCallResult = StatusCode.FailureBytes;
                        previousCallOutput = callResult.Output.AsSpan().SliceWithZeroPadding(0, Math.Min(callResult.Output.Length, (int)previousState.OutputLength));
                        previousCallOutputDestination = (ulong)previousState.OutputDestination;


                        if (_txTracer.IsTracingActions)
                        {
                            _txTracer.ReportActionError(EvmExceptionType.Revert, previousState.GasAvailable);
                        }
                    }

                    previousState.Dispose();
                }
                catch (Exception ex) when (ex is EvmException or OverflowException)
                {
                    if (_logger.IsTrace) _logger.Trace($"exception ({ex.GetType().Name}) in {currentState.ExecutionType} at depth {currentState.Env.CallDepth} - restoring snapshot");

                    _worldState.Restore(currentState.Snapshot);

                    RevertParityTouchBugAccount(spec);

                    if (txTracer.IsTracingInstructions)
                    {
                        txTracer.ReportOperationError(ex is EvmException evmException ? evmException.ExceptionType : EvmExceptionType.Other);
                        txTracer.ReportOperationRemainingGas(0);
                    }

                    if (_txTracer.IsTracingActions)
                    {
                        EvmException evmException = ex as EvmException;
                        _txTracer.ReportActionError(evmException?.ExceptionType ?? EvmExceptionType.Other);
                    }

                    if (currentState.IsTopLevel)
                    {
                        return new TransactionSubstate(ex is OverflowException ? EvmExceptionType.Other : (ex as EvmException).ExceptionType, _txTracer != NullTxTracer.Instance);
                    }

                    previousCallResult = StatusCode.FailureBytes;
                    previousCallOutputDestination = UInt256.Zero;
                    _returnDataBuffer = Array.Empty<byte>();
                    previousCallOutput = ZeroPaddedSpan.Empty;

                    currentState.Dispose();
                    currentState = _stateStack.Pop();
                    currentState.IsContinuation = true;
                }
            }
        }

        private void RevertParityTouchBugAccount(IReleaseSpec spec)
        {
            if (_parityTouchBugAccount.ShouldDelete)
            {
                if (_state.AccountExists(_parityTouchBugAccount.Address))
                {
                    _state.AddToBalance(_parityTouchBugAccount.Address, UInt256.Zero, spec);
                }

                _parityTouchBugAccount.ShouldDelete = false;
            }
        }

        public CodeInfo GetCachedCodeInfo(IWorldState worldState, Address codeSource, IReleaseSpec vmSpec)
        {
            IStateProvider state = worldState.StateProvider;
            if (codeSource.IsPrecompile(vmSpec))
            {
                if (_precompiles is null)
                {
                    throw new InvalidOperationException("EVM precompile have not been initialized properly.");
                }

                return _precompiles[codeSource];
            }

            Keccak codeHash = state.GetCodeHash(codeSource);
            CodeInfo cachedCodeInfo = _codeCache.Get(codeHash);
            if (cachedCodeInfo == null)
            {
                byte[] code = state.GetCode(codeHash);

                if (code == null)
                {
                    throw new NullReferenceException($"Code {codeHash} missing in the state for address {codeSource}");
                }

                cachedCodeInfo = new CodeInfo(code);
                _codeCache.Set(codeHash, cachedCodeInfo);
            }
            else
            {
                // need to touch code so that any collectors that track database access are informed
                state.TouchCode(codeHash);
            }

            return cachedCodeInfo;
        }

        public void DisableSimdInstructions()
        {
            _simdOperationsEnabled = false;
        }

        private void InitializePrecompiledContracts()
        {
            _precompiles = new Dictionary<Address, CodeInfo>
            {
                [EcRecoverPrecompile.Instance.Address] = new(EcRecoverPrecompile.Instance),
                [Sha256Precompile.Instance.Address] = new(Sha256Precompile.Instance),
                [Ripemd160Precompile.Instance.Address] = new(Ripemd160Precompile.Instance),
                [IdentityPrecompile.Instance.Address] = new(IdentityPrecompile.Instance),

                [Bn256AddPrecompile.Instance.Address] = new(Bn256AddPrecompile.Instance),
                [Bn256MulPrecompile.Instance.Address] = new(Bn256MulPrecompile.Instance),
                [Bn256PairingPrecompile.Instance.Address] = new(Bn256PairingPrecompile.Instance),
                [ModExpPrecompile.Instance.Address] = new(ModExpPrecompile.Instance),

                [Blake2FPrecompile.Instance.Address] = new(Blake2FPrecompile.Instance),

                [G1AddPrecompile.Instance.Address] = new(G1AddPrecompile.Instance),
                [G1MulPrecompile.Instance.Address] = new(G1MulPrecompile.Instance),
                [G1MultiExpPrecompile.Instance.Address] = new(G1MultiExpPrecompile.Instance),
                [G2AddPrecompile.Instance.Address] = new(G2AddPrecompile.Instance),
                [G2MulPrecompile.Instance.Address] = new(G2MulPrecompile.Instance),
                [G2MultiExpPrecompile.Instance.Address] = new(G2MultiExpPrecompile.Instance),
                [PairingPrecompile.Instance.Address] = new(PairingPrecompile.Instance),
                [MapToG1Precompile.Instance.Address] = new(MapToG1Precompile.Instance),
                [MapToG2Precompile.Instance.Address] = new(MapToG2Precompile.Instance),
            };
        }

        private static bool UpdateGas(long gasCost, ref long gasAvailable)
        {
            // Console.WriteLine($"{gasCost}");
            if (gasAvailable < gasCost)
            {
                return false;
            }

            gasAvailable -= gasCost;
            return true;
        }

        private static void UpdateGasUp(long refund, ref long gasAvailable)
        {
            gasAvailable += refund;
        }

        private bool ChargeAccountAccessGas(ref long gasAvailable, EvmState vmState, Address address, IReleaseSpec spec, bool chargeForWarm = true)
        {
            // Console.WriteLine($"Accessing {address}");

            bool result = true;
            if (spec.UseHotAndColdStorage)
            {
                if (_txTracer.IsTracingAccess) // when tracing access we want cost as if it was warmed up from access list
                {
                    vmState.WarmUp(address);
                }

                if (vmState.IsCold(address) && !address.IsPrecompile(spec))
                {
                    result = UpdateGas(GasCostOf.ColdAccountAccess, ref gasAvailable);
                    vmState.WarmUp(address);
                }
                else if (chargeForWarm)
                {
                    result = UpdateGas(GasCostOf.WarmStateRead, ref gasAvailable);
                }
            }

            return result;
        }

        private enum StorageAccessType
        {
            SLOAD,
            SSTORE
        }

        private bool ChargeStorageAccessGas(
            ref long gasAvailable,
            EvmState vmState,
            StorageCell storageCell,
            StorageAccessType storageAccessType,
            IReleaseSpec spec)
        {
            // Console.WriteLine($"Accessing {storageCell} {storageAccessType}");

            bool result = true;
            if (spec.UseHotAndColdStorage)
            {
                if (_txTracer.IsTracingAccess) // when tracing access we want cost as if it was warmed up from access list
                {
                    vmState.WarmUp(storageCell);
                }

                if (vmState.IsCold(storageCell))
                {
                    result = UpdateGas(GasCostOf.ColdSLoad, ref gasAvailable);
                    vmState.WarmUp(storageCell);
                }
                else if (storageAccessType == StorageAccessType.SLOAD)
                {
                    // we do not charge for WARM_STORAGE_READ_COST in SSTORE scenario
                    result = UpdateGas(GasCostOf.WarmStateRead, ref gasAvailable);
                }
            }

            return result;
        }

        private CallResult ExecutePrecompile(EvmState state, IReleaseSpec spec)
        {
            ReadOnlyMemory<byte> callData = state.Env.InputData;
            UInt256 transferValue = state.Env.TransferValue;
            long gasAvailable = state.GasAvailable;

            IPrecompile precompile = state.Env.CodeInfo.Precompile;
            long baseGasCost = precompile.BaseGasCost(spec);
            long dataGasCost = precompile.DataGasCost(callData, spec);

            bool wasCreated = false;
            if (!_state.AccountExists(state.Env.ExecutingAccount))
            {
                wasCreated = true;
                _state.CreateAccount(state.Env.ExecutingAccount, transferValue);
            }
            else
            {
                _state.AddToBalance(state.Env.ExecutingAccount, transferValue, spec);
            }

            // https://github.com/ethereum/EIPs/blob/master/EIPS/eip-161.md
            // An additional issue was found in Parity,
            // where the Parity client incorrectly failed
            // to revert empty account deletions in a more limited set of contexts
            // involving out-of-gas calls to precompiled contracts;
            // the new Geth behavior matches Parity’s,
            // and empty accounts will cease to be a source of concern in general
            // in about one week once the state clearing process finishes.
            if (state.Env.ExecutingAccount.Equals(_parityTouchBugAccount.Address)
                && !wasCreated
                && transferValue.IsZero
                && spec.ClearEmptyAccountWhenTouched)
            {
                _parityTouchBugAccount.ShouldDelete = true;
            }

            //if(!UpdateGas(dataGasCost, ref gasAvailable)) return CallResult.Exception;
            if (!UpdateGas(baseGasCost, ref gasAvailable))
            {
                Metrics.EvmExceptions++;
                throw new OutOfGasException();
            }

            if (!UpdateGas(dataGasCost, ref gasAvailable))
            {
                Metrics.EvmExceptions++;
                throw new OutOfGasException();
            }

            state.GasAvailable = gasAvailable;

            try
            {
                (ReadOnlyMemory<byte> output, bool success) = precompile.Run(callData, spec);
                CallResult callResult = new(output.ToArray(), success, !success);
                return callResult;
            }
            catch (Exception)
            {
                CallResult callResult = new(Array.Empty<byte>(), false, true);
                return callResult;
            }
        }

        [SkipLocalsInit]
        private CallResult ExecuteCall(EvmState vmState, byte[]? previousCallResult, ZeroPaddedSpan previousCallOutput, in UInt256 previousCallOutputDestination, IReleaseSpec spec)
        {
            bool isTrace = _logger.IsTrace;
            bool traceOpcodes = _txTracer.IsTracingInstructions;
            ExecutionEnvironment env = vmState.Env;
            TxExecutionContext txCtx = env.TxExecutionContext;

            if (!vmState.IsContinuation)
            {
                if (!_state.AccountExists(env.ExecutingAccount))
                {
                    _state.CreateAccount(env.ExecutingAccount, env.TransferValue);
                }
                else
                {
                    _state.AddToBalance(env.ExecutingAccount, env.TransferValue, spec);
                }

                if (vmState.ExecutionType.IsAnyCreate() && spec.ClearEmptyAccountWhenTouched)
                {
                    _state.IncrementNonce(env.ExecutingAccount);
                }
            }

            if (vmState.Env.CodeInfo.MachineCode.Length == 0)
            {
                return CallResult.Empty;
            }

            vmState.InitStacks();
            EvmStack stack = new(vmState.DataStack.AsSpan(), vmState.DataStackHead, _txTracer);
            long gasAvailable = vmState.GasAvailable;
            int programCounter = vmState.ProgramCounter;
            Span<byte> code = env.CodeInfo.MachineCode.AsSpan();
            int codeSectionStart  = code.CodeStartIndex();
            int codeSectionLength = code.CodeSize();
            int codeSectionEnd    = code.CodeEndIndex();


            static void UpdateCurrentState(EvmState state, in int pc, in long gas, in int stackHead)
            {
                state.ProgramCounter = pc;
                state.GasAvailable = gas;
                state.DataStackHead = stackHead;
            }

            void StartInstructionTrace(Instruction instruction, EvmStack stackValue)
            {
                _txTracer.StartOperation(env.CallDepth + 1, gasAvailable, instruction, programCounter, txCtx.Header.IsPostMerge);
                if (_txTracer.IsTracingMemory)
                {
                    _txTracer.SetOperationMemory(vmState.Memory?.GetTrace() ?? new List<string>());
                }

                if (_txTracer.IsTracingStack)
                {
                    _txTracer.SetOperationStack(stackValue.GetStackTrace());
                }
            }

            void EndInstructionTrace()
            {
                if (traceOpcodes)
                {
                    if (_txTracer.IsTracingMemory)
                    {
                        _txTracer.SetOperationMemorySize(vmState.Memory?.Size ?? 0);
                    }

                    _txTracer.ReportOperationRemainingGas(gasAvailable);
                }
            }

            void EndInstructionTraceError(EvmExceptionType evmExceptionType)
            {
                if (traceOpcodes)
                {
                    _txTracer.ReportOperationError(evmExceptionType);
                    _txTracer.ReportOperationRemainingGas(gasAvailable);
                }
            }

            void Jump(in UInt256 jumpDest, bool isSubroutine = false)
            {
                if (jumpDest > int.MaxValue)
                {
                    Metrics.EvmExceptions++;
                    EndInstructionTraceError(EvmExceptionType.InvalidJumpDestination);
                    // https://github.com/NethermindEth/nethermind/issues/140
                    throw new InvalidJumpDestinationException();
                    //                                return CallResult.InvalidJumpDestination; // TODO: add a test, validating inside the condition was not covered by existing tests and fails on 0xf435a354924097686ea88dab3aac1dd464e6a3b387c77aeee94145b0fa5a63d2 mainnet
                }

                int jumpDestInt = (int)jumpDest;

                if (!env.CodeInfo.ValidateJump(jumpDestInt, isSubroutine))
                {
                    EndInstructionTraceError(EvmExceptionType.InvalidJumpDestination);
                    // https://github.com/NethermindEth/nethermind/issues/140
                    throw new InvalidJumpDestinationException();
                    //                                return CallResult.InvalidJumpDestination; // TODO: add a test, validating inside the condition was not covered by existing tests and fails on 61363 Ropsten
                }

                programCounter = jumpDestInt;
            }

            void UpdateMemoryCost(in UInt256 position, in UInt256 length)
            {
                if (vmState.Memory is null)
                {
                    throw new InvalidOperationException("EVM memory has not been initialized properly.");
                }

                long memoryCost = vmState.Memory.CalculateMemoryCost(in position, length);
                if (memoryCost != 0L)
                {
                    if (!UpdateGas(memoryCost, ref gasAvailable))
                    {
                        Metrics.EvmExceptions++;
                        EndInstructionTraceError(EvmExceptionType.OutOfGas);
                        throw new OutOfGasException();
                    }
                }
            }

            if (previousCallResult != null)
            {
                stack.PushBytes(previousCallResult);
                if (_txTracer.IsTracingInstructions) _txTracer.ReportOperationRemainingGas(vmState.GasAvailable);
            }

            if (previousCallOutput.Length > 0)
            {
                UInt256 localPreviousDest = previousCallOutputDestination;
                UpdateMemoryCost(in localPreviousDest, (ulong)previousCallOutput.Length);

                if (vmState.Memory is null)
                {
                    throw new InvalidOperationException("EVM memory has not been initialized properly.");
                }

                vmState.Memory.Save(in localPreviousDest, previousCallOutput);
                //                if(_txTracer.IsTracingInstructions) _txTracer.ReportMemoryChange((long)localPreviousDest, previousCallOutput);
            }

            while (programCounter < code.Length)
            {
<<<<<<< HEAD
                Instruction instruction = (Instruction) code[programCounter + codeSectionStart];
=======
                Instruction instruction = (Instruction)code[programCounter];
>>>>>>> 72fe6baa
                // Console.WriteLine(instruction);
                if (traceOpcodes)
                {
                    StartInstructionTrace(instruction, stack);
                }

                programCounter++;
                switch (instruction)
                {
                    case Instruction.STOP:
                        {
                            UpdateCurrentState(vmState, programCounter, gasAvailable, stack.Head);
                            EndInstructionTrace();
                            return CallResult.Empty;
                        }
                    case Instruction.ADD:
                        {
                            if (!UpdateGas(GasCostOf.VeryLow, ref gasAvailable))
                            {
                                EndInstructionTraceError(EvmExceptionType.OutOfGas);
                                return CallResult.OutOfGasException;
                            }

                            stack.PopUInt256(out UInt256 b);
                            stack.PopUInt256(out UInt256 a);
                            UInt256.Add(in a, in b, out UInt256 c);
                            stack.PushUInt256(c);

                            break;
                        }
                    case Instruction.MUL:
                        {
                            if (!UpdateGas(GasCostOf.Low, ref gasAvailable))
                            {
                                EndInstructionTraceError(EvmExceptionType.OutOfGas);
                                return CallResult.OutOfGasException;
                            }

                            stack.PopUInt256(out UInt256 a);
                            stack.PopUInt256(out UInt256 b);
                            UInt256.Multiply(in a, in b, out UInt256 res);
                            stack.PushUInt256(in res);
                            break;
                        }
                    case Instruction.SUB:
                        {
                            if (!UpdateGas(GasCostOf.VeryLow, ref gasAvailable))
                            {
                                EndInstructionTraceError(EvmExceptionType.OutOfGas);
                                return CallResult.OutOfGasException;
                            }

                            stack.PopUInt256(out UInt256 a);
                            stack.PopUInt256(out UInt256 b);
                            UInt256.Subtract(in a, in b, out UInt256 result);

                            stack.PushUInt256(in result);
                            break;
                        }
                    case Instruction.DIV:
                        {
                            if (!UpdateGas(GasCostOf.Low, ref gasAvailable))
                            {
                                EndInstructionTraceError(EvmExceptionType.OutOfGas);
                                return CallResult.OutOfGasException;
                            }

                            stack.PopUInt256(out UInt256 a);
                            stack.PopUInt256(out UInt256 b);
                            if (b.IsZero)
                            {
                                stack.PushZero();
                            }
                            else
                            {
                                UInt256.Divide(in a, in b, out UInt256 res);
                                stack.PushUInt256(in res);
                            }

                            break;
                        }
                    case Instruction.SDIV:
                        {
                            if (!UpdateGas(GasCostOf.Low, ref gasAvailable))
                            {
                                EndInstructionTraceError(EvmExceptionType.OutOfGas);
                                return CallResult.OutOfGasException;
                            }

                            stack.PopUInt256(out UInt256 a);
                            stack.PopSignedInt256(out Int256.Int256 b);
                            if (b.IsZero)
                            {
                                stack.PushZero();
                            }
                            else if (b == Int256.Int256.MinusOne && a == P255)
                            {
                                UInt256 res = P255;
                                stack.PushUInt256(in res);
                            }
                            else
                            {
                                Int256.Int256 signedA = new(a);
                                Int256.Int256.Divide(in signedA, in b, out Int256.Int256 res);
                                stack.PushSignedInt256(in res);
                            }

                            break;
                        }
                    case Instruction.MOD:
                        {
                            if (!UpdateGas(GasCostOf.Low, ref gasAvailable))
                            {
                                EndInstructionTraceError(EvmExceptionType.OutOfGas);
                                return CallResult.OutOfGasException;
                            }

                            stack.PopUInt256(out UInt256 a);
                            stack.PopUInt256(out UInt256 b);
                            UInt256.Mod(in a, in b, out UInt256 result);
                            stack.PushUInt256(in result);
                            break;
                        }
                    case Instruction.SMOD:
                        {
                            if (!UpdateGas(GasCostOf.Low, ref gasAvailable))
                            {
                                EndInstructionTraceError(EvmExceptionType.OutOfGas);
                                return CallResult.OutOfGasException;
                            }

                            stack.PopSignedInt256(out Int256.Int256 a);
                            stack.PopSignedInt256(out Int256.Int256 b);
                            if (b.IsZero || b.IsOne)
                            {
                                stack.PushZero();
                            }
                            else
                            {
                                a.Mod(in b, out Int256.Int256 mod);
                                stack.PushSignedInt256(in mod);
                            }

                            break;
                        }
                    case Instruction.ADDMOD:
                        {
                            if (!UpdateGas(GasCostOf.Mid, ref gasAvailable))
                            {
                                EndInstructionTraceError(EvmExceptionType.OutOfGas);
                                return CallResult.OutOfGasException;
                            }

                            stack.PopUInt256(out UInt256 a);
                            stack.PopUInt256(out UInt256 b);
                            stack.PopUInt256(out UInt256 mod);

                            if (mod.IsZero)
                            {
                                stack.PushZero();
                            }
                            else
                            {
                                UInt256.AddMod(a, b, mod, out UInt256 res);
                                stack.PushUInt256(in res);
                            }

                            break;
                        }
                    case Instruction.MULMOD:
                        {
                            if (!UpdateGas(GasCostOf.Mid, ref gasAvailable))
                            {
                                EndInstructionTraceError(EvmExceptionType.OutOfGas);
                                return CallResult.OutOfGasException;
                            }

                            stack.PopUInt256(out UInt256 a);
                            stack.PopUInt256(out UInt256 b);
                            stack.PopUInt256(out UInt256 mod);

                            if (mod.IsZero)
                            {
                                stack.PushZero();
                            }
                            else
                            {
                                UInt256.MultiplyMod(in a, in b, in mod, out UInt256 res);
                                stack.PushUInt256(in res);
                            }

                            break;
                        }
                    case Instruction.EXP:
                        {
                            if (!UpdateGas(GasCostOf.Exp, ref gasAvailable))
                            {
                                EndInstructionTraceError(EvmExceptionType.OutOfGas);
                                return CallResult.OutOfGasException;
                            }

                            Metrics.ModExpOpcode++;

                            stack.PopUInt256(out UInt256 baseInt);
                            Span<byte> exp = stack.PopBytes();

                            int leadingZeros = exp.LeadingZerosCount();
                            if (leadingZeros != 32)
                            {
                                int expSize = 32 - leadingZeros;
                                if (!UpdateGas(spec.GetExpByteCost() * expSize, ref gasAvailable))
                                {
                                    EndInstructionTraceError(EvmExceptionType.OutOfGas);
                                    return CallResult.OutOfGasException;
                                }
                            }
                            else
                            {
                                stack.PushOne();
                                break;
                            }

                            if (baseInt.IsZero)
                            {
                                stack.PushZero();
                            }
                            else if (baseInt.IsOne)
                            {
                                stack.PushOne();
                            }
                            else
                            {
                                UInt256.Exp(baseInt, new UInt256(exp, true), out UInt256 res);
                                stack.PushUInt256(in res);
                            }

                            break;
                        }
                    case Instruction.SIGNEXTEND:
                        {
                            if (!UpdateGas(GasCostOf.Low, ref gasAvailable))
                            {
                                EndInstructionTraceError(EvmExceptionType.OutOfGas);
                                return CallResult.OutOfGasException;
                            }

                            stack.PopUInt256(out UInt256 a);
                            if (a >= BigInt32)
                            {
                                stack.EnsureDepth(1);
                                break;
                            }

                            int position = 31 - (int)a;

                            Span<byte> b = stack.PopBytes();
                            sbyte sign = (sbyte)b[position];

                            if (sign >= 0)
                            {
                                BytesZero32.AsSpan(0, position).CopyTo(b.Slice(0, position));
                            }
                            else
                            {
                                BytesMax32.AsSpan(0, position).CopyTo(b.Slice(0, position));
                            }

                            stack.PushBytes(b);
                            break;
                        }
                    case Instruction.LT:
                        {
                            if (!UpdateGas(GasCostOf.VeryLow, ref gasAvailable))
                            {
                                EndInstructionTraceError(EvmExceptionType.OutOfGas);
                                return CallResult.OutOfGasException;
                            }

                            stack.PopUInt256(out UInt256 a);
                            stack.PopUInt256(out UInt256 b);
                            if (a < b)
                            {
                                stack.PushOne();
                            }
                            else
                            {
                                stack.PushZero();
                            }

                            break;
                        }
                    case Instruction.GT:
                        {
                            if (!UpdateGas(GasCostOf.VeryLow, ref gasAvailable))
                            {
                                EndInstructionTraceError(EvmExceptionType.OutOfGas);
                                return CallResult.OutOfGasException;
                            }

                            stack.PopUInt256(out UInt256 a);
                            stack.PopUInt256(out UInt256 b);
                            if (a > b)
                            {
                                stack.PushOne();
                            }
                            else
                            {
                                stack.PushZero();
                            }

                            break;
                        }
                    case Instruction.SLT:
                        {
                            if (!UpdateGas(GasCostOf.VeryLow, ref gasAvailable))
                            {
                                EndInstructionTraceError(EvmExceptionType.OutOfGas);
                                return CallResult.OutOfGasException;
                            }

                            stack.PopSignedInt256(out Int256.Int256 a);
                            stack.PopSignedInt256(out Int256.Int256 b);

                            if (a.CompareTo(b) < 0)
                            {
                                stack.PushOne();
                            }
                            else
                            {
                                stack.PushZero();
                            }

                            break;
                        }
                    case Instruction.SGT:
                        {
                            if (!UpdateGas(GasCostOf.VeryLow, ref gasAvailable))
                            {
                                EndInstructionTraceError(EvmExceptionType.OutOfGas);
                                return CallResult.OutOfGasException;
                            }

                            stack.PopSignedInt256(out Int256.Int256 a);
                            stack.PopSignedInt256(out Int256.Int256 b);
                            if (a.CompareTo(b) > 0)
                            {
                                stack.PushOne();
                            }
                            else
                            {
                                stack.PushZero();
                            }

                            break;
                        }
                    case Instruction.EQ:
                        {
                            if (!UpdateGas(GasCostOf.VeryLow, ref gasAvailable))
                            {
                                EndInstructionTraceError(EvmExceptionType.OutOfGas);
                                return CallResult.OutOfGasException;
                            }

                            Span<byte> a = stack.PopBytes();
                            Span<byte> b = stack.PopBytes();
                            if (a.SequenceEqual(b))
                            {
                                stack.PushOne();
                            }
                            else
                            {
                                stack.PushZero();
                            }

                            break;
                        }
                    case Instruction.ISZERO:
                        {
                            if (!UpdateGas(GasCostOf.VeryLow, ref gasAvailable))
                            {
                                EndInstructionTraceError(EvmExceptionType.OutOfGas);
                                return CallResult.OutOfGasException;
                            }

                            Span<byte> a = stack.PopBytes();
                            if (a.SequenceEqual(BytesZero32))
                            {
                                stack.PushOne();
                            }
                            else
                            {
                                stack.PushZero();
                            }

                            break;
                        }
                    case Instruction.AND:
                        {
                            if (!UpdateGas(GasCostOf.VeryLow, ref gasAvailable))
                            {
                                EndInstructionTraceError(EvmExceptionType.OutOfGas);
                                return CallResult.OutOfGasException;
                            }

                            Span<byte> a = stack.PopBytes();
                            Span<byte> b = stack.PopBytes();

                            if (_simdOperationsEnabled)
                            {
                                Vector<byte> aVec = new(a);
                                Vector<byte> bVec = new(b);

                                Vector.BitwiseAnd(aVec, bVec).CopyTo(stack.Register);
                            }
                            else
                            {
                                ref ulong refA = ref MemoryMarshal.AsRef<ulong>(a);
                                ref ulong refB = ref MemoryMarshal.AsRef<ulong>(b);
                                ref ulong refBuffer = ref MemoryMarshal.AsRef<ulong>(stack.Register);

                                refBuffer = refA & refB;
                                Unsafe.Add(ref refBuffer, 1) = Unsafe.Add(ref refA, 1) & Unsafe.Add(ref refB, 1);
                                Unsafe.Add(ref refBuffer, 2) = Unsafe.Add(ref refA, 2) & Unsafe.Add(ref refB, 2);
                                Unsafe.Add(ref refBuffer, 3) = Unsafe.Add(ref refA, 3) & Unsafe.Add(ref refB, 3);
                            }

                            stack.PushBytes(stack.Register);
                            break;
                        }
                    case Instruction.OR:
                        {
                            if (!UpdateGas(GasCostOf.VeryLow, ref gasAvailable))
                            {
                                EndInstructionTraceError(EvmExceptionType.OutOfGas);
                                return CallResult.OutOfGasException;
                            }

                            Span<byte> a = stack.PopBytes();
                            Span<byte> b = stack.PopBytes();

                            if (_simdOperationsEnabled)
                            {
                                Vector<byte> aVec = new(a);
                                Vector<byte> bVec = new(b);

                                Vector.BitwiseOr(aVec, bVec).CopyTo(stack.Register);
                            }
                            else
                            {
                                ref ulong refA = ref MemoryMarshal.AsRef<ulong>(a);
                                ref ulong refB = ref MemoryMarshal.AsRef<ulong>(b);
                                ref ulong refBuffer = ref MemoryMarshal.AsRef<ulong>(stack.Register);

                                refBuffer = refA | refB;
                                Unsafe.Add(ref refBuffer, 1) = Unsafe.Add(ref refA, 1) | Unsafe.Add(ref refB, 1);
                                Unsafe.Add(ref refBuffer, 2) = Unsafe.Add(ref refA, 2) | Unsafe.Add(ref refB, 2);
                                Unsafe.Add(ref refBuffer, 3) = Unsafe.Add(ref refA, 3) | Unsafe.Add(ref refB, 3);
                            }

                            stack.PushBytes(stack.Register);
                            break;
                        }
                    case Instruction.XOR:
                        {
                            if (!UpdateGas(GasCostOf.VeryLow, ref gasAvailable))
                            {
                                EndInstructionTraceError(EvmExceptionType.OutOfGas);
                                return CallResult.OutOfGasException;
                            }

                            Span<byte> a = stack.PopBytes();
                            Span<byte> b = stack.PopBytes();

                            if (_simdOperationsEnabled)
                            {
                                Vector<byte> aVec = new(a);
                                Vector<byte> bVec = new(b);

                                Vector.Xor(aVec, bVec).CopyTo(stack.Register);
                            }
                            else
                            {
                                ref ulong refA = ref MemoryMarshal.AsRef<ulong>(a);
                                ref ulong refB = ref MemoryMarshal.AsRef<ulong>(b);
                                ref ulong refBuffer = ref MemoryMarshal.AsRef<ulong>(stack.Register);

                                refBuffer = refA ^ refB;
                                Unsafe.Add(ref refBuffer, 1) = Unsafe.Add(ref refA, 1) ^ Unsafe.Add(ref refB, 1);
                                Unsafe.Add(ref refBuffer, 2) = Unsafe.Add(ref refA, 2) ^ Unsafe.Add(ref refB, 2);
                                Unsafe.Add(ref refBuffer, 3) = Unsafe.Add(ref refA, 3) ^ Unsafe.Add(ref refB, 3);
                            }

                            stack.PushBytes(stack.Register);
                            break;
                        }
                    case Instruction.NOT:
                        {
                            if (!UpdateGas(GasCostOf.VeryLow, ref gasAvailable))
                            {
                                EndInstructionTraceError(EvmExceptionType.OutOfGas);
                                return CallResult.OutOfGasException;
                            }

                            Span<byte> a = stack.PopBytes();

                            if (_simdOperationsEnabled)
                            {
                                Vector<byte> aVec = new(a);
                                Vector<byte> negVec = Vector.Xor(aVec, new Vector<byte>(BytesMax32));

                                negVec.CopyTo(stack.Register);
                            }
                            else
                            {
                                ref var refA = ref MemoryMarshal.AsRef<ulong>(a);
                                ref var refBuffer = ref MemoryMarshal.AsRef<ulong>(stack.Register);

                                refBuffer = ~refA;
                                Unsafe.Add(ref refBuffer, 1) = ~Unsafe.Add(ref refA, 1);
                                Unsafe.Add(ref refBuffer, 2) = ~Unsafe.Add(ref refA, 2);
                                Unsafe.Add(ref refBuffer, 3) = ~Unsafe.Add(ref refA, 3);
                            }

                            stack.PushBytes(stack.Register);
                            break;
                        }
                    case Instruction.BYTE:
                        {
                            if (!UpdateGas(GasCostOf.VeryLow, ref gasAvailable))
                            {
                                EndInstructionTraceError(EvmExceptionType.OutOfGas);
                                return CallResult.OutOfGasException;
                            }

                            stack.PopUInt256(out UInt256 position);
                            Span<byte> bytes = stack.PopBytes();

                            if (position >= BigInt32)
                            {
                                stack.PushZero();
                                break;
                            }

                            int adjustedPosition = bytes.Length - 32 + (int)position;
                            if (adjustedPosition < 0)
                            {
                                stack.PushZero();
                            }
                            else
                            {
                                stack.PushByte(bytes[adjustedPosition]);
                            }

                            break;
                        }
                    case Instruction.SHA3:
                        {
                            stack.PopUInt256(out UInt256 memSrc);
                            stack.PopUInt256(out UInt256 memLength);
                            if (!UpdateGas(GasCostOf.Sha3 + GasCostOf.Sha3Word * EvmPooledMemory.Div32Ceiling(memLength),
                                ref gasAvailable))
                            {
                                EndInstructionTraceError(EvmExceptionType.OutOfGas);
                                return CallResult.OutOfGasException;
                            }

                            UpdateMemoryCost(in memSrc, memLength);

                            Span<byte> memData = vmState.Memory.LoadSpan(in memSrc, memLength);
                            stack.PushBytes(ValueKeccak.Compute(memData).BytesAsSpan);
                            break;
                        }
                    case Instruction.ADDRESS:
                        {
                            if (!UpdateGas(GasCostOf.Base, ref gasAvailable))
                            {
                                EndInstructionTraceError(EvmExceptionType.OutOfGas);
                                return CallResult.OutOfGasException;
                            }

                            stack.PushBytes(env.ExecutingAccount.Bytes);
                            break;
                        }
                    case Instruction.BALANCE:
                        {
                            long gasCost = spec.GetBalanceCost();
                            if (gasCost != 0 && !UpdateGas(gasCost, ref gasAvailable))
                            {
                                EndInstructionTraceError(EvmExceptionType.OutOfGas);
                                return CallResult.OutOfGasException;
                            }

                            Address address = stack.PopAddress();
                            if (!ChargeAccountAccessGas(ref gasAvailable, vmState, address, spec))
                            {
                                EndInstructionTraceError(EvmExceptionType.OutOfGas);
                                return CallResult.OutOfGasException;
                            }

                            UInt256 balance = _state.GetBalance(address);
                            stack.PushUInt256(in balance);
                            break;
                        }
                    case Instruction.CALLER:
                        {
                            if (!UpdateGas(GasCostOf.Base, ref gasAvailable))
                            {
                                EndInstructionTraceError(EvmExceptionType.OutOfGas);
                                return CallResult.OutOfGasException;
                            }

                            stack.PushBytes(env.Caller.Bytes);
                            break;
                        }
                    case Instruction.CALLVALUE:
                        {
                            if (!UpdateGas(GasCostOf.Base, ref gasAvailable))
                            {
                                EndInstructionTraceError(EvmExceptionType.OutOfGas);
                                return CallResult.OutOfGasException;
                            }

                            UInt256 callValue = env.Value;
                            stack.PushUInt256(in callValue);
                            break;
                        }
                    case Instruction.ORIGIN:
                        {
                            if (!UpdateGas(GasCostOf.Base, ref gasAvailable))
                            {
                                EndInstructionTraceError(EvmExceptionType.OutOfGas);
                                return CallResult.OutOfGasException;
                            }

                            stack.PushBytes(txCtx.Origin.Bytes);
                            break;
                        }
                    case Instruction.CALLDATALOAD:
                        {
                            if (!UpdateGas(GasCostOf.VeryLow, ref gasAvailable))
                            {
                                EndInstructionTraceError(EvmExceptionType.OutOfGas);
                                return CallResult.OutOfGasException;
                            }

                            stack.PopUInt256(out UInt256 src);
                            stack.PushBytes(env.InputData.SliceWithZeroPadding(src, 32));
                            break;
                        }
                    case Instruction.CALLDATASIZE:
                        {
                            if (!UpdateGas(GasCostOf.Base, ref gasAvailable))
                            {
                                EndInstructionTraceError(EvmExceptionType.OutOfGas);
                                return CallResult.OutOfGasException;
                            }

                            UInt256 callDataSize = (UInt256)env.InputData.Length;
                            stack.PushUInt256(in callDataSize);
                            break;
                        }
                    case Instruction.CALLDATACOPY:
                        {
                            stack.PopUInt256(out UInt256 dest);
                            stack.PopUInt256(out UInt256 src);
                            stack.PopUInt256(out UInt256 length);
                            if (!UpdateGas(GasCostOf.VeryLow + GasCostOf.Memory * EvmPooledMemory.Div32Ceiling(length),
                                ref gasAvailable))
                            {
                                EndInstructionTraceError(EvmExceptionType.OutOfGas);
                                return CallResult.OutOfGasException;
                            }

                            if (length > UInt256.Zero)
                            {
                                UpdateMemoryCost(in dest, length);

                                ZeroPaddedMemory callDataSlice = env.InputData.SliceWithZeroPadding(src, (int)length);
                                vmState.Memory.Save(in dest, callDataSlice);
                                if (_txTracer.IsTracingInstructions)
                                {
                                    _txTracer.ReportMemoryChange((long)dest, callDataSlice);
                                }
                            }

                            break;
                        }
                    case Instruction.CODESIZE:
                        {
                            if (!UpdateGas(GasCostOf.Base, ref gasAvailable))
                            {
                                EndInstructionTraceError(EvmExceptionType.OutOfGas);
                                return CallResult.OutOfGasException;
                            }

                            UInt256 codeLength = (UInt256)code.Length;
                            stack.PushUInt256(in codeLength);
                            break;
                        }
                    case Instruction.CODECOPY:
                        {
                            stack.PopUInt256(out UInt256 dest);
                            stack.PopUInt256(out UInt256 src);
                            stack.PopUInt256(out UInt256 length);
                            if (!UpdateGas(GasCostOf.VeryLow + GasCostOf.Memory * EvmPooledMemory.Div32Ceiling(length), ref gasAvailable))
                            {
                                EndInstructionTraceError(EvmExceptionType.OutOfGas);
                                return CallResult.OutOfGasException;
                            }

                            if (length > UInt256.Zero)
                            {
                                UpdateMemoryCost(in dest, length);

                                ZeroPaddedSpan codeSlice = code.SliceWithZeroPadding(src, (int)length);
                                vmState.Memory.Save(in dest, codeSlice);
                                if (_txTracer.IsTracingInstructions) _txTracer.ReportMemoryChange((long)dest, codeSlice);
                            }

                            break;
                        }
                    case Instruction.GASPRICE:
                        {
                            if (!UpdateGas(GasCostOf.Base, ref gasAvailable))
                            {
                                EndInstructionTraceError(EvmExceptionType.OutOfGas);
                                return CallResult.OutOfGasException;
                            }

                            UInt256 gasPrice = txCtx.GasPrice;
                            stack.PushUInt256(in gasPrice);
                            break;
                        }
                    case Instruction.EXTCODESIZE:
                        {
                            long gasCost = spec.GetExtCodeCost();
                            if (!UpdateGas(gasCost, ref gasAvailable))
                            {
                                EndInstructionTraceError(EvmExceptionType.OutOfGas);
                                return CallResult.OutOfGasException;
                            }

                            Address address = stack.PopAddress();
                            if (!ChargeAccountAccessGas(ref gasAvailable, vmState, address, spec))
                            {
                                EndInstructionTraceError(EvmExceptionType.OutOfGas);
                                return CallResult.OutOfGasException;
                            }

                            byte[] accountCode = GetCachedCodeInfo(_worldState, address, spec).MachineCode;
                            UInt256 codeSize = (UInt256)accountCode.Length;
                            stack.PushUInt256(in codeSize);
                            break;
                        }
                    case Instruction.EXTCODECOPY:
                        {
                            Address address = stack.PopAddress();
                            stack.PopUInt256(out UInt256 dest);
                            stack.PopUInt256(out UInt256 src);
                            stack.PopUInt256(out UInt256 length);

                            long gasCost = spec.GetExtCodeCost();
                            if (!UpdateGas(gasCost + GasCostOf.Memory * EvmPooledMemory.Div32Ceiling(length),
                                ref gasAvailable))
                            {
                                EndInstructionTraceError(EvmExceptionType.OutOfGas);
                                return CallResult.OutOfGasException;
                            }

                            if (!ChargeAccountAccessGas(ref gasAvailable, vmState, address, spec))
                            {
                                EndInstructionTraceError(EvmExceptionType.OutOfGas);
                                return CallResult.OutOfGasException;
                            }

                            if (length > UInt256.Zero)
                            {
                                UpdateMemoryCost(in dest, length);

                                byte[] externalCode = GetCachedCodeInfo(_worldState, address, spec).MachineCode;
                                ZeroPaddedSpan callDataSlice = externalCode.SliceWithZeroPadding(src, (int)length);
                                vmState.Memory.Save(in dest, callDataSlice);
                                if (_txTracer.IsTracingInstructions)
                                {
                                    _txTracer.ReportMemoryChange((long)dest, callDataSlice);
                                }
                            }

                            break;
                        }
                    case Instruction.RETURNDATASIZE:
                        {
                            if (!spec.ReturnDataOpcodesEnabled)
                            {
                                EndInstructionTraceError(EvmExceptionType.BadInstruction);
                                return CallResult.InvalidInstructionException;
                            }

                            if (!UpdateGas(GasCostOf.Base, ref gasAvailable))
                            {
                                EndInstructionTraceError(EvmExceptionType.OutOfGas);
                                return CallResult.OutOfGasException;
                            }

                            UInt256 res = (UInt256)_returnDataBuffer.Length;
                            stack.PushUInt256(in res);
                            break;
                        }
                    case Instruction.RETURNDATACOPY:
                        {
                            if (!spec.ReturnDataOpcodesEnabled)
                            {
                                EndInstructionTraceError(EvmExceptionType.BadInstruction);
                                return CallResult.InvalidInstructionException;
                            }

                            stack.PopUInt256(out UInt256 dest);
                            stack.PopUInt256(out UInt256 src);
                            stack.PopUInt256(out UInt256 length);
                            if (!UpdateGas(GasCostOf.VeryLow + GasCostOf.Memory * EvmPooledMemory.Div32Ceiling(length), ref gasAvailable))
                            {
                                EndInstructionTraceError(EvmExceptionType.OutOfGas);
                                return CallResult.OutOfGasException;
                            }

                            if (UInt256.AddOverflow(length, src, out UInt256 newLength) || newLength > _returnDataBuffer.Length)
                            {
                                return CallResult.AccessViolationException;
                            }

                            if (length > UInt256.Zero)
                            {
                                UpdateMemoryCost(in dest, length);

                                ZeroPaddedSpan returnDataSlice = _returnDataBuffer.AsSpan().SliceWithZeroPadding(src, (int)length);
                                vmState.Memory.Save(in dest, returnDataSlice);
                                if (_txTracer.IsTracingInstructions)
                                {
                                    _txTracer.ReportMemoryChange((long)dest, returnDataSlice);
                                }
                            }

                            break;
                        }
                    case Instruction.BLOCKHASH:
                        {
                            Metrics.BlockhashOpcode++;

                            if (!UpdateGas(GasCostOf.BlockHash, ref gasAvailable))
                            {
                                EndInstructionTraceError(EvmExceptionType.OutOfGas);
                                return CallResult.OutOfGasException;
                            }

                            stack.PopUInt256(out UInt256 a);
                            long number = a > long.MaxValue ? long.MaxValue : (long)a;
                            Keccak blockHash = _blockhashProvider.GetBlockhash(txCtx.Header, number);
                            stack.PushBytes(blockHash?.Bytes ?? BytesZero32);

                            if (isTrace)
                            {
                                if (_txTracer.IsTracingBlockHash && blockHash != null)
                                {
                                    _txTracer.ReportBlockHash(blockHash);
                                }
                            }

                            break;
                        }
                    case Instruction.COINBASE:
                        {
                            if (!UpdateGas(GasCostOf.Base, ref gasAvailable))
                            {
                                EndInstructionTraceError(EvmExceptionType.OutOfGas);
                                return CallResult.OutOfGasException;
                            }

                            stack.PushBytes(txCtx.Header.GasBeneficiary.Bytes);
                            break;
                        }
                    case Instruction.PREVRANDAO:
                        {
                            if (!UpdateGas(GasCostOf.Base, ref gasAvailable))
                            {
                                EndInstructionTraceError(EvmExceptionType.OutOfGas);
                                return CallResult.OutOfGasException;
                            }

                            if (txCtx.Header.IsPostMerge)
                            {
                                byte[] random = txCtx.Header.Random.Bytes;
                                stack.PushBytes(random);
                            }
                            else
                            {
                                UInt256 diff = txCtx.Header.Difficulty;
                                stack.PushUInt256(in diff);
                            }
                            break;
                        }
                    case Instruction.TIMESTAMP:
                        {
                            if (!UpdateGas(GasCostOf.Base, ref gasAvailable))
                            {
                                EndInstructionTraceError(EvmExceptionType.OutOfGas);
                                return CallResult.OutOfGasException;
                            }

                            UInt256 timestamp = txCtx.Header.Timestamp;
                            stack.PushUInt256(in timestamp);
                            break;
                        }
                    case Instruction.NUMBER:
                        {
                            if (!UpdateGas(GasCostOf.Base, ref gasAvailable))
                            {
                                EndInstructionTraceError(EvmExceptionType.OutOfGas);
                                return CallResult.OutOfGasException;
                            }

                            UInt256 blockNumber = (UInt256)txCtx.Header.Number;
                            stack.PushUInt256(in blockNumber);
                            break;
                        }
                    case Instruction.GASLIMIT:
                        {
                            if (!UpdateGas(GasCostOf.Base, ref gasAvailable))
                            {
                                EndInstructionTraceError(EvmExceptionType.OutOfGas);
                                return CallResult.OutOfGasException;
                            }

                            UInt256 gasLimit = (UInt256)txCtx.Header.GasLimit;
                            stack.PushUInt256(in gasLimit);
                            break;
                        }
                    case Instruction.CHAINID:
                        {
                            if (!spec.ChainIdOpcodeEnabled)
                            {
                                EndInstructionTraceError(EvmExceptionType.BadInstruction);
                                return CallResult.InvalidInstructionException;
                            }

                            if (!UpdateGas(GasCostOf.Base, ref gasAvailable))
                            {
                                EndInstructionTraceError(EvmExceptionType.OutOfGas);
                                return CallResult.OutOfGasException;
                            }

                            stack.PushBytes(_chainId);
                            break;
                        }
                    case Instruction.SELFBALANCE:
                        {
                            if (!spec.SelfBalanceOpcodeEnabled)
                            {
                                EndInstructionTraceError(EvmExceptionType.BadInstruction);
                                return CallResult.InvalidInstructionException;
                            }

                            if (!UpdateGas(GasCostOf.SelfBalance, ref gasAvailable))
                            {
                                EndInstructionTraceError(EvmExceptionType.OutOfGas);
                                return CallResult.OutOfGasException;
                            }

                            UInt256 balance = _state.GetBalance(env.ExecutingAccount);
                            stack.PushUInt256(in balance);
                            break;
                        }
                    case Instruction.BASEFEE:
                        {
                            if (!spec.BaseFeeEnabled)
                            {
                                EndInstructionTraceError(EvmExceptionType.BadInstruction);
                                return CallResult.InvalidInstructionException;
                            }

                            if (!UpdateGas(GasCostOf.Base, ref gasAvailable))
                            {
                                EndInstructionTraceError(EvmExceptionType.OutOfGas);
                                return CallResult.OutOfGasException;
                            }

                            UInt256 baseFee = txCtx.Header.BaseFeePerGas;
                            stack.PushUInt256(in baseFee);
                            break;
                        }
                    case Instruction.POP:
                        {
                            if (!UpdateGas(GasCostOf.Base, ref gasAvailable))
                            {
                                EndInstructionTraceError(EvmExceptionType.OutOfGas);
                                return CallResult.OutOfGasException;
                            }

                            stack.PopLimbo();
                            break;
                        }
                    case Instruction.MLOAD:
                        {
                            if (!UpdateGas(GasCostOf.VeryLow, ref gasAvailable))
                            {
                                EndInstructionTraceError(EvmExceptionType.OutOfGas);
                                return CallResult.OutOfGasException;
                            }

                            stack.PopUInt256(out UInt256 memPosition);
                            UpdateMemoryCost(in memPosition, 32);
                            Span<byte> memData = vmState.Memory.LoadSpan(in memPosition);
                            if (_txTracer.IsTracingInstructions) _txTracer.ReportMemoryChange(memPosition, memData);

                            stack.PushBytes(memData);
                            break;
                        }
                    case Instruction.MSTORE:
                        {
                            if (!UpdateGas(GasCostOf.VeryLow, ref gasAvailable))
                            {
                                EndInstructionTraceError(EvmExceptionType.OutOfGas);
                                return CallResult.OutOfGasException;
                            }

                            stack.PopUInt256(out UInt256 memPosition);

                            Span<byte> data = stack.PopBytes();
                            UpdateMemoryCost(in memPosition, 32);
                            vmState.Memory.SaveWord(in memPosition, data);
                            if (_txTracer.IsTracingInstructions) _txTracer.ReportMemoryChange((long)memPosition, data.SliceWithZeroPadding(0, 32, PadDirection.Left));

                            break;
                        }
                    case Instruction.MSTORE8:
                        {
                            if (!UpdateGas(GasCostOf.VeryLow, ref gasAvailable))
                            {
                                EndInstructionTraceError(EvmExceptionType.OutOfGas);
                                return CallResult.OutOfGasException;
                            }

                            stack.PopUInt256(out UInt256 memPosition);
                            byte data = stack.PopByte();
                            UpdateMemoryCost(in memPosition, UInt256.One);
                            vmState.Memory.SaveByte(in memPosition, data);
                            if (_txTracer.IsTracingInstructions) _txTracer.ReportMemoryChange((long)memPosition, data);

                            break;
                        }
                    case Instruction.SLOAD:
                        {
                            Metrics.SloadOpcode++;
                            var gasCost = spec.GetSLoadCost();

                            if (!UpdateGas(gasCost, ref gasAvailable))
                            {
                                EndInstructionTraceError(EvmExceptionType.OutOfGas);
                                return CallResult.OutOfGasException;
                            }

                            stack.PopUInt256(out UInt256 storageIndex);
                            StorageCell storageCell = new(env.ExecutingAccount, storageIndex);
                            if (!ChargeStorageAccessGas(
                                ref gasAvailable,
                                vmState,
                                storageCell,
                                StorageAccessType.SLOAD,
                                spec))
                            {
                                EndInstructionTraceError(EvmExceptionType.OutOfGas);
                                return CallResult.OutOfGasException;
                            }

                            byte[] value = _storage.Get(storageCell);
                            stack.PushBytes(value);

                            if (_txTracer.IsTracingOpLevelStorage)
                            {
                                _txTracer.LoadOperationStorage(storageCell.Address, storageIndex, value);
                            }

                            break;
                        }
                    case Instruction.SSTORE:
                        {
                            Metrics.SstoreOpcode++;

                            if (vmState.IsStatic)
                            {
                                EndInstructionTraceError(EvmExceptionType.StaticCallViolation);
                                return CallResult.StaticCallViolationException;
                            }

                            // fail fast before the first storage read if gas is not enough even for reset
                            if (!spec.UseNetGasMetering && !UpdateGas(spec.GetSStoreResetCost(), ref gasAvailable))
                            {
                                EndInstructionTraceError(EvmExceptionType.OutOfGas);
                                return CallResult.OutOfGasException;
                            }

                            if (spec.UseNetGasMeteringWithAStipendFix)
                            {
                                if (_txTracer.IsTracingRefunds) _txTracer.ReportExtraGasPressure(GasCostOf.CallStipend - spec.GetNetMeteredSStoreCost() + 1);
                                if (gasAvailable <= GasCostOf.CallStipend)
                                {
                                    EndInstructionTraceError(EvmExceptionType.OutOfGas);
                                    return CallResult.OutOfGasException;
                                }
                            }

                            stack.PopUInt256(out UInt256 storageIndex);
                            Span<byte> newValue = stack.PopBytes();
                            bool newIsZero = newValue.IsZero();
                            if (!newIsZero)
                            {
                                newValue = newValue.WithoutLeadingZeros().ToArray();
                            }
                            else
                            {
                                newValue = new byte[] { 0 };
                            }

                            StorageCell storageCell = new(env.ExecutingAccount, storageIndex);

                            if (!ChargeStorageAccessGas(
                                ref gasAvailable,
                                vmState,
                                storageCell,
                                StorageAccessType.SSTORE,
                                spec))
                            {
                                EndInstructionTraceError(EvmExceptionType.OutOfGas);
                                return CallResult.OutOfGasException;
                            }

                            Span<byte> currentValue = _storage.Get(storageCell);
                            // Console.WriteLine($"current: {currentValue.ToHexString()} newValue {newValue.ToHexString()}");
                            bool currentIsZero = currentValue.IsZero();

                            bool newSameAsCurrent = (newIsZero && currentIsZero) || Bytes.AreEqual(currentValue, newValue);
                            long sClearRefunds = RefundOf.SClear(spec.IsEip3529Enabled);

                            if (!spec.UseNetGasMetering) // note that for this case we already deducted 5000
                            {
                                if (newIsZero)
                                {
                                    if (!newSameAsCurrent)
                                    {
                                        vmState.Refund += sClearRefunds;
                                        if (_txTracer.IsTracingRefunds) _txTracer.ReportRefund(sClearRefunds);
                                    }
                                }
                                else if (currentIsZero)
                                {
                                    if (!UpdateGas(GasCostOf.SSet - GasCostOf.SReset, ref gasAvailable))
                                    {
                                        EndInstructionTraceError(EvmExceptionType.OutOfGas);
                                        return CallResult.OutOfGasException;
                                    }
                                }
                            }
                            else // net metered
                            {
                                if (newSameAsCurrent)
                                {
                                    if (!UpdateGas(spec.GetNetMeteredSStoreCost(), ref gasAvailable))
                                    {
                                        EndInstructionTraceError(EvmExceptionType.OutOfGas);
                                        return CallResult.OutOfGasException;
                                    }
                                }
                                else // net metered, C != N
                                {
                                    Span<byte> originalValue = _storage.GetOriginal(storageCell);
                                    bool originalIsZero = originalValue.IsZero();

                                    bool currentSameAsOriginal = Bytes.AreEqual(originalValue, currentValue);
                                    if (currentSameAsOriginal)
                                    {
                                        if (currentIsZero)
                                        {
                                            if (!UpdateGas(GasCostOf.SSet, ref gasAvailable))
                                            {
                                                EndInstructionTraceError(EvmExceptionType.OutOfGas);
                                                return CallResult.OutOfGasException;
                                            }
                                        }
                                        else // net metered, current == original != new, !currentIsZero
                                        {
                                            if (!UpdateGas(spec.GetSStoreResetCost(), ref gasAvailable))
                                            {
                                                EndInstructionTraceError(EvmExceptionType.OutOfGas);
                                                return CallResult.OutOfGasException;
                                            }

                                            if (newIsZero)
                                            {
                                                vmState.Refund += sClearRefunds;
                                                if (_txTracer.IsTracingRefunds) _txTracer.ReportRefund(sClearRefunds);
                                            }
                                        }
                                    }
                                    else // net metered, new != current != original
                                    {
                                        long netMeteredStoreCost = spec.GetNetMeteredSStoreCost();
                                        if (!UpdateGas(netMeteredStoreCost, ref gasAvailable))
                                        {
                                            EndInstructionTraceError(EvmExceptionType.OutOfGas);
                                            return CallResult.OutOfGasException;
                                        }

                                        if (!originalIsZero) // net metered, new != current != original != 0
                                        {
                                            if (currentIsZero)
                                            {
                                                vmState.Refund -= sClearRefunds;
                                                if (_txTracer.IsTracingRefunds) _txTracer.ReportRefund(-sClearRefunds);
                                            }

                                            if (newIsZero)
                                            {
                                                vmState.Refund += sClearRefunds;
                                                if (_txTracer.IsTracingRefunds) _txTracer.ReportRefund(sClearRefunds);
                                            }
                                        }

                                        bool newSameAsOriginal = Bytes.AreEqual(originalValue, newValue);
                                        if (newSameAsOriginal)
                                        {
                                            long refundFromReversal;
                                            if (originalIsZero)
                                            {
                                                refundFromReversal = spec.GetSetReversalRefund();
                                            }
                                            else
                                            {
                                                refundFromReversal = spec.GetClearReversalRefund();
                                            }

                                            vmState.Refund += refundFromReversal;
                                            if (_txTracer.IsTracingRefunds) _txTracer.ReportRefund(refundFromReversal);
                                        }
                                    }
                                }
                            }

                            if (!newSameAsCurrent)
                            {
                                Span<byte> valueToStore = newIsZero ? BytesZero : newValue;
                                _storage.Set(storageCell, valueToStore.ToArray());
                            }

                            if (_txTracer.IsTracingInstructions)
                            {
                                Span<byte> valueToStore = newIsZero ? BytesZero : newValue;
                                Span<byte> span = new byte[32]; // do not stackalloc here
                                storageCell.Index.ToBigEndian(span);
                                _txTracer.ReportStorageChange(span, valueToStore);
                            }

                            if (_txTracer.IsTracingOpLevelStorage)
                            {
                                _txTracer.SetOperationStorage(storageCell.Address, storageIndex, newValue, currentValue);
                            }

                            break;
                        }
                    case Instruction.TLOAD:
                        {
                            Metrics.TloadOpcode++;
                            if (!spec.TransientStorageEnabled)
                            {
                                EndInstructionTraceError(EvmExceptionType.BadInstruction);
                                return CallResult.InvalidInstructionException;
                            }
                            var gasCost = GasCostOf.TLoad;

                            if (!UpdateGas(gasCost, ref gasAvailable))
                            {
                                EndInstructionTraceError(EvmExceptionType.OutOfGas);
                                return CallResult.OutOfGasException;
                            }

                            stack.PopUInt256(out UInt256 storageIndex);
                            StorageCell storageCell = new(env.ExecutingAccount, storageIndex);

                            byte[] value = _storage.GetTransientState(storageCell);
                            stack.PushBytes(value);

                            if (_txTracer.IsTracingOpLevelStorage)
                            {
                                _txTracer.LoadOperationTransientStorage(storageCell.Address, storageIndex, value);
                            }

                            break;
                        }
                    case Instruction.TSTORE:
                        {
                            Metrics.TstoreOpcode++;
                            if (!spec.TransientStorageEnabled)
                            {
                                EndInstructionTraceError(EvmExceptionType.BadInstruction);
                                return CallResult.InvalidInstructionException;
                            }

                            if (vmState.IsStatic)
                            {
                                EndInstructionTraceError(EvmExceptionType.StaticCallViolation);
                                return CallResult.StaticCallViolationException;
                            }

                            long gasCost = GasCostOf.TStore;
                            if (!UpdateGas(gasCost, ref gasAvailable))
                            {
                                EndInstructionTraceError(EvmExceptionType.OutOfGas);
                                return CallResult.OutOfGasException;
                            }

                            stack.PopUInt256(out UInt256 storageIndex);
                            Span<byte> newValue = stack.PopBytes();
                            bool newIsZero = newValue.IsZero();
                            if (!newIsZero)
                            {
                                newValue = newValue.WithoutLeadingZeros().ToArray();
                            }
                            else
                            {
                                newValue = BytesZero;
                            }

                            StorageCell storageCell = new(env.ExecutingAccount, storageIndex);
                            byte[] currentValue = newValue.ToArray();
                            _storage.SetTransientState(storageCell, currentValue);

                            if (_txTracer.IsTracingOpLevelStorage)
                            {
                                _txTracer.SetOperationTransientStorage(storageCell.Address, storageIndex, newValue, currentValue);
                            }

                            break;
                        }
                    case Instruction.JUMP:
                        {
                            if (!UpdateGas(GasCostOf.Mid, ref gasAvailable))
                            {
                                EndInstructionTraceError(EvmExceptionType.OutOfGas);
                                return CallResult.OutOfGasException;
                            }

                            stack.PopUInt256(out UInt256 jumpDest);
                            Jump(jumpDest);
                            break;
                        }
                    case Instruction.JUMPI:
                        {
                            if (!UpdateGas(GasCostOf.High, ref gasAvailable))
                            {
                                EndInstructionTraceError(EvmExceptionType.OutOfGas);
                                return CallResult.OutOfGasException;
                            }

                            stack.PopUInt256(out UInt256 jumpDest);
                            Span<byte> condition = stack.PopBytes();
                            if (!condition.SequenceEqual(BytesZero32))
                            {
                                Jump(jumpDest);
                            }

                            break;
                        }
                    case Instruction.PC:
                        {
                            if (!UpdateGas(GasCostOf.Base, ref gasAvailable))
                            {
                                EndInstructionTraceError(EvmExceptionType.OutOfGas);
                                return CallResult.OutOfGasException;
                            }

                            stack.PushUInt32(programCounter - 1);
                            break;
                        }
                    case Instruction.MSIZE:
                        {
                            if (!UpdateGas(GasCostOf.Base, ref gasAvailable))
                            {
                                EndInstructionTraceError(EvmExceptionType.OutOfGas);
                                return CallResult.OutOfGasException;
                            }

                            UInt256 size = vmState.Memory.Size;
                            stack.PushUInt256(in size);
                            break;
                        }
                    case Instruction.GAS:
                        {
                            if (!UpdateGas(GasCostOf.Base, ref gasAvailable))
                            {
                                EndInstructionTraceError(EvmExceptionType.OutOfGas);
                                return CallResult.OutOfGasException;
                            }

                            UInt256 gas = (UInt256)gasAvailable;
                            stack.PushUInt256(in gas);
                            break;
                        }
                    case Instruction.JUMPDEST:
                        {
                            if (!UpdateGas(GasCostOf.JumpDest, ref gasAvailable))
                            {
                                EndInstructionTraceError(EvmExceptionType.OutOfGas);
                                return CallResult.OutOfGasException;
                            }

                            break;
                        }
                    case Instruction.PUSH1:
                        {
                            if (!UpdateGas(GasCostOf.VeryLow, ref gasAvailable))
                            {
                                EndInstructionTraceError(EvmExceptionType.OutOfGas);
                                return CallResult.OutOfGasException;
                            }

<<<<<<< HEAD

                        int dataArgumentPosition = programCounter + codeSectionStart;
                        if (dataArgumentPosition >= codeSectionEnd)
                        {
                            stack.PushZero();
                        }
                        else
                        {
                            stack.PushByte(code[dataArgumentPosition]);
                        }
=======
                            int programCounterInt = programCounter;
                            if (programCounterInt >= code.Length)
                            {
                                stack.PushZero();
                            }
                            else
                            {
                                stack.PushByte(code[programCounterInt]);
                            }
>>>>>>> 72fe6baa

                            programCounter++;
                            break;
                        }
                    case Instruction.PUSH2:
                    case Instruction.PUSH3:
                    case Instruction.PUSH4:
                    case Instruction.PUSH5:
                    case Instruction.PUSH6:
                    case Instruction.PUSH7:
                    case Instruction.PUSH8:
                    case Instruction.PUSH9:
                    case Instruction.PUSH10:
                    case Instruction.PUSH11:
                    case Instruction.PUSH12:
                    case Instruction.PUSH13:
                    case Instruction.PUSH14:
                    case Instruction.PUSH15:
                    case Instruction.PUSH16:
                    case Instruction.PUSH17:
                    case Instruction.PUSH18:
                    case Instruction.PUSH19:
                    case Instruction.PUSH20:
                    case Instruction.PUSH21:
                    case Instruction.PUSH22:
                    case Instruction.PUSH23:
                    case Instruction.PUSH24:
                    case Instruction.PUSH25:
                    case Instruction.PUSH26:
                    case Instruction.PUSH27:
                    case Instruction.PUSH28:
                    case Instruction.PUSH29:
                    case Instruction.PUSH30:
                    case Instruction.PUSH31:
                    case Instruction.PUSH32:
                        {
                            if (!UpdateGas(GasCostOf.VeryLow, ref gasAvailable))
                            {
                                EndInstructionTraceError(EvmExceptionType.OutOfGas);
                                return CallResult.OutOfGasException;
                            }

<<<<<<< HEAD
                        int length = instruction - Instruction.PUSH1 + 1;
                        int programCounterAbsolute = programCounter + codeSectionStart;
                        int usedFromCode = Math.Min(codeSectionLength - programCounterAbsolute, length);

                        stack.PushLeftPaddedBytes(code.Slice(programCounterAbsolute, usedFromCode), length);
=======
                            int length = instruction - Instruction.PUSH1 + 1;
                            int programCounterInt = programCounter;
                            int usedFromCode = Math.Min(code.Length - programCounterInt, length);

                            stack.PushLeftPaddedBytes(code.Slice(programCounterInt, usedFromCode), length);
>>>>>>> 72fe6baa

                            programCounter += length;
                            break;
                        }
                    case Instruction.DUP1:
                    case Instruction.DUP2:
                    case Instruction.DUP3:
                    case Instruction.DUP4:
                    case Instruction.DUP5:
                    case Instruction.DUP6:
                    case Instruction.DUP7:
                    case Instruction.DUP8:
                    case Instruction.DUP9:
                    case Instruction.DUP10:
                    case Instruction.DUP11:
                    case Instruction.DUP12:
                    case Instruction.DUP13:
                    case Instruction.DUP14:
                    case Instruction.DUP15:
                    case Instruction.DUP16:
                        {
                            if (!UpdateGas(GasCostOf.VeryLow, ref gasAvailable))
                            {
                                EndInstructionTraceError(EvmExceptionType.OutOfGas);
                                return CallResult.OutOfGasException;
                            }

                            stack.Dup(instruction - Instruction.DUP1 + 1);
                            break;
                        }
                    case Instruction.SWAP1:
                    case Instruction.SWAP2:
                    case Instruction.SWAP3:
                    case Instruction.SWAP4:
                    case Instruction.SWAP5:
                    case Instruction.SWAP6:
                    case Instruction.SWAP7:
                    case Instruction.SWAP8:
                    case Instruction.SWAP9:
                    case Instruction.SWAP10:
                    case Instruction.SWAP11:
                    case Instruction.SWAP12:
                    case Instruction.SWAP13:
                    case Instruction.SWAP14:
                    case Instruction.SWAP15:
                    case Instruction.SWAP16:
                        {
                            if (!UpdateGas(GasCostOf.VeryLow, ref gasAvailable))
                            {
                                EndInstructionTraceError(EvmExceptionType.OutOfGas);
                                return CallResult.OutOfGasException;
                            }

                            stack.Swap(instruction - Instruction.SWAP1 + 2);
                            break;
                        }
                    case Instruction.LOG0:
                    case Instruction.LOG1:
                    case Instruction.LOG2:
                    case Instruction.LOG3:
                    case Instruction.LOG4:
                        {
                            if (vmState.IsStatic)
                            {
                                EndInstructionTraceError(EvmExceptionType.StaticCallViolation);
                                return CallResult.StaticCallViolationException;
                            }

                            stack.PopUInt256(out UInt256 memoryPos);
                            stack.PopUInt256(out UInt256 length);
                            long topicsCount = instruction - Instruction.LOG0;
                            UpdateMemoryCost(in memoryPos, length);
                            if (!UpdateGas(
                                GasCostOf.Log + topicsCount * GasCostOf.LogTopic +
                                (long)length * GasCostOf.LogData, ref gasAvailable))
                            {
                                EndInstructionTraceError(EvmExceptionType.OutOfGas);
                                return CallResult.OutOfGasException;
                            }

                            ReadOnlyMemory<byte> data = vmState.Memory.Load(in memoryPos, length);
                            Keccak[] topics = new Keccak[topicsCount];
                            for (int i = 0; i < topicsCount; i++)
                            {
                                topics[i] = new Keccak(stack.PopBytes().ToArray());
                            }

                            LogEntry logEntry = new(
                                env.ExecutingAccount,
                                data.ToArray(),
                                topics);
                            vmState.Logs.Add(logEntry);
                            break;
                        }
                    case Instruction.CREATE:
                    case Instruction.CREATE2:
                        {
                            if (!spec.Create2OpcodeEnabled && instruction == Instruction.CREATE2)
                            {
                                EndInstructionTraceError(EvmExceptionType.BadInstruction);
                                return CallResult.InvalidInstructionException;
                            }

                            if (vmState.IsStatic)
                            {
                                EndInstructionTraceError(EvmExceptionType.StaticCallViolation);
                                return CallResult.StaticCallViolationException;
                            }

                            // TODO: happens in CREATE_empty000CreateInitCode_Transaction but probably has to be handled differently
                            if (!_state.AccountExists(env.ExecutingAccount))
                            {
                                _state.CreateAccount(env.ExecutingAccount, UInt256.Zero);
                            }

                            stack.PopUInt256(out UInt256 value);
                            stack.PopUInt256(out UInt256 memoryPositionOfInitCode);
                            stack.PopUInt256(out UInt256 initCodeLength);
                            Span<byte> salt = null;
                            if (instruction == Instruction.CREATE2)
                            {
                                salt = stack.PopBytes();
                            }

                            long gasCost = GasCostOf.Create + (instruction == Instruction.CREATE2 ? GasCostOf.Sha3Word * EvmPooledMemory.Div32Ceiling(initCodeLength) : 0);
                            if (!UpdateGas(gasCost, ref gasAvailable))
                            {
                                EndInstructionTraceError(EvmExceptionType.OutOfGas);
                                return CallResult.OutOfGasException;
                            }

<<<<<<< HEAD
                        Span<byte> initCode = vmState.Memory.LoadSpan(in memoryPositionOfInitCode, initCodeLength);
                        if( spec.IsEip3540Enabled
                            && !initCode.IsEOFCode(out _))
                        {
                            _returnDataBuffer = Array.Empty<byte>();
                            stack.PushZero();
                            break;
                        }
=======
                            UpdateMemoryCost(in memoryPositionOfInitCode, initCodeLength);
>>>>>>> 72fe6baa

                            // TODO: copy pasted from CALL / DELEGATECALL, need to move it outside?
                            if (env.CallDepth >= MaxCallDepth) // TODO: fragile ordering / potential vulnerability for different clients
                            {
                                // TODO: need a test for this
                                _returnDataBuffer = Array.Empty<byte>();
                                stack.PushZero();
                                break;
                            }

                            Span<byte> initCode = vmState.Memory.LoadSpan(in memoryPositionOfInitCode, initCodeLength);

                            UInt256 balance = _state.GetBalance(env.ExecutingAccount);
                            if (value > balance)
                            {
                                _returnDataBuffer = Array.Empty<byte>();
                                stack.PushZero();
                                break;
                            }

                            UInt256 accountNonce = _state.GetNonce(env.ExecutingAccount);
                            UInt256 maxNonce = ulong.MaxValue;
                            if (accountNonce >= maxNonce)
                            {
                                _returnDataBuffer = Array.Empty<byte>();
                                stack.PushZero();
                                break;
                            }

                            EndInstructionTrace();
                            // todo: === below is a new call - refactor / move

                            long callGas = spec.Use63Over64Rule ? gasAvailable - gasAvailable / 64L : gasAvailable;
                            if (!UpdateGas(callGas, ref gasAvailable))
                            {
                                EndInstructionTraceError(EvmExceptionType.OutOfGas);
                                return CallResult.OutOfGasException;
                            }

                            Address contractAddress = instruction == Instruction.CREATE
                                ? ContractAddress.From(env.ExecutingAccount, _state.GetNonce(env.ExecutingAccount))
                                : ContractAddress.From(env.ExecutingAccount, salt, initCode);

                            if (spec.UseHotAndColdStorage)
                            {
                                // EIP-2929 assumes that warm-up cost is included in the costs of CREATE and CREATE2
                                vmState.WarmUp(contractAddress);
                            }

                            _state.IncrementNonce(env.ExecutingAccount);

                            Snapshot snapshot = _worldState.TakeSnapshot();

                            bool accountExists = _state.AccountExists(contractAddress);
                            if (accountExists && (GetCachedCodeInfo(_worldState, contractAddress, spec).MachineCode.Length != 0 || _state.GetNonce(contractAddress) != 0))
                            {
                                /* we get the snapshot before this as there is a possibility with that we will touch an empty account and remove it even if the REVERT operation follows */
                                if (isTrace) _logger.Trace($"Contract collision at {contractAddress}");
                                _returnDataBuffer = Array.Empty<byte>();
                                stack.PushZero();
                                break;
                            }

                            if (accountExists)
                            {
                                _state.UpdateStorageRoot(contractAddress, Keccak.EmptyTreeHash);
                            }
                            else if (_state.IsDeadAccount(contractAddress))
                            {
                                _storage.ClearStorage(contractAddress);
                            }

                            _state.SubtractFromBalance(env.ExecutingAccount, value, spec);
                            ExecutionEnvironment callEnv = new();
                            callEnv.TxExecutionContext = env.TxExecutionContext;
                            callEnv.CallDepth = env.CallDepth + 1;
                            callEnv.Caller = env.ExecutingAccount;
                            callEnv.ExecutingAccount = contractAddress;
                            callEnv.CodeSource = null;
                            callEnv.CodeInfo = new CodeInfo(initCode.ToArray());
                            callEnv.InputData = ReadOnlyMemory<byte>.Empty;
                            callEnv.TransferValue = value;
                            callEnv.Value = value;

                            EvmState callState = new(
                                callGas,
                                callEnv,
                                instruction == Instruction.CREATE2 ? ExecutionType.Create2 : ExecutionType.Create,
                                false,
                                snapshot,
                                0L,
                                0L,
                                vmState.IsStatic,
                                vmState,
                                false,
                                accountExists);

                            UpdateCurrentState(vmState, programCounter, gasAvailable, stack.Head);
                            return new CallResult(callState);
                        }
                    case Instruction.RETURN:
                        {
                            stack.PopUInt256(out UInt256 memoryPos);
                            stack.PopUInt256(out UInt256 length);

                            UpdateMemoryCost(in memoryPos, length);
                            ReadOnlyMemory<byte> returnData = vmState.Memory.Load(in memoryPos, length);

                            UpdateCurrentState(vmState, programCounter, gasAvailable, stack.Head);
                            EndInstructionTrace();
                            return new CallResult(returnData.ToArray(), null);
                        }
                    case Instruction.CALL:
                    case Instruction.CALLCODE:
                    case Instruction.DELEGATECALL:
                    case Instruction.STATICCALL:
                        {
                            Metrics.Calls++;

                            if (instruction == Instruction.DELEGATECALL && !spec.DelegateCallEnabled ||
                                instruction == Instruction.STATICCALL && !spec.StaticCallEnabled)
                            {
                                EndInstructionTraceError(EvmExceptionType.BadInstruction);
                                return CallResult.InvalidInstructionException;
                            }

                            stack.PopUInt256(out UInt256 gasLimit);
                            Address codeSource = stack.PopAddress();

                            // Console.WriteLine($"CALLIN {codeSource}");
                            if (!ChargeAccountAccessGas(ref gasAvailable, vmState, codeSource, spec))
                            {
                                EndInstructionTraceError(EvmExceptionType.OutOfGas);
                                return CallResult.OutOfGasException;
                            }

                            UInt256 callValue;
                            switch (instruction)
                            {
                                case Instruction.STATICCALL:
                                    callValue = UInt256.Zero;
                                    break;
                                case Instruction.DELEGATECALL:
                                    callValue = env.Value;
                                    break;
                                default:
                                    stack.PopUInt256(out callValue);
                                    break;
                            }

                            UInt256 transferValue = instruction == Instruction.DELEGATECALL ? UInt256.Zero : callValue;
                            stack.PopUInt256(out UInt256 dataOffset);
                            stack.PopUInt256(out UInt256 dataLength);
                            stack.PopUInt256(out UInt256 outputOffset);
                            stack.PopUInt256(out UInt256 outputLength);

                            if (vmState.IsStatic && !transferValue.IsZero && instruction != Instruction.CALLCODE)
                            {
                                EndInstructionTraceError(EvmExceptionType.StaticCallViolation);
                                return CallResult.StaticCallViolationException;
                            }

                            Address caller = instruction == Instruction.DELEGATECALL ? env.Caller : env.ExecutingAccount;
                            Address target = instruction == Instruction.CALL || instruction == Instruction.STATICCALL ? codeSource : env.ExecutingAccount;

                            if (isTrace)
                            {
                                _logger.Trace($"caller {caller}");
                                _logger.Trace($"code source {codeSource}");
                                _logger.Trace($"target {target}");
                                _logger.Trace($"value {callValue}");
                                _logger.Trace($"transfer value {transferValue}");
                            }

                            long gasExtra = 0L;

                            if (!transferValue.IsZero)
                            {
                                gasExtra += GasCostOf.CallValue;
                            }

                            if (!spec.ClearEmptyAccountWhenTouched && !_state.AccountExists(target))
                            {
                                gasExtra += GasCostOf.NewAccount;
                            }
                            else if (spec.ClearEmptyAccountWhenTouched && transferValue != 0 && _state.IsDeadAccount(target))
                            {
                                gasExtra += GasCostOf.NewAccount;
                            }

                            if (!UpdateGas(spec.GetCallCost(), ref gasAvailable))
                            {
                                EndInstructionTraceError(EvmExceptionType.OutOfGas);
                                return CallResult.OutOfGasException;
                            }

                            UpdateMemoryCost(in dataOffset, dataLength);
                            UpdateMemoryCost(in outputOffset, outputLength);
                            if (!UpdateGas(gasExtra, ref gasAvailable))
                            {
                                EndInstructionTraceError(EvmExceptionType.OutOfGas);
                                return CallResult.OutOfGasException;
                            }

                            if (spec.Use63Over64Rule)
                            {
                                gasLimit = UInt256.Min((UInt256)(gasAvailable - gasAvailable / 64), gasLimit);
                            }

                            long gasLimitUl = (long)gasLimit;
                            if (!UpdateGas(gasLimitUl, ref gasAvailable))
                            {
                                EndInstructionTraceError(EvmExceptionType.OutOfGas);
                                return CallResult.OutOfGasException;
                            }

                            if (!transferValue.IsZero)
                            {
                                if (_txTracer.IsTracingRefunds) _txTracer.ReportExtraGasPressure(GasCostOf.CallStipend);
                                gasLimitUl += GasCostOf.CallStipend;
                            }

                            if (env.CallDepth >= MaxCallDepth || !transferValue.IsZero && _state.GetBalance(env.ExecutingAccount) < transferValue)
                            {
                                _returnDataBuffer = Array.Empty<byte>();
                                stack.PushZero();

                                if (_txTracer.IsTracingInstructions)
                                {
                                    // very specific for Parity trace, need to find generalization - very peculiar 32 length...
                                    ReadOnlyMemory<byte> memoryTrace = vmState.Memory.Inspect(in dataOffset, 32);
                                    _txTracer.ReportMemoryChange(dataOffset, memoryTrace.Span);
                                }

                                if (isTrace) _logger.Trace("FAIL - call depth");
                                if (_txTracer.IsTracingInstructions) _txTracer.ReportOperationRemainingGas(gasAvailable);
                                if (_txTracer.IsTracingInstructions) _txTracer.ReportOperationError(EvmExceptionType.NotEnoughBalance);

                                UpdateGasUp(gasLimitUl, ref gasAvailable);
                                if (_txTracer.IsTracingInstructions) _txTracer.ReportGasUpdateForVmTrace(gasLimitUl, gasAvailable);
                                break;
                            }

                            ReadOnlyMemory<byte> callData = vmState.Memory.Load(in dataOffset, dataLength);

                            Snapshot snapshot = _worldState.TakeSnapshot();
                            _state.SubtractFromBalance(caller, transferValue, spec);

                            ExecutionEnvironment callEnv = new();
                            callEnv.TxExecutionContext = env.TxExecutionContext;
                            callEnv.CallDepth = env.CallDepth + 1;
                            callEnv.Caller = caller;
                            callEnv.CodeSource = codeSource;
                            callEnv.ExecutingAccount = target;
                            callEnv.TransferValue = transferValue;
                            callEnv.Value = callValue;
                            callEnv.InputData = callData;
                            callEnv.CodeInfo = GetCachedCodeInfo(_worldState, codeSource, spec);

                            if (isTrace) _logger.Trace($"Tx call gas {gasLimitUl}");
                            if (outputLength == 0)
                            {
                                // TODO: when output length is 0 outputOffset can have any value really
                                // and the value does not matter and it can cause trouble when beyond long range
                                outputOffset = 0;
                            }

                            ExecutionType executionType = GetCallExecutionType(instruction, txCtx.Header.IsPostMerge);
                            EvmState callState = new(
                                gasLimitUl,
                                callEnv,
                                executionType,
                                false,
                                snapshot,
                                (long)outputOffset,
                                (long)outputLength,
                                instruction == Instruction.STATICCALL || vmState.IsStatic,
                                vmState,
                                false,
                                false);

                            UpdateCurrentState(vmState, programCounter, gasAvailable, stack.Head);
                            EndInstructionTrace();
                            return new CallResult(callState);
                        }
                    case Instruction.REVERT:
                        {
                            if (!spec.RevertOpcodeEnabled)
                            {
                                EndInstructionTraceError(EvmExceptionType.BadInstruction);
                                return CallResult.InvalidInstructionException;
                            }

                            stack.PopUInt256(out UInt256 memoryPos);
                            stack.PopUInt256(out UInt256 length);

                            UpdateMemoryCost(in memoryPos, length);
                            ReadOnlyMemory<byte> errorDetails = vmState.Memory.Load(in memoryPos, length);

                            UpdateCurrentState(vmState, programCounter, gasAvailable, stack.Head);
                            EndInstructionTrace();
                            return new CallResult(errorDetails.ToArray(), null, true);
                        }
                    case Instruction.INVALID:
                        {
                            if (!UpdateGas(GasCostOf.High, ref gasAvailable))
                            {
                                EndInstructionTraceError(EvmExceptionType.OutOfGas);
                                return CallResult.OutOfGasException;
                            }

                            EndInstructionTraceError(EvmExceptionType.BadInstruction);
                            return CallResult.InvalidInstructionException;
                        }
                    case Instruction.SELFDESTRUCT:
                        {
                            if (vmState.IsStatic)
                            {
                                EndInstructionTraceError(EvmExceptionType.StaticCallViolation);
                                return CallResult.StaticCallViolationException;
                            }

                            if (spec.UseShanghaiDDosProtection && !UpdateGas(GasCostOf.SelfDestructEip150, ref gasAvailable))
                            {
                                EndInstructionTraceError(EvmExceptionType.OutOfGas);
                                return CallResult.OutOfGasException;
                            }

                            Metrics.SelfDestructs++;

                            Address inheritor = stack.PopAddress();
                            if (!ChargeAccountAccessGas(ref gasAvailable, vmState, inheritor, spec, false))
                            {
                                EndInstructionTraceError(EvmExceptionType.OutOfGas);
                                return CallResult.OutOfGasException;
                            }

                            vmState.DestroyList.Add(env.ExecutingAccount);

                            UInt256 ownerBalance = _state.GetBalance(env.ExecutingAccount);
                            if (_txTracer.IsTracingActions) _txTracer.ReportSelfDestruct(env.ExecutingAccount, ownerBalance, inheritor);
                            if (spec.ClearEmptyAccountWhenTouched && ownerBalance != 0 && _state.IsDeadAccount(inheritor))
                            {
                                if (!UpdateGas(GasCostOf.NewAccount, ref gasAvailable))
                                {
                                    EndInstructionTraceError(EvmExceptionType.OutOfGas);
                                    return CallResult.OutOfGasException;
                                }
                            }

                            bool inheritorAccountExists = _state.AccountExists(inheritor);
                            if (!spec.ClearEmptyAccountWhenTouched && !inheritorAccountExists && spec.UseShanghaiDDosProtection)
                            {
                                if (!UpdateGas(GasCostOf.NewAccount, ref gasAvailable))
                                {
                                    EndInstructionTraceError(EvmExceptionType.OutOfGas);
                                    return CallResult.OutOfGasException;
                                }
                            }

                            if (!inheritorAccountExists)
                            {
                                _state.CreateAccount(inheritor, ownerBalance);
                            }
                            else if (!inheritor.Equals(env.ExecutingAccount))
                            {
                                _state.AddToBalance(inheritor, ownerBalance, spec);
                            }

                            _state.SubtractFromBalance(env.ExecutingAccount, ownerBalance, spec);

                            UpdateCurrentState(vmState, programCounter, gasAvailable, stack.Head);
                            EndInstructionTrace();
                            return CallResult.Empty;
                        }
                    case Instruction.SHL:
                        {
                            if (!spec.ShiftOpcodesEnabled)
                            {
                                EndInstructionTraceError(EvmExceptionType.BadInstruction);
                                return CallResult.InvalidInstructionException;
                            }

                            if (!UpdateGas(GasCostOf.VeryLow, ref gasAvailable))
                            {
                                EndInstructionTraceError(EvmExceptionType.OutOfGas);
                                return CallResult.OutOfGasException;
                            }

                            stack.PopUInt256(out UInt256 a);
                            if (a >= 256UL)
                            {
                                stack.PopLimbo();
                                stack.PushZero();
                            }
                            else
                            {
                                stack.PopUInt256(out UInt256 b);
                                UInt256 res = b << (int)a.u0;
                                stack.PushUInt256(in res);
                            }

                            break;
                        }
                    case Instruction.SHR:
                        {
                            if (!spec.ShiftOpcodesEnabled)
                            {
                                EndInstructionTraceError(EvmExceptionType.BadInstruction);
                                return CallResult.InvalidInstructionException;
                            }

                            if (!UpdateGas(GasCostOf.VeryLow, ref gasAvailable))
                            {
                                EndInstructionTraceError(EvmExceptionType.OutOfGas);
                                return CallResult.OutOfGasException;
                            }

                            stack.PopUInt256(out UInt256 a);
                            if (a >= 256)
                            {
                                stack.PopLimbo();
                                stack.PushZero();
                            }
                            else
                            {
                                stack.PopUInt256(out UInt256 b);
                                UInt256 res = b >> (int)a.u0;
                                stack.PushUInt256(in res);
                            }

                            break;
                        }
                    case Instruction.SAR:
                        {
                            if (!spec.ShiftOpcodesEnabled)
                            {
                                EndInstructionTraceError(EvmExceptionType.BadInstruction);
                                return CallResult.InvalidInstructionException;
                            }

                            if (!UpdateGas(GasCostOf.VeryLow, ref gasAvailable))
                            {
                                EndInstructionTraceError(EvmExceptionType.OutOfGas);
                                return CallResult.OutOfGasException;
                            }

                            stack.PopUInt256(out UInt256 a);
                            stack.PopSignedInt256(out Int256.Int256 b);
                            if (a >= BigInt256)
                            {
                                if (b.Sign >= 0)
                                {
                                    stack.PushZero();
                                }
                                else
                                {
                                    Int256.Int256 res = Int256.Int256.MinusOne;
                                    stack.PushSignedInt256(in res);
                                }
                            }
                            else
                            {
                                b.RightShift((int)a, out Int256.Int256 res);
                                stack.PushSignedInt256(in res);
                            }

                            break;
                        }
                    case Instruction.EXTCODEHASH:
                        {
                            if (!spec.ExtCodeHashOpcodeEnabled)
                            {
                                EndInstructionTraceError(EvmExceptionType.BadInstruction);
                                return CallResult.InvalidInstructionException;
                            }

                            var gasCost = spec.GetExtCodeHashCost();
                            if (!UpdateGas(gasCost, ref gasAvailable))
                            {
                                EndInstructionTraceError(EvmExceptionType.OutOfGas);
                                return CallResult.OutOfGasException;
                            }

                            Address address = stack.PopAddress();
                            if (!ChargeAccountAccessGas(ref gasAvailable, vmState, address, spec))
                            {
                                EndInstructionTraceError(EvmExceptionType.OutOfGas);
                                return CallResult.OutOfGasException;
                            }

                            if (!_state.AccountExists(address) || _state.IsDeadAccount(address))
                            {
                                stack.PushZero();
                            }
                            else
                            {
                                stack.PushBytes(_state.GetCodeHash(address).Bytes);
                            }

                            break;
                        }
                    case Instruction.BEGINSUB:
                        {
                            if (!spec.SubroutinesEnabled)
                            {
                                EndInstructionTraceError(EvmExceptionType.BadInstruction);
                                return CallResult.InvalidInstructionException;
                            }

                            // why do we even need the cost of it?
                            if (!UpdateGas(GasCostOf.Base, ref gasAvailable))
                            {
                                EndInstructionTraceError(EvmExceptionType.OutOfGas);
                                return CallResult.OutOfGasException;
                            }

                            EndInstructionTraceError(EvmExceptionType.InvalidSubroutineEntry);
                            return CallResult.InvalidSubroutineEntry;
                        }
                    case Instruction.RETURNSUB:
                        {
                            if (!spec.SubroutinesEnabled)
                            {
                                EndInstructionTraceError(EvmExceptionType.BadInstruction);
                                return CallResult.InvalidInstructionException;
                            }

                            if (!UpdateGas(GasCostOf.Low, ref gasAvailable))
                            {
                                EndInstructionTraceError(EvmExceptionType.OutOfGas);
                                return CallResult.OutOfGasException;
                            }

                            if (vmState.ReturnStackHead == 0)
                            {
                                EndInstructionTraceError(EvmExceptionType.InvalidSubroutineReturn);
                                return CallResult.InvalidSubroutineReturn;
                            }

                            programCounter = vmState.ReturnStack[--vmState.ReturnStackHead];
                            break;
                        }
                    case Instruction.JUMPSUB:
                        {
                            if (!spec.SubroutinesEnabled)
                            {
                                EndInstructionTraceError(EvmExceptionType.BadInstruction);
                                return CallResult.InvalidInstructionException;
                            }

                            if (!UpdateGas(GasCostOf.High, ref gasAvailable))
                            {
                                EndInstructionTraceError(EvmExceptionType.OutOfGas);
                                return CallResult.OutOfGasException;
                            }

                            if (vmState.ReturnStackHead == EvmStack.ReturnStackSize)
                            {
                                EndInstructionTraceError(EvmExceptionType.StackOverflow);
                                return CallResult.StackOverflowException;
                            }

                            vmState.ReturnStack[vmState.ReturnStackHead++] = programCounter;

                            stack.PopUInt256(out UInt256 jumpDest);
                            Jump(jumpDest, true);
                            programCounter++;

                            break;
                        }
                    default:
                        {
                            EndInstructionTraceError(EvmExceptionType.BadInstruction);
                            return CallResult.InvalidInstructionException;
                        }
                }

                EndInstructionTrace();
            }

            UpdateCurrentState(vmState, programCounter, gasAvailable, stack.Head);
            return CallResult.Empty;
        }

        private static ExecutionType GetCallExecutionType(Instruction instruction, bool isPostMerge = false)
        {
            ExecutionType executionType;
            if (instruction == Instruction.CALL)
            {
                executionType = ExecutionType.Call;
            }
            else if (instruction == Instruction.DELEGATECALL)
            {
                executionType = ExecutionType.DelegateCall;
            }
            else if (instruction == Instruction.STATICCALL)
            {
                executionType = ExecutionType.StaticCall;
            }
            else if (instruction == Instruction.CALLCODE)
            {
                executionType = ExecutionType.CallCode;
            }
            else
            {
                throw new NotSupportedException($"Execution type is undefined for {instruction.GetName(isPostMerge)}");
            }

            return executionType;
        }

        internal readonly ref struct CallResult
        {
            public static CallResult InvalidSubroutineEntry => new(EvmExceptionType.InvalidSubroutineEntry);
            public static CallResult InvalidSubroutineReturn => new(EvmExceptionType.InvalidSubroutineReturn);
            public static CallResult OutOfGasException => new(EvmExceptionType.OutOfGas);
            public static CallResult AccessViolationException => new(EvmExceptionType.AccessViolation);
            public static CallResult InvalidJumpDestination => new(EvmExceptionType.InvalidJumpDestination);
            public static CallResult InvalidInstructionException
            {
                get
                {
                    return new(EvmExceptionType.BadInstruction);
                }
            }

            public static CallResult StaticCallViolationException => new(EvmExceptionType.StaticCallViolation);
            public static CallResult StackOverflowException => new(EvmExceptionType.StackOverflow); // TODO: use these to avoid CALL POP attacks
            public static CallResult StackUnderflowException => new(EvmExceptionType.StackUnderflow); // TODO: use these to avoid CALL POP attacks

            public static CallResult InvalidCodeException => new(EvmExceptionType.InvalidCode);
            public static CallResult Empty => new(Array.Empty<byte>(), null);

            public CallResult(EvmState stateToExecute)
            {
                StateToExecute = stateToExecute;
                Output = Array.Empty<byte>();
                PrecompileSuccess = null;
                ShouldRevert = false;
                ExceptionType = EvmExceptionType.None;
            }

            private CallResult(EvmExceptionType exceptionType)
            {
                StateToExecute = null;
                Output = StatusCode.FailureBytes;
                PrecompileSuccess = null;
                ShouldRevert = false;
                ExceptionType = exceptionType;
            }

            public CallResult(byte[] output, bool? precompileSuccess, bool shouldRevert = false, EvmExceptionType exceptionType = EvmExceptionType.None)
            {
                StateToExecute = null;
                Output = output;
                PrecompileSuccess = precompileSuccess;
                ShouldRevert = shouldRevert;
                ExceptionType = exceptionType;
            }

            public EvmState? StateToExecute { get; }
            public byte[] Output { get; }
            public EvmExceptionType ExceptionType { get; }
            public bool ShouldRevert { get; }
            public bool? PrecompileSuccess { get; } // TODO: check this behaviour as it seems it is required and previously that was not the case
            public bool IsReturn => StateToExecute == null;
            public bool IsException => ExceptionType != EvmExceptionType.None;
        }
    }
}<|MERGE_RESOLUTION|>--- conflicted
+++ resolved
@@ -745,11 +745,7 @@
 
             while (programCounter < code.Length)
             {
-<<<<<<< HEAD
                 Instruction instruction = (Instruction) code[programCounter + codeSectionStart];
-=======
-                Instruction instruction = (Instruction)code[programCounter];
->>>>>>> 72fe6baa
                 // Console.WriteLine(instruction);
                 if (traceOpcodes)
                 {
@@ -2173,28 +2169,15 @@
                                 return CallResult.OutOfGasException;
                             }
 
-<<<<<<< HEAD
-
-                        int dataArgumentPosition = programCounter + codeSectionStart;
-                        if (dataArgumentPosition >= codeSectionEnd)
+                        int programCounterInt = programCounter;
+                        if (programCounterInt >= code.Length)
                         {
                             stack.PushZero();
                         }
                         else
                         {
-                            stack.PushByte(code[dataArgumentPosition]);
-                        }
-=======
-                            int programCounterInt = programCounter;
-                            if (programCounterInt >= code.Length)
-                            {
-                                stack.PushZero();
-                            }
-                            else
-                            {
-                                stack.PushByte(code[programCounterInt]);
-                            }
->>>>>>> 72fe6baa
+                            stack.PushByte(code[programCounterInt]);
+                        }
 
                             programCounter++;
                             break;
@@ -2237,19 +2220,11 @@
                                 return CallResult.OutOfGasException;
                             }
 
-<<<<<<< HEAD
                         int length = instruction - Instruction.PUSH1 + 1;
-                        int programCounterAbsolute = programCounter + codeSectionStart;
-                        int usedFromCode = Math.Min(codeSectionLength - programCounterAbsolute, length);
-
-                        stack.PushLeftPaddedBytes(code.Slice(programCounterAbsolute, usedFromCode), length);
-=======
-                            int length = instruction - Instruction.PUSH1 + 1;
-                            int programCounterInt = programCounter;
-                            int usedFromCode = Math.Min(code.Length - programCounterInt, length);
-
-                            stack.PushLeftPaddedBytes(code.Slice(programCounterInt, usedFromCode), length);
->>>>>>> 72fe6baa
+                        int programCounterInt = programCounter;
+                        int usedFromCode = Math.Min(code.Length - programCounterInt, length);
+
+                        stack.PushLeftPaddedBytes(code.Slice(programCounterInt, usedFromCode), length);
 
                             programCounter += length;
                             break;
@@ -2381,18 +2356,7 @@
                                 return CallResult.OutOfGasException;
                             }
 
-<<<<<<< HEAD
-                        Span<byte> initCode = vmState.Memory.LoadSpan(in memoryPositionOfInitCode, initCodeLength);
-                        if( spec.IsEip3540Enabled
-                            && !initCode.IsEOFCode(out _))
-                        {
-                            _returnDataBuffer = Array.Empty<byte>();
-                            stack.PushZero();
-                            break;
-                        }
-=======
                             UpdateMemoryCost(in memoryPositionOfInitCode, initCodeLength);
->>>>>>> 72fe6baa
 
                             // TODO: copy pasted from CALL / DELEGATECALL, need to move it outside?
                             if (env.CallDepth >= MaxCallDepth) // TODO: fragile ordering / potential vulnerability for different clients
@@ -2403,7 +2367,7 @@
                                 break;
                             }
 
-                            Span<byte> initCode = vmState.Memory.LoadSpan(in memoryPositionOfInitCode, initCodeLength);
+                        Span<byte> initCode = vmState.Memory.LoadSpan(in memoryPositionOfInitCode, initCodeLength);
 
                             UInt256 balance = _state.GetBalance(env.ExecutingAccount);
                             if (value > balance)
