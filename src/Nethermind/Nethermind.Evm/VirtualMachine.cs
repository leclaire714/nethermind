--- conflicted
+++ resolved
@@ -65,11 +65,7 @@
 
     private readonly IBlockhashProvider _blockhashProvider;
     private readonly ISpecProvider _specProvider;
-<<<<<<< HEAD
-    private static readonly LruCache<ValueKeccak, ICodeInfo> _codeCache = new(MemoryAllowance.CodeCacheSize, MemoryAllowance.CodeCacheSize, "VM bytecodes");
-=======
     internal static readonly LruCache<ValueKeccak, ICodeInfo> _codeCache = new(MemoryAllowance.CodeCacheSize, MemoryAllowance.CodeCacheSize, "VM bytecodes");
->>>>>>> e55c6fdf
     private readonly ILogger _logger;
     private IWorldState _worldState;
     private IWorldState _state;
@@ -214,7 +210,6 @@
                                 }
                             }
                             // Reject code starting with 0xEF if EIP-3541 is enabled And not following EOF if EIP-3540 is enabled and it has the EOF Prefix.
-<<<<<<< HEAD
                             else if (currentState.ExecutionType.IsAnyCreateLegacy() && CodeDepositHandler.IsValidWithLegacyRules(callResult.Output.Bytes))
                             {
                                 _txTracer.ReportActionError(callResult.FromVersion > 0 ? EvmExceptionType.InvalidEofCode : EvmExceptionType.InvalidCode);
@@ -222,11 +217,6 @@
                             else if (currentState.ExecutionType.IsAnyCreateEof() && CodeDepositHandler.IsValidWithEofRules(callResult.Output.Bytes, callResult.FromVersion))
                             {
                                 _txTracer.ReportActionError(EvmExceptionType.InvalidEofCode);
-=======
-                            else if (currentState.ExecutionType.IsAnyCreate() && CodeDepositHandler.CodeIsInvalid(callResult.Output, spec, callResult.FromVersion))
-                            {
-                                _txTracer.ReportActionError(callResult.FromVersion > 0 ? EvmExceptionType.InvalidEofCode : EvmExceptionType.InvalidCode);
->>>>>>> e55c6fdf
                             }
                             else
                             {
@@ -268,14 +258,7 @@
                         previousCallOutputDestination = UInt256.Zero;
                         _returnDataBuffer = Array.Empty<byte>();
                         previousCallOutput = ZeroPaddedSpan.Empty;
-<<<<<<< HEAD
                         if (previousState.ExecutionType.IsAnyCreateLegacy())
-=======
-
-                        long codeDepositGasCost = CodeDepositHandler.CalculateCost(callResult.Output.Length, spec);
-                        bool invalidCode = CodeDepositHandler.CodeIsInvalid(callResult.Output, spec, callResult.FromVersion);
-                        if (gasAvailableForCodeDeposit >= codeDepositGasCost && !invalidCode)
->>>>>>> e55c6fdf
                         {
                             long codeDepositGasCost = CodeDepositHandler.CalculateCost(callResult.Output.Bytes.Length, spec);
                             bool invalidCode = CodeDepositHandler.IsValidWithLegacyRules(callResult.Output.Bytes);
@@ -907,10 +890,7 @@
             debugger?.TryWait(ref vmState, ref programCounter, ref gasAvailable, ref stack.Head);
 #endif  
             Instruction instruction = (Instruction)codeSection[programCounter];
-<<<<<<< HEAD
-
-=======
->>>>>>> e55c6fdf
+
             // Console.WriteLine(instruction);
 
             if (traceOpcodes)
@@ -2058,12 +2038,7 @@
                 case Instruction.PC:
                     {
                         if (!UpdateGas(GasCostOf.Base, ref gasAvailable)) goto OutOfGas;
-<<<<<<< HEAD
                         (int currentCodeSectionOffset, _) = env.CodeInfo.SectionOffset(sectionIndex);
-=======
-
-                        int currentCodeSectionOffset = env.CodeInfo.SectionOffset(sectionIndex);
->>>>>>> e55c6fdf
                         int correctedPC = programCounter - currentCodeSectionOffset - 1;
                         stack.PushUInt32(correctedPC);
                         break;
@@ -2286,7 +2261,6 @@
 
                         Span<byte> initCode = vmState.Memory.LoadSpan(in memoryPositionOfInitCode, initCodeLength);
 
-
                         UInt256 balance = _state.GetBalance(env.ExecutingAccount);
                         if (value > balance)
                         {
@@ -2314,7 +2288,6 @@
                             ? ContractAddress.From(env.ExecutingAccount, _state.GetNonce(env.ExecutingAccount))
                             : ContractAddress.From(env.ExecutingAccount, salt, initCode);
 
-<<<<<<< HEAD
                         EvmState nextState = ScheduleCreateSubstate(
                             vmState,
                             env,
@@ -2323,7 +2296,7 @@
                             value,
                             initCode,
                             gasAvailable,
-                            programCounter, 
+                            programCounter,
                             callGas,
                             instruction == Instruction.CREATE2 ? ExecutionType.Create2 : ExecutionType.Create
                         );
@@ -2331,72 +2304,6 @@
                         if (nextState == null) break;
 
                         return new CallResult(nextState);
-=======
-                        if (spec.UseHotAndColdStorage)
-                        {
-                            // EIP-2929 assumes that warm-up cost is included in the costs of CREATE and CREATE2
-                            vmState.WarmUp(contractAddress);
-                        }
-
-                        _state.IncrementNonce(env.ExecutingAccount);
-
-                        // if container is EOF init code must be EOF
-                        if (!CodeDepositHandler.CreateCodeIsValid(env.CodeInfo, initCode, spec))
-                        {
-                            _returnDataBuffer = Array.Empty<byte>();
-                            stack.PushZero();
-                            break;
-                        }
-
-                        Snapshot snapshot = _worldState.TakeSnapshot();
-
-                        bool accountExists = _state.AccountExists(contractAddress);
-                        if (accountExists && (GetCachedCodeInfo(_worldState, contractAddress, spec).MachineCode.Length != 0 || _state.GetNonce(contractAddress) != 0))
-                        {
-                            /* we get the snapshot before this as there is a possibility with that we will touch an empty account and remove it even if the REVERT operation follows */
-                            if (isTrace) _logger.Trace($"Contract collision at {contractAddress}");
-                            _returnDataBuffer = Array.Empty<byte>();
-                            stack.PushZero();
-                            break;
-                        }
-
-                        if (accountExists)
-                        {
-                            _state.UpdateStorageRoot(contractAddress, Keccak.EmptyTreeHash);
-                        }
-                        else if (_state.IsDeadAccount(contractAddress))
-                        {
-                            _state.ClearStorage(contractAddress);
-                        }
-
-                        _state.SubtractFromBalance(env.ExecutingAccount, value, spec);
-                        ExecutionEnvironment callEnv = new(
-                                txExecutionContext: env.TxExecutionContext,
-                                callDepth: env.CallDepth + 1,
-                                caller: env.ExecutingAccount,
-                                executingAccount: contractAddress,
-                                codeSource: null,
-                                codeInfo: CodeInfoFactory.CreateCodeInfo(initCode.ToArray(), spec),
-                                inputData: ReadOnlyMemory<byte>.Empty,
-                                transferValue: value,
-                                value: value
-                            );
-
-                        EvmState callState = new(
-                            callGas,
-                            callEnv,
-                            instruction == Instruction.CREATE2 ? ExecutionType.Create2 : ExecutionType.Create,
-                            false,
-                            snapshot,
-                            0L,
-                            0L,
-                            vmState.IsStatic,
-                            vmState,
-                            false,
-                            accountExists);
-                        UpdateCurrentState(vmState, programCounter, gasAvailable, stack.Head);
-                        return new CallResult(callState);
->>>>>>> e55c6fdf
                     }
                 case Instruction.RETURN:
                     {
@@ -2425,25 +2332,11 @@
                         if (instruction == Instruction.DELEGATECALL && !spec.DelegateCallEnabled ||
                             instruction == Instruction.STATICCALL && !spec.StaticCallEnabled) goto InvalidInstruction;
 
-<<<<<<< HEAD
-
-=======
-                        if (!UpdateGas(spec.GetCallCost(), ref gasAvailable))
-                        {
-                            goto OutOfGas;
-                        }
-
-                        stack.PopUInt256(out UInt256 gasLimit);
->>>>>>> e55c6fdf
+
                         Address codeSource = stack.PopAddress();
                         if (!ChargeAccountAccessGas(ref gasAvailable, vmState, codeSource, spec)) goto OutOfGas;
                         ICodeInfo targetCodeInfo = GetCachedCodeInfo(_worldState, codeSource, spec);
 
-<<<<<<< HEAD
-                        // Console.WriteLine($"CALLIN {codeSource}");
-
-                        stack.PopUInt256(out UInt256 gasLimit);
-=======
                         if (!ChargeAccountAccessGas(ref gasAvailable, vmState, codeSource, spec)) goto OutOfGas;
                         ICodeInfo targetCode = GetCachedCodeInfo(_worldState, codeSource, spec);
 
@@ -2456,7 +2349,8 @@
                         }
 
                         // Console.WriteLine($"CALLIN {codeSource}");
->>>>>>> e55c6fdf
+
+                        stack.PopUInt256(out UInt256 gasLimit);
 
                         UInt256 callValue;
                         switch (instruction)
@@ -2563,11 +2457,7 @@
                             transferValue: transferValue,
                             value: callValue,
                             inputData: callData,
-<<<<<<< HEAD
                             codeInfo: targetCodeInfo
-=======
-                            codeInfo: targetCode
->>>>>>> e55c6fdf
                         );
 
                         if (isTrace) _logger.Trace($"Tx call gas {gasLimitUl}");
@@ -2808,7 +2698,6 @@
                         }
                         break;
                     }
-<<<<<<< HEAD
                 case Instruction.RJUMPV | Instruction.JUMPSUB:
                     {
                         if (spec.IsEofEvmModeOn && spec.StaticRelativeJumpsEnabled && env.CodeInfo.IsEof())
@@ -2825,16 +2714,6 @@
                                 programCounter += caseOffset;
                             }
                             programCounter += immediateValueSize;
-=======
-                case Instruction.RJUMP | Instruction.BEGINSUB:
-                    {
-                        if (spec.IsEofEvmModeOn && spec.StaticRelativeJumpsEnabled && env.CodeInfo.IsEof())
-                        {
-                            if (!UpdateGas(GasCostOf.RJump, ref gasAvailable)) goto OutOfGas;
-                            short offset = codeSection.Slice(programCounter, EvmObjectFormat.Eof1.TWO_BYTE_LENGTH).ReadEthInt16();
-                            programCounter += EvmObjectFormat.Eof1.TWO_BYTE_LENGTH + offset;
-                            break;
->>>>>>> e55c6fdf
                         }
                         else
                         {
@@ -2842,7 +2721,6 @@
                             {
                                 goto InvalidInstruction;
                             }
-<<<<<<< HEAD
 
                             if (!UpdateGas(GasCostOf.High, ref gasAvailable)) goto OutOfGas;
                             if (vmState.ReturnStackHead == EvmStack.ReturnStackSize) goto InvalidSubroutineEntry;
@@ -2901,79 +2779,8 @@
                         {
                             UpdateCurrentState(vmState, programCounter, gasAvailable, stack.Head);
                             goto EmptyTrace;
-=======
-
-                            // why do we even need the cost of it?
-                            if (!UpdateGas(GasCostOf.Base, ref gasAvailable)) goto OutOfGas;
-                            EndInstructionTraceError(gasAvailable, EvmExceptionType.InvalidSubroutineEntry);
-                            return CallResult.InvalidSubroutineEntry;
-                        }
-                    }
-                case Instruction.RJUMPI | Instruction.RETURNSUB:
-                    {
-                        if (spec.IsEofEvmModeOn && spec.StaticRelativeJumpsEnabled && env.CodeInfo.IsEof())
-                        {
-                            if (!UpdateGas(GasCostOf.RJumpi, ref gasAvailable)) goto OutOfGas;
-                            Span<byte> condition = stack.PopWord256();
-                            short offset = codeSection.Slice(programCounter, EvmObjectFormat.Eof1.TWO_BYTE_LENGTH).ReadEthInt16();
-                            if (!condition.SequenceEqual(BytesZero32))
-                            {
-                                programCounter += offset;
-                            }
-                            programCounter += EvmObjectFormat.Eof1.TWO_BYTE_LENGTH;
-                        }
-                        else
-                        {
-                            if (!spec.SubroutinesEnabled)
-                            {
-                                goto InvalidInstruction;
-                            }
-
-                            if (!UpdateGas(GasCostOf.Low, ref gasAvailable)) goto OutOfGas;
-                            if (vmState.ReturnStackHead == 0)
-                            {
-                                EndInstructionTraceError(gasAvailable, EvmExceptionType.InvalidSubroutineReturn);
-                                goto InvalidSubroutineReturn;
-                            }
-
-                            programCounter = vmState.ReturnStack[--vmState.ReturnStackHead].Offset;
-                        }
-                        break;
-                    }
-                case Instruction.RJUMPV | Instruction.JUMPSUB:
-                    {
-                        if (spec.IsEofEvmModeOn && spec.StaticRelativeJumpsEnabled && env.CodeInfo.IsEof())
-                        {
-                            if (!UpdateGas(GasCostOf.RJumpv, ref gasAvailable)) goto OutOfGas;
-                            var case_v = stack.PopByte();
-                            var count = codeSection[programCounter];
-                            var immediateValueSize = EvmObjectFormat.Eof1.ONE_BYTE_LENGTH + count * EvmObjectFormat.Eof1.TWO_BYTE_LENGTH;
-                            if (case_v < count)
-                            {
-                                int caseOffset = codeSection.Slice(
-                                    programCounter + EvmObjectFormat.Eof1.ONE_BYTE_LENGTH + case_v * EvmObjectFormat.Eof1.TWO_BYTE_LENGTH,
-                                    EvmObjectFormat.Eof1.TWO_BYTE_LENGTH).ReadEthInt16();
-                                programCounter += caseOffset;
-                            }
-                            programCounter += immediateValueSize;
->>>>>>> e55c6fdf
-                        }
-                        else
-                        {
-                            if (!spec.SubroutinesEnabled)
-                            {
-                                goto InvalidInstruction;
-                            }
-
-                            if (!UpdateGas(GasCostOf.High, ref gasAvailable)) goto OutOfGas;
-                            if (vmState.ReturnStackHead == EvmStack.ReturnStackSize) goto InvalidSubroutineEntry;
-
-                            vmState.ReturnStack[vmState.ReturnStackHead++] = new EvmState.ReturnState
-                            {
-                                Offset = programCounter
-                            };
-
-<<<<<<< HEAD
+                        }
+
                         var stackFrame = vmState.ReturnStack[vmState.ReturnStackHead--];
                         sectionIndex = stackFrame.Index;
                         programCounter = stackFrame.Offset;
@@ -3199,64 +3006,7 @@
 
                         sectionIndex = index;
                         (programCounter, _) = env.CodeInfo.SectionOffset(index);
-=======
-                            stack.PopUInt256(out UInt256 jumpDest);
-                            Jump(jumpDest, ref programCounter, env, true);
-                            programCounter++;
-                        }
-                        break;
-                    }
-                case Instruction.CALLF:
-                    {
-                        if (!spec.IsEofEvmModeOn || !spec.FunctionSections || !env.CodeInfo.IsEof())
-                        {
-                            goto InvalidInstruction;
-                        }
-
-                        if (!UpdateGas(GasCostOf.Callf, ref gasAvailable)) goto OutOfGas;
-                        var index = (int)codeSection.Slice(programCounter, EvmObjectFormat.Eof1.TWO_BYTE_LENGTH).ReadEthUInt16();
-                        var inputCount = typeSection[index * EvmObjectFormat.Eof1.MINIMUM_TYPESECTION_SIZE];
-                        var maxHeighCount = (int)typeSection.Slice(index * EvmObjectFormat.Eof1.MINIMUM_TYPESECTION_SIZE + EvmObjectFormat.Eof1.MAX_STACK_HEIGHT_OFFSET, EvmObjectFormat.Eof1.MAX_STACK_HEIGHT_LENGTH).ReadEthUInt16();
-
-                        if (stack.Head > EvmObjectFormat.Eof1.MAX_STACK_HEIGHT - maxHeighCount)
-                        {
-                            goto StackOverflow;
-                        }
-
-                        if (vmState.ReturnStackHead == EvmObjectFormat.Eof1.RETURN_STACK_MAX_HEIGHT) goto InvalidSubroutineEntry;
-
-                        stack.EnsureDepth(inputCount);
-                        vmState.ReturnStack[vmState.ReturnStackHead++] = new EvmState.ReturnState
-                        {
-                            Index = sectionIndex,
-                            Height = stack.Head - inputCount,
-                            Offset = programCounter + EvmObjectFormat.Eof1.TWO_BYTE_LENGTH
-                        };
-
-                        sectionIndex = index;
-                        programCounter = env.CodeInfo.SectionOffset(index);
-                        break;
-                    }
-                case Instruction.RETF:
-                    {
-                        if (!spec.IsEofEvmModeOn && !spec.FunctionSections || !env.CodeInfo.IsEof())
-                        {
-                            goto InvalidInstruction;
-                        }
-
-                        if (!UpdateGas(GasCostOf.Retf, ref gasAvailable)) goto OutOfGas;
-                        var index = sectionIndex;
-                        var outputCount = typeSection[index * EvmObjectFormat.Eof1.MINIMUM_TYPESECTION_SIZE + 1];
-                        if (vmState.ReturnStackHead == 0)
-                        {
-                            UpdateCurrentState(vmState, programCounter, gasAvailable, stack.Head);
-                            goto EmptyTrace;
-                        }
->>>>>>> e55c6fdf
-
-                        var stackFrame = vmState.ReturnStack[--vmState.ReturnStackHead];
-                        sectionIndex = stackFrame.Index;
-                        programCounter = stackFrame.Offset;
+
                         break;
                     }
 
@@ -3265,7 +3015,7 @@
                 case Instruction.EOFDELEGATECALL:
                 case Instruction.EOFSTATICCALL:
                     {
-                        if(spec.IsEofEvmModeOn)
+                        if (spec.IsEofEvmModeOn)
                         {
 
                             Metrics.Calls++;
@@ -3378,7 +3128,8 @@
                             ReadOnlyMemory<byte> callData = vmState.Memory.Load(in dataOffset, dataLength);
                             EvmState callState = ScheduleCallSubstate(vmState, env, txCtx, stack, gasAvailable, programCounter, instruction, codeSource, targetCodeInfo, callValue, transferValue, caller, target, gasLimitUl, callData);
                             return new CallResult(callState);
-                        } else
+                        }
+                        else
                         {
                             goto InvalidInstruction;
                         }
@@ -3413,11 +3164,7 @@
         debugger?.TryWait(ref vmState, ref programCounter, ref gasAvailable, ref stack.Head);
 #endif
         return CallResult.Empty(0);
-<<<<<<< HEAD
-    InvalidInstruction:
-=======
 InvalidInstruction:
->>>>>>> e55c6fdf
         if (traceOpcodes) EndInstructionTraceError(gasAvailable, EvmExceptionType.BadInstruction);
         return CallResult.InvalidInstructionException;
 StaticCallViolation:
@@ -3440,26 +3187,6 @@
         return CallResult.AccessViolationException;
     }
 
-    private void RemoveInBetween(ref EvmStack stack, int height, int argsCount)
-    {
-        List<UInt256> arguments = new();
-        for (int i = 0; i < argsCount; i++)
-        {
-            stack.PopUInt256(out var item);
-            arguments.Add(item);
-        }
-
-        while (stack.Head > height)
-        {
-            stack.PopUInt256(out _);
-        }
-
-        for (int i = argsCount - 1; i >= 0; i--)
-        {
-            stack.PushUInt256(arguments[i]);
-        }
-    }
-
     static bool UpdateMemoryCost(EvmState vmState, ref long gasAvailable, in UInt256 position, in UInt256 length)
     {
         if (vmState.Memory is null)
@@ -3609,7 +3336,6 @@
         }
 
         public CallResult(byte[] output, bool? precompileSuccess, int fromVersion, bool shouldRevert = false, EvmExceptionType exceptionType = EvmExceptionType.None)
-<<<<<<< HEAD
         {
             StateToExecute = null;
             Output = (null, output);
@@ -3621,8 +3347,6 @@
         }
 
         public CallResult(int containerIndex, byte[] output, bool? precompileSuccess, int fromVersion, bool shouldRevert = false, EvmExceptionType exceptionType = EvmExceptionType.None)
-=======
->>>>>>> e55c6fdf
         {
             StateToExecute = null;
             Output = (containerIndex, output);
@@ -3630,18 +3354,11 @@
             ShouldRevert = shouldRevert;
             ExceptionType = exceptionType;
             FromVersion = fromVersion;
-<<<<<<< HEAD
             IsEmpty = output.Length == 0 && precompileSuccess.HasValue == false;
         }
 
         public EvmState? StateToExecute { get; }
         public (int? Index, byte[] Bytes) Output { get; }
-=======
-        }
-
-        public EvmState? StateToExecute { get; }
-        public byte[] Output { get; }
->>>>>>> e55c6fdf
         public int FromVersion { get; }
         public EvmExceptionType ExceptionType { get; }
         public bool ShouldRevert { get; }
