--- conflicted
+++ resolved
@@ -128,11 +128,7 @@
         private void Execute(Transaction transaction, BlockHeader block, ITxTracer txTracer,
             ExecutionOptions executionOptions)
         {
-<<<<<<< HEAD
-            IReleaseSpec spec = _specProvider.GetSpec(block.Number, block.Timestamp);
-=======
             IReleaseSpec spec = _specProvider.GetSpec(block);
->>>>>>> a891746e
             bool eip658NotEnabled = !spec.IsEip658Enabled;
 
             // restore is CallAndRestore - previous call, we will restore state after the execution
