//  Copyright (c) 2021 Demerzel Solutions Limited
//  This file is part of the Nethermind library.
// 
//  The Nethermind library is free software: you can redistribute it and/or modify
//  it under the terms of the GNU Lesser General Public License as published by
//  the Free Software Foundation, either version 3 of the License, or
//  (at your option) any later version.
// 
//  The Nethermind library is distributed in the hope that it will be useful,
//  but WITHOUT ANY WARRANTY; without even the implied warranty of
//  MERCHANTABILITY or FITNESS FOR A PARTICULAR PURPOSE. See the
//  GNU Lesser General Public License for more details.
// 
//  You should have received a copy of the GNU Lesser General Public License
//  along with the Nethermind. If not, see <http://www.gnu.org/licenses/>.

using System;
using System.IO;
using System.Linq;
using Nethermind.Core;
using Nethermind.Core.Crypto;
using Nethermind.Core.Specs;
using Nethermind.Crypto;
using Nethermind.Evm.CodeAnalysis;
using Nethermind.Evm.Tracing;
using Nethermind.Int256;
using Nethermind.Logging;
using Nethermind.Specs;
using Nethermind.State;
using Transaction = Nethermind.Core.Transaction;

namespace Nethermind.Evm.TransactionProcessing
{
    public class TransactionProcessor : ITransactionProcessor
    {
        private readonly EthereumEcdsa _ecdsa;
        private readonly ILogger _logger;
        private readonly IStateProvider _stateProvider;
        private readonly IStorageProvider _storageProvider;
        private readonly ISpecProvider _specProvider;
        private readonly IWorldState _worldState;
        private readonly IVirtualMachine _virtualMachine;

        [Flags]
        private enum ExecutionOptions
        {
            /// <summary>
            /// Just accumulate the state
            /// </summary>
            None = 0,

            /// <summary>
            /// Commit the state after execution
            /// </summary>
            Commit = 1,

            /// <summary>
            /// Restore state after execution
            /// </summary>
            Restore = 2,

            /// <summary>
            /// Commit and later restore state, use for CallAndRestore
            /// </summary>
            CommitAndRestore = Commit | Restore
        }

        public TransactionProcessor(
            ISpecProvider? specProvider,
            IStateProvider? stateProvider,
            IStorageProvider? storageProvider,
            IVirtualMachine? virtualMachine,
            ILogManager? logManager)
            : this(specProvider, new WorldState(stateProvider, storageProvider), virtualMachine, logManager) { }

        public TransactionProcessor(
            ISpecProvider? specProvider,
            IWorldState? worldState,
            IVirtualMachine? virtualMachine,
            ILogManager? logManager)
        {
            _logger = logManager?.GetClassLogger() ?? throw new ArgumentNullException(nameof(logManager));
            _specProvider = specProvider ?? throw new ArgumentNullException(nameof(specProvider));
            _worldState = worldState ?? throw new ArgumentNullException(nameof(worldState));
            _stateProvider = worldState.StateProvider;
            _storageProvider = worldState.StorageProvider;
            _virtualMachine = virtualMachine ?? throw new ArgumentNullException(nameof(virtualMachine));
            _ecdsa = new EthereumEcdsa(specProvider.ChainId, logManager);
        }

        public void CallAndRestore(Transaction transaction, BlockHeader block, ITxTracer txTracer)
        {
            Execute(transaction, block, txTracer, ExecutionOptions.CommitAndRestore);
        }

        public void BuildUp(Transaction transaction, BlockHeader block, ITxTracer txTracer)
        {
            // we need to treat the result of previous transaction as the original value of next transaction
            // when we do not commit
            _worldState.TakeSnapshot(true);
            Execute(transaction, block, txTracer, ExecutionOptions.None);
        }

        public void Execute(Transaction transaction, BlockHeader block, ITxTracer txTracer)
        {
            Execute(transaction, block, txTracer, ExecutionOptions.Commit);
        }

        private void QuickFail(Transaction tx, BlockHeader block, ITxTracer txTracer, bool eip658NotEnabled,
            string? reason)
        {
            block.GasUsed += tx.GasLimit;

            Address recipient = tx.To ?? ContractAddress.From(
                tx.SenderAddress ?? Address.Zero,
                _stateProvider.GetNonce(tx.SenderAddress ?? Address.Zero));

            if (txTracer.IsTracingReceipt)
            {
                Keccak? stateRoot = null;
                if (eip658NotEnabled)
                {
                    _stateProvider.RecalculateStateRoot();
                    stateRoot = _stateProvider.StateRoot;
                }

                txTracer.MarkAsFailed(recipient, tx.GasLimit, Array.Empty<byte>(), reason ?? "invalid", stateRoot);
            }
        }

        private void Execute(Transaction transaction, BlockHeader block, ITxTracer txTracer,
            ExecutionOptions executionOptions)
        {
            bool eip658NotEnabled = !_specProvider.GetSpec(block.Number).IsEip658Enabled;

            // restore is CallAndRestore - previous call, we will restore state after the execution
            bool restore = (executionOptions & ExecutionOptions.Restore) != ExecutionOptions.None;
            // commit - is for standard execute, we will commit thee state after execution 
            bool commit = (executionOptions & ExecutionOptions.Commit) != ExecutionOptions.None || eip658NotEnabled;
            //!commit - is for build up during block production, we won't commit state after each transaction to support rollbacks
            //we commit only after all block is constructed 
            bool notSystemTransaction = !transaction.IsSystem();
            bool deleteCallerAccount = false;

            IReleaseSpec spec = _specProvider.GetSpec(block.Number);
            if (!notSystemTransaction)
            {
                spec = new SystemTransactionReleaseSpec(spec);
            }

            UInt256 value = transaction.Value;

            if (!transaction.TryCalculatePremiumPerGas(block.BaseFeePerGas, out UInt256 premiumPerGas) && !restore)
            {
                TraceLogInvalidTx(transaction, "MINER_PREMIUM_IS_NEGATIVE");
                QuickFail(transaction, block, txTracer, eip658NotEnabled, "miner premium is negative");
                return;
            }

            UInt256 effectiveGasPrice =
                transaction.CalculateEffectiveGasPrice(spec.IsEip1559Enabled, block.BaseFeePerGas);

            long gasLimit = transaction.GasLimit;
            byte[] machineCode = transaction.IsContractCreation ? transaction.Data : null;
            byte[] data = transaction.IsMessageCall ? transaction.Data : Array.Empty<byte>();

            Address? caller = transaction.SenderAddress;
            if (_logger.IsTrace) _logger.Trace($"Executing tx {transaction.Hash}");

            if (caller is null)
            {
                TraceLogInvalidTx(transaction, "SENDER_NOT_SPECIFIED");
                QuickFail(transaction, block, txTracer, eip658NotEnabled, "sender not specified");
                return;
            }

            if (_stateProvider.IsInvalidContractSender(spec, caller))
            {
                TraceLogInvalidTx(transaction, "SENDER_IS_CONTRACT");
                QuickFail(transaction, block, txTracer, eip658NotEnabled, "sender has deployed code");
                return;
            }

            long intrinsicGas = IntrinsicGasCalculator.Calculate(transaction, spec);
            if (_logger.IsTrace) _logger.Trace($"Intrinsic gas calculated for {transaction.Hash}: " + intrinsicGas);

            if (notSystemTransaction)
            {
                if (gasLimit < intrinsicGas)
                {
                    TraceLogInvalidTx(transaction, $"GAS_LIMIT_BELOW_INTRINSIC_GAS {gasLimit} < {intrinsicGas}");
                    QuickFail(transaction, block, txTracer, eip658NotEnabled, "gas limit below intrinsic gas");
                    return;
                }

                if (!restore && gasLimit > block.GasLimit - block.GasUsed)
                {
                    TraceLogInvalidTx(transaction,
                        $"BLOCK_GAS_LIMIT_EXCEEDED {gasLimit} > {block.GasLimit} - {block.GasUsed}");
                    QuickFail(transaction, block, txTracer, eip658NotEnabled, "block gas limit exceeded");
                    return;
                }
            }

            if (!_stateProvider.AccountExists(caller))
            {
                // hacky fix for the potential recovery issue
                if (transaction.Signature != null)
                {
                    transaction.SenderAddress = _ecdsa.RecoverAddress(transaction, !spec.ValidateChainId);
                }

                if (caller != transaction.SenderAddress)
                {
                    if (_logger.IsWarn)
                        _logger.Warn(
                            $"TX recovery issue fixed - tx was coming with sender {caller} and the now it recovers to {transaction.SenderAddress}");
                    caller = transaction.SenderAddress;
                }
                else
                {
                    TraceLogInvalidTx(transaction, $"SENDER_ACCOUNT_DOES_NOT_EXIST {caller}");
                    if (!commit || restore || effectiveGasPrice == UInt256.Zero)
                    {
                        deleteCallerAccount = !commit || restore;
                        _stateProvider.CreateAccount(caller, UInt256.Zero);
                    }
                }

                if (caller is null)
                {
                    throw new InvalidDataException(
                        $"Failed to recover sender address on tx {transaction.Hash} when previously recovered sender account did not exist.");
                }
            }

            UInt256 senderReservedGasPayment = restore ? UInt256.Zero : (ulong)gasLimit * effectiveGasPrice;

            if (notSystemTransaction)
            {
                UInt256 senderBalance = _stateProvider.GetBalance(caller);
                if (!restore && ((ulong)intrinsicGas * effectiveGasPrice + value > senderBalance ||
                                 senderReservedGasPayment + value > senderBalance))
                {
                    TraceLogInvalidTx(transaction,
                        $"INSUFFICIENT_SENDER_BALANCE: ({caller})_BALANCE = {senderBalance}");
                    QuickFail(transaction, block, txTracer, eip658NotEnabled, "insufficient sender balance");
                    return;
                }

                if (!restore && spec.IsEip1559Enabled && !transaction.IsServiceTransaction &&
                    senderBalance < (UInt256)transaction.GasLimit * transaction.MaxFeePerGas + value)
                {
                    TraceLogInvalidTx(transaction,
                        $"INSUFFICIENT_MAX_FEE_PER_GAS_FOR_SENDER_BALANCE: ({caller})_BALANCE = {senderBalance}, MAX_FEE_PER_GAS: {transaction.MaxFeePerGas}");
                    QuickFail(transaction, block, txTracer, eip658NotEnabled,
                        "insufficient MaxFeePerGas for sender balance");
                    return;
                }

                if (transaction.Nonce != _stateProvider.GetNonce(caller))
                {
                    TraceLogInvalidTx(transaction,
                        $"WRONG_TRANSACTION_NONCE: {transaction.Nonce} (expected {_stateProvider.GetNonce(caller)})");
                    QuickFail(transaction, block, txTracer, eip658NotEnabled, "wrong transaction nonce");
                    return;
                }

                _stateProvider.IncrementNonce(caller);
            }

            _stateProvider.SubtractFromBalance(caller, senderReservedGasPayment, spec);
            if (commit)
            {
                _stateProvider.Commit(spec, txTracer.IsTracingState ? txTracer : NullTxTracer.Instance);
            }

            long unspentGas = gasLimit - intrinsicGas;
            long spentGas = gasLimit;

            Snapshot snapshot = _worldState.TakeSnapshot();
            _stateProvider.SubtractFromBalance(caller, value, spec);
            byte statusCode = StatusCode.Failure;
            TransactionSubstate substate = null;

            Address? recipientOrNull = null;
            try
            {
                Address? recipient =
                    transaction.GetRecipient(transaction.IsContractCreation ? _stateProvider.GetNonce(caller) : 0);
                if (transaction.IsContractCreation)
                {
                    // if transaction is a contract creation then recipient address is the contract deployment address
                    Address contractAddress = recipient;
                    PrepareAccountForContractDeployment(contractAddress!, spec);
                }

                if (recipient == null)
                {
                    // this transaction is not a contract creation so it should have the recipient known and not null
                    throw new InvalidDataException("Recipient has not been resolved properly before tx execution");
                }

                recipientOrNull = recipient;

                ExecutionEnvironment env = new();
                env.TxExecutionContext = new TxExecutionContext(block, caller, effectiveGasPrice);
                env.Value = value;
                env.TransferValue = value;
                env.Caller = caller;
                env.CodeSource = recipient;
                env.ExecutingAccount = recipient;
                env.InputData = data ?? Array.Empty<byte>();
                env.CodeInfo = machineCode == null
                    ? _virtualMachine.GetCachedCodeInfo(_worldState, recipient, spec)
                    : new CodeInfo(machineCode);

                ExecutionType executionType =
                    transaction.IsContractCreation ? ExecutionType.Create : ExecutionType.Call;
                using (EvmState state =
                    new(unspentGas, env, executionType, true, snapshot, false))
                {
                    if (spec.UseTxAccessLists)
                    {
                        state.WarmUp(transaction.AccessList); // eip-2930
                    }

                    if (spec.UseHotAndColdStorage)
                    {
                        state.WarmUp(caller); // eip-2929
                        state.WarmUp(recipient); // eip-2929
                    }

<<<<<<< HEAD
                    substate = _virtualMachine.Run(state, _worldState, spec, txTracer);
=======
                    substate = _virtualMachine.Run(state, _worldState, txTracer);
>>>>>>> 17b40918
                    unspentGas = state.GasAvailable;

                    if (txTracer.IsTracingAccess)
                    {
                        txTracer.ReportAccess(state.AccessedAddresses, state.AccessedStorageCells);
                    }
                }

                if (substate.ShouldRevert || substate.IsError)
                {
                    if (_logger.IsTrace) _logger.Trace("Restoring state from before transaction");
                    _worldState.Restore(snapshot);
                }
                else
                {
                    // tks: there is similar code fo contract creation from init and from CREATE
                    // this may lead to inconsistencies (however it is tested extensively in blockchain tests)
                    if (transaction.IsContractCreation)
                    {
                        long codeDepositGasCost = CodeDepositHandler.CalculateCost(substate.Output.Length, spec);
                        if (unspentGas < codeDepositGasCost && spec.ChargeForTopLevelCreate)
                        {
                            throw new OutOfGasException();
                        }

                        if (CodeDepositHandler.CodeIsInvalid(spec, substate.Output))
                        {
                            throw new InvalidCodeException();
                        }

                        if (unspentGas >= codeDepositGasCost)
                        {
                            Keccak codeHash = _stateProvider.UpdateCode(substate.Output);
                            _stateProvider.UpdateCodeHash(recipient, codeHash, spec);
                            unspentGas -= codeDepositGasCost;
                        }
                    }

                    foreach (Address toBeDestroyed in substate.DestroyList)
                    {
                        if (_logger.IsTrace) _logger.Trace($"Destroying account {toBeDestroyed}");
                        _storageProvider.ClearStorage(toBeDestroyed);
                        _stateProvider.DeleteAccount(toBeDestroyed);
                        if (txTracer.IsTracingRefunds) txTracer.ReportRefund(RefundOf.Destroy(spec.IsEip3529Enabled));
                    }

                    statusCode = StatusCode.Success;
                }

                spentGas = Refund(gasLimit, unspentGas, substate, caller, effectiveGasPrice, spec);
            }
            catch (Exception ex) when (
                ex is EvmException || ex is OverflowException) // TODO: OverflowException? still needed? hope not
            {
                if (_logger.IsTrace) _logger.Trace($"EVM EXCEPTION: {ex.GetType().Name}");
                _worldState.Restore(snapshot);
            }

            if (_logger.IsTrace) _logger.Trace("Gas spent: " + spentGas);

            Address gasBeneficiary = block.GasBeneficiary;
            bool gasBeneficiaryNotDestroyed = substate?.DestroyList.Contains(gasBeneficiary) != true;
            if (statusCode == StatusCode.Failure || gasBeneficiaryNotDestroyed)
            {
                if (notSystemTransaction)
                {
                    UInt256 fees = (ulong)spentGas * premiumPerGas;
                    if (_stateProvider.AccountExists(gasBeneficiary))
                    {
<<<<<<< HEAD
                        _stateProvider.CreateAccount(gasBeneficiary, (ulong)spentGas * premiumPerGas);
                    }
                    else
                    {
                        _stateProvider.AddToBalance(gasBeneficiary, (ulong)spentGas * premiumPerGas, spec);
=======
                        _stateProvider.AddToBalance(gasBeneficiary, fees, spec);
                    }
                    else
                    {
                        _stateProvider.CreateAccount(gasBeneficiary, fees);
                    }

                    if (!transaction.IsFree() && spec.IsEip1559Enabled && spec.Eip1559FeeCollector is not null)
                    {
                        UInt256 burntFees = (ulong)spentGas * block.BaseFeePerGas;
                        if (!burntFees.IsZero)
                        {
                            if (_stateProvider.AccountExists(spec.Eip1559FeeCollector))
                            {
                                _stateProvider.AddToBalance(spec.Eip1559FeeCollector, burntFees, spec);
                            }
                            else
                            {
                                _stateProvider.CreateAccount(spec.Eip1559FeeCollector, burntFees);
                            }
                        }
>>>>>>> 17b40918
                    }
                }
            }

            if (restore)
            {
                _storageProvider.Reset();
                _stateProvider.Reset();
                if (deleteCallerAccount)
                {
                    _stateProvider.DeleteAccount(caller);
                }
                else
                {
                    _stateProvider.AddToBalance(caller, senderReservedGasPayment, spec);
                    if (notSystemTransaction)
                    {
                        _stateProvider.DecrementNonce(caller);
                    }

                    _stateProvider.Commit(spec);
                }
            }
            else if (commit)
            {
                _storageProvider.Commit(txTracer.IsTracingState ? txTracer : NullStorageTracer.Instance);
                _stateProvider.Commit(spec, txTracer.IsTracingState ? txTracer : NullStateTracer.Instance);
            }

            if (!restore && notSystemTransaction)
            {
                block.GasUsed += spentGas;
            }

            if (txTracer.IsTracingReceipt)
            {
                Keccak stateRoot = null;
                if (eip658NotEnabled)
                {
                    _stateProvider.RecalculateStateRoot();
                    stateRoot = _stateProvider.StateRoot;
                }

                if (statusCode == StatusCode.Failure)
                {
                    txTracer.MarkAsFailed(recipientOrNull, spentGas,
                        (substate?.ShouldRevert ?? false) ? substate.Output.ToArray() : Array.Empty<byte>(),
                        substate?.Error, stateRoot);
                }
                else
                {
                    txTracer.MarkAsSuccess(recipientOrNull, spentGas, substate.Output.ToArray(),
                        substate.Logs.Any() ? substate.Logs.ToArray() : Array.Empty<LogEntry>(), stateRoot);
                }
            }
        }

        private void PrepareAccountForContractDeployment(Address contractAddress, IReleaseSpec spec)
        {
            if (_stateProvider.AccountExists(contractAddress))
            {
                CodeInfo codeInfo = _virtualMachine.GetCachedCodeInfo(_worldState, contractAddress, spec);
                bool codeIsNotEmpty = codeInfo.MachineCode.Length != 0;
                bool accountNonceIsNotZero = _stateProvider.GetNonce(contractAddress) != 0;

                // TODO: verify what should happen if code info is a precompile
                // (but this would generally be a hash collision)
                if (codeIsNotEmpty || accountNonceIsNotZero)
                {
                    if (_logger.IsTrace)
                    {
                        _logger.Trace($"Contract collision at {contractAddress}");
                    }

                    throw new TransactionCollisionException();
                }

                // we clean any existing storage (in case of a previously called self destruct)
                _stateProvider.UpdateStorageRoot(contractAddress, Keccak.EmptyTreeHash);
            }
        }

        private void TraceLogInvalidTx(Transaction transaction, string reason)
        {
            if (_logger.IsTrace) _logger.Trace($"Invalid tx {transaction.Hash} ({reason})");
        }

        private long Refund(long gasLimit, long unspentGas, TransactionSubstate substate, Address sender,
            UInt256 gasPrice, IReleaseSpec spec)
        {
            long spentGas = gasLimit;
            if (!substate.IsError)
            {
                spentGas -= unspentGas;
                long refund = substate.ShouldRevert
                    ? 0
                    : RefundHelper.CalculateClaimableRefund(spentGas,
                        substate.Refund + substate.DestroyList.Count * RefundOf.Destroy(spec.IsEip3529Enabled), spec);

                if (_logger.IsTrace)
                    _logger.Trace("Refunding unused gas of " + unspentGas + " and refund of " + refund);
                _stateProvider.AddToBalance(sender, (ulong)(unspentGas + refund) * gasPrice, spec);
                spentGas -= refund;
            }

            return spentGas;
        }
    }
}<|MERGE_RESOLUTION|>--- conflicted
+++ resolved
@@ -331,11 +331,7 @@
                         state.WarmUp(recipient); // eip-2929
                     }
 
-<<<<<<< HEAD
-                    substate = _virtualMachine.Run(state, _worldState, spec, txTracer);
-=======
                     substate = _virtualMachine.Run(state, _worldState, txTracer);
->>>>>>> 17b40918
                     unspentGas = state.GasAvailable;
 
                     if (txTracer.IsTracingAccess)
@@ -405,13 +401,6 @@
                     UInt256 fees = (ulong)spentGas * premiumPerGas;
                     if (_stateProvider.AccountExists(gasBeneficiary))
                     {
-<<<<<<< HEAD
-                        _stateProvider.CreateAccount(gasBeneficiary, (ulong)spentGas * premiumPerGas);
-                    }
-                    else
-                    {
-                        _stateProvider.AddToBalance(gasBeneficiary, (ulong)spentGas * premiumPerGas, spec);
-=======
                         _stateProvider.AddToBalance(gasBeneficiary, fees, spec);
                     }
                     else
@@ -433,7 +422,6 @@
                                 _stateProvider.CreateAccount(spec.Eip1559FeeCollector, burntFees);
                             }
                         }
->>>>>>> 17b40918
                     }
                 }
             }
