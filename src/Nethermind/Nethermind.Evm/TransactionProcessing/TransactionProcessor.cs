--- conflicted
+++ resolved
@@ -449,20 +449,12 @@
             long unspentGas = gasAvailable;
 
             Snapshot snapshot = _worldState.TakeSnapshot();
-<<<<<<< HEAD
-            // Fixes eth_estimateGas. If sender is systemUser subtracting value will cause InsufficientBalanceException
-            if (!noValidation || notSystemTransaction) _worldState.SubtractFromBalance(caller, value, spec);
-            byte statusCode = StatusCode.Failure;
-            TransactionSubstate substate = null;
-            Address? recipientOrNull = null;
-=======
 
             // Fixes eth_estimateGas.
             // If sender is SystemUser subtracting value will cause InsufficientBalanceException
             if (validate || !tx.IsSystem())
                 _worldState.SubtractFromBalance(tx.SenderAddress, tx.Value, spec);
 
->>>>>>> ee27a038
             try
             {
                 if (tx.IsContractCreation)
@@ -471,30 +463,6 @@
                     PrepareAccountForContractDeployment(env.ExecutingAccount, spec);
                 }
 
-<<<<<<< HEAD
-                if (recipient is null)
-                {
-                    // this transaction is not a contract creation so it should have the recipient known and not null
-                    throw new InvalidDataException("Recipient has not been resolved properly before tx execution");
-                }
-
-                recipientOrNull = recipient;
-
-                ExecutionEnvironment env = new
-                (
-                    txExecutionContext: new TxExecutionContext(block, caller, effectiveGasPrice, transaction.BlobVersionedHashes),
-                    value: value,
-                    transferValue: value,
-                    caller: caller,
-                    codeSource: recipient,
-                    executingAccount: recipient,
-                    inputData: data ?? Array.Empty<byte>(),
-                    codeInfo: machineCode is null
-                        ? _virtualMachine.GetCachedCodeInfo(_worldState, recipient, spec)
-                        : CodeInfoFactory.CreateCodeInfo(machineCode, spec)
-                );
-=======
->>>>>>> ee27a038
                 ExecutionType executionType =
                     tx.IsContractCreation ? ExecutionType.Create : ExecutionType.Transaction;
 
