// SPDX-FileCopyrightText: 2022 Demerzel Solutions Limited
// SPDX-License-Identifier: LGPL-3.0-only

using System;
using System.IO;
using System.Linq;
using System.Runtime.CompilerServices;
using Nethermind.Core;
using Nethermind.Core.Crypto;
using Nethermind.Core.Specs;
using Nethermind.Crypto;
using Nethermind.Evm.CodeAnalysis;
using Nethermind.Evm.Tracing;
using Nethermind.Int256;
using Nethermind.Logging;
using Nethermind.Specs;
using Nethermind.State;
using Nethermind.State.Tracing;
using static Nethermind.Core.Extensions.MemoryExtensions;

using static Nethermind.Evm.VirtualMachine;

namespace Nethermind.Evm.TransactionProcessing
{
    public class TransactionProcessor : ITransactionProcessor
    {
        protected EthereumEcdsa Ecdsa { get; private init; }
        protected ILogger Logger { get; private init; }
        protected ISpecProvider SpecProvider { get; private init; }
        protected IWorldState WorldState { get; private init; }
        protected IVirtualMachine VirtualMachine { get; private init; }

        [Flags]
        protected enum ExecutionOptions
        {
            /// <summary>
            /// Just accumulate the state
            /// </summary>
            None = 0,

            /// <summary>
            /// Commit the state after execution
            /// </summary>
            Commit = 1,

            /// <summary>
            /// Restore state after execution
            /// </summary>
            Restore = 2,

            /// <summary>
            /// Skip potential fail checks
            /// </summary>
            NoValidation = Commit | 4,

            /// <summary>
            /// Commit and later restore state also skip validation, use for CallAndRestore
            /// </summary>
            CommitAndRestore = Commit | Restore | NoValidation
        }

        public TransactionProcessor(
            ISpecProvider? specProvider,
            IWorldState? worldState,
            IVirtualMachine? virtualMachine,
            ILogManager? logManager)
        {
            Logger = logManager?.GetClassLogger() ?? throw new ArgumentNullException(nameof(logManager));
            SpecProvider = specProvider ?? throw new ArgumentNullException(nameof(specProvider));
            WorldState = worldState ?? throw new ArgumentNullException(nameof(worldState));
            VirtualMachine = virtualMachine ?? throw new ArgumentNullException(nameof(virtualMachine));
            Ecdsa = new EthereumEcdsa(specProvider.ChainId, logManager);
        }

        public void CallAndRestore(Transaction transaction, BlockHeader block, ITxTracer txTracer)
        {
            Execute(transaction, block, txTracer, ExecutionOptions.CommitAndRestore);
        }

        public void BuildUp(Transaction transaction, BlockHeader block, ITxTracer txTracer)
        {
            // we need to treat the result of previous transaction as the original value of next transaction
            // when we do not commit
            WorldState.TakeSnapshot(true);
            Execute(transaction, block, txTracer, ExecutionOptions.None);
        }

        public void Execute(Transaction transaction, BlockHeader block, ITxTracer txTracer)
        {
            Execute(transaction, block, txTracer, ExecutionOptions.Commit);
        }

        public void Trace(Transaction transaction, BlockHeader block, ITxTracer txTracer)
        {
            Execute(transaction, block, txTracer, ExecutionOptions.NoValidation);
        }

        protected virtual void Execute(Transaction tx, BlockHeader header, ITxTracer tracer, ExecutionOptions opts)
        {
            IReleaseSpec spec = SpecProvider.GetSpec(header);
            if (tx.IsSystem())
                spec = new SystemTransactionReleaseSpec(spec);

            // restore is CallAndRestore - previous call, we will restore state after the execution
            bool restore = opts.HasFlag(ExecutionOptions.Restore);
            // commit - is for standard execute, we will commit thee state after execution
            // !commit - is for build up during block production, we won't commit state after each transaction to support rollbacks
            // we commit only after all block is constructed
            bool commit = opts.HasFlag(ExecutionOptions.Commit) || !spec.IsEip658Enabled;

            if (!ValidateStatic(tx, header, spec, tracer, opts, out long intrinsicGas))
                return;

            UInt256 effectiveGasPrice =
                tx.CalculateEffectiveGasPrice(spec.IsEip1559Enabled, header.BaseFeePerGas);

            if (opts == ExecutionOptions.Commit || opts == ExecutionOptions.None)
            {
                decimal gasPrice = (decimal)effectiveGasPrice / 1_000_000_000m;
                Metrics.MinGasPrice = Math.Min(gasPrice, Metrics.MinGasPrice);
                Metrics.MaxGasPrice = Math.Max(gasPrice, Metrics.MaxGasPrice);

                Metrics.BlockMinGasPrice = Math.Min(gasPrice, Metrics.BlockMinGasPrice);
                Metrics.BlockMaxGasPrice = Math.Max(gasPrice, Metrics.BlockMaxGasPrice);

                Metrics.AveGasPrice = (Metrics.AveGasPrice * Metrics.Transactions + gasPrice) / (Metrics.Transactions + 1);
                Metrics.EstMedianGasPrice += Metrics.AveGasPrice * 0.01m * decimal.Sign(gasPrice - Metrics.EstMedianGasPrice);
                Metrics.Transactions++;

                Metrics.BlockAveGasPrice = (Metrics.BlockAveGasPrice * Metrics.BlockTransactions + gasPrice) / (Metrics.BlockTransactions + 1);
                Metrics.BlockEstMedianGasPrice += Metrics.BlockAveGasPrice * 0.01m * decimal.Sign(gasPrice - Metrics.BlockEstMedianGasPrice);
                Metrics.BlockTransactions++;
            }

            bool deleteCallerAccount = RecoverSenderIfNeeded(tx, spec, opts, effectiveGasPrice);

            if (!ValidateSender(tx, header, spec, tracer, opts))
                return;

            if (!BuyGas(tx, header, spec, tracer, opts, effectiveGasPrice, out UInt256 premiumPerGas, out UInt256 senderReservedGasPayment))
                return;

            if (!IncrementNonce(tx, header, spec, tracer, opts))
                return;

            if (commit)
                WorldState.Commit(spec, tracer.IsTracingState ? tracer : NullTxTracer.Instance);

            ExecutionEnvironment env = BuildExecutionEnvironmnet(tx, header, spec, tracer, opts, effectiveGasPrice);

            long gasAvailable = tx.GasLimit - intrinsicGas;
            if (!ExecuteEVMCall(tx, header, spec, tracer, opts, gasAvailable, env, out TransactionSubstate? substate, out long spentGas, out byte statusCode))
                return;

            if (!PayFees(tx, header, spec, tracer, substate, spentGas, premiumPerGas, statusCode))
                return;

            // Finalize
            if (restore)
            {
                WorldState.Reset();
                if (deleteCallerAccount)
                {
                    WorldState.DeleteAccount(tx.SenderAddress);
                }
                else
                {
                    if (!opts.HasFlag(ExecutionOptions.NoValidation))
                        WorldState.AddToBalance(tx.SenderAddress, senderReservedGasPayment, spec);
                    if (!tx.IsSystem())
                        WorldState.DecrementNonce(tx.SenderAddress);

                    WorldState.Commit(spec);
                }
            }
            else if (commit)
            {
                WorldState.Commit(spec, tracer.IsTracingState ? tracer : NullStateTracer.Instance);
            }

            if (tracer.IsTracingReceipt)
            {
                Keccak stateRoot = null;
                if (!spec.IsEip658Enabled)
                {
                    WorldState.RecalculateStateRoot();
                    stateRoot = WorldState.StateRoot;
                }

                if (statusCode == StatusCode.Failure)
                {
                    byte[] output = (substate?.ShouldRevert ?? false) ? substate.Output.ToArray() : Array.Empty<byte>();
                    tracer.MarkAsFailed(env.ExecutingAccount, spentGas, output, substate?.Error, stateRoot);
                }
                else
                {
                    LogEntry[] logs = substate.Logs.Any() ? substate.Logs.ToArray() : Array.Empty<LogEntry>();
                    tracer.MarkAsSuccess(env.ExecutingAccount, spentGas, substate.Output.ToArray(), logs, stateRoot);
                }
            }
        }

        protected void QuickFail(Transaction tx, BlockHeader block, IReleaseSpec spec, ITxTracer txTracer, string? reason)
        {
            block.GasUsed += tx.GasLimit;

            Address recipient = tx.To ?? ContractAddress.From(
                tx.SenderAddress ?? Address.Zero,
                WorldState.GetNonce(tx.SenderAddress ?? Address.Zero));

            if (txTracer.IsTracingReceipt)
            {
                Keccak? stateRoot = null;
                if (!spec.IsEip658Enabled)
                {
                    WorldState.RecalculateStateRoot();
                    stateRoot = WorldState.StateRoot;
                }

                txTracer.MarkAsFailed(recipient, tx.GasLimit, Array.Empty<byte>(), reason ?? "invalid", stateRoot);
            }
        }


        /// <summary>
        /// Validates the transaction, in a static manner (i.e. without accesing state/storage).
        /// It basically ensures the transaction is well formed (i.e. no null values where not allowed, no overflows, etc).
        /// As a part of validating the transaction the premium per gas will be calculated, to save computation this
        /// is returned in an out parameter.
        /// </summary>
        /// <param name="tx">The transaction to validate</param>
        /// <param name="header">The block containing the transaction. Only BaseFee is being used from the block atm.</param>
        /// <param name="spec">The release spec with which the transaction will be executed</param>
        /// <param name="tracer">The transaction tracer</param>
        /// <param name="opts">Options (Flags) to use for execution</param>
        /// <param name="premium">Computed premium per gas</param>
        /// <returns></returns>
        protected virtual bool ValidateStatic(Transaction tx, BlockHeader header, IReleaseSpec spec, ITxTracer tracer, ExecutionOptions opts, out long intrinsicGas)
        {
            intrinsicGas = IntrinsicGasCalculator.Calculate(tx, spec);

            bool validate = !opts.HasFlag(ExecutionOptions.NoValidation);

            if (tx.SenderAddress is null)
            {
                TraceLogInvalidTx(tx, "SENDER_NOT_SPECIFIED");
                QuickFail(tx, header, spec, tracer, "sender not specified");
                return false;
            }

            if (validate && tx.Nonce >= ulong.MaxValue - 1)
            {
                // we are here if nonce is at least (ulong.MaxValue - 1). If tx is contract creation,
                // it is max possible value. Otherwise, (ulong.MaxValue - 1) is allowed, but ulong.MaxValue not.
                if (tx.IsContractCreation || tx.Nonce == ulong.MaxValue)
                {
                    TraceLogInvalidTx(tx, "NONCE_OVERFLOW");
                    QuickFail(tx, header, spec, tracer, "nonce overflow");
                    return false;
                }
            }

            if (tx.IsAboveInitCode(spec))
            {
                TraceLogInvalidTx(tx, $"CREATE_TRANSACTION_SIZE_EXCEEDS_MAX_INIT_CODE_SIZE {tx.DataLength} > {spec.MaxInitCodeSize}");
                QuickFail(tx, header, spec, tracer, "EIP-3860 - transaction size over max init code size");
                return false;
            }

            if (!tx.IsSystem())
            {
                if (tx.GasLimit < intrinsicGas)
                {
                    TraceLogInvalidTx(tx, $"GAS_LIMIT_BELOW_INTRINSIC_GAS {tx.GasLimit} < {intrinsicGas}");
                    QuickFail(tx, header, spec, tracer, "gas limit below intrinsic gas");
                    return false;
                }

                if (validate && tx.GasLimit > header.GasLimit - header.GasUsed)
                {
                    TraceLogInvalidTx(tx, $"BLOCK_GAS_LIMIT_EXCEEDED {tx.GasLimit} > {header.GasLimit} - {header.GasUsed}");
                    QuickFail(tx, header, spec, tracer, "block gas limit exceeded");
                    return false;
                }
            }

            return true;
        }

        // TODO Should we remove this already
        protected bool RecoverSenderIfNeeded(Transaction tx, IReleaseSpec spec, ExecutionOptions opts, in UInt256 effectiveGasPrice)
        {
            bool commit = opts.HasFlag(ExecutionOptions.Commit) || !spec.IsEip658Enabled;
            bool restore = opts.HasFlag(ExecutionOptions.Restore);
            bool noValidation = opts.HasFlag(ExecutionOptions.NoValidation);

            bool deleteCallerAccount = false;

            if (!WorldState.AccountExists(tx.SenderAddress))
            {
                if (Logger.IsDebug) Logger.Debug($"TX sender account does not exist {tx.SenderAddress} - trying to recover it");

                Address prevSender = tx.SenderAddress;
                // hacky fix for the potential recovery issue
                if (tx.Signature is not null)
                    tx.SenderAddress = Ecdsa.RecoverAddress(tx, !spec.ValidateChainId);

                if (prevSender != tx.SenderAddress)
                {
                    if (Logger.IsWarn)
                        Logger.Warn($"TX recovery issue fixed - tx was coming with sender {prevSender} and the now it recovers to {tx.SenderAddress}");
                }
                else
                {
                    TraceLogInvalidTx(tx, $"SENDER_ACCOUNT_DOES_NOT_EXIST {tx.SenderAddress}");
                    if (!commit || noValidation || effectiveGasPrice == UInt256.Zero)
                    {
                        deleteCallerAccount = !commit || restore;
                        WorldState.CreateAccount(tx.SenderAddress, UInt256.Zero);
                    }
                }

                if (tx.SenderAddress is null)
                {
                    throw new InvalidDataException($"Failed to recover sender address on tx {tx.Hash} when previously recovered sender account did not exist.");
                }
            }

            return deleteCallerAccount;
        }


        protected virtual bool ValidateSender(Transaction tx, BlockHeader header, IReleaseSpec spec, ITxTracer tracer, ExecutionOptions opts)
        {
            bool validate = !opts.HasFlag(ExecutionOptions.NoValidation);

            if (validate && WorldState.IsInvalidContractSender(spec, tx.SenderAddress))
            {
                TraceLogInvalidTx(tx, "SENDER_IS_CONTRACT");
                QuickFail(tx, header, spec, tracer, "sender has deployed code");
                return false;
            }

            return true;
        }

        protected virtual bool BuyGas(Transaction tx, BlockHeader header, IReleaseSpec spec, ITxTracer tracer, ExecutionOptions opts,
                in UInt256 effectiveGasPrice, out UInt256 premiumPerGas, out UInt256 senderReservedGasPayment)
        {
            premiumPerGas = UInt256.Zero;
            senderReservedGasPayment = UInt256.Zero;
            bool validate = !opts.HasFlag(ExecutionOptions.NoValidation);

            if (!tx.IsSystem() && validate)
            {
                if (!tx.TryCalculatePremiumPerGas(header.BaseFeePerGas, out premiumPerGas))
                {
                    TraceLogInvalidTx(tx, "MINER_PREMIUM_IS_NEGATIVE");
                    QuickFail(tx, header, spec, tracer, "miner premium is negative");
                    return false;
                }

                UInt256 senderBalance = WorldState.GetBalance(tx.SenderAddress);
                if (UInt256.SubtractUnderflow(senderBalance, tx.Value, out UInt256 balanceLeft))
                {
                    TraceLogInvalidTx(tx, $"INSUFFICIENT_SENDER_BALANCE: ({tx.SenderAddress})_BALANCE = {senderBalance}");
                    QuickFail(tx, header, spec, tracer, "insufficient sender balance");
                    return false;
                }


                bool overflows;
                if (spec.IsEip1559Enabled && !tx.IsFree())
                {
                    overflows = UInt256.MultiplyOverflow((UInt256)tx.GasLimit, tx.MaxFeePerGas, out UInt256 maxGasFee);
                    if (overflows || balanceLeft < maxGasFee)
                    {
                        TraceLogInvalidTx(tx, $"INSUFFICIENT_MAX_FEE_PER_GAS_FOR_SENDER_BALANCE: ({tx.SenderAddress})_BALANCE = {senderBalance}, MAX_FEE_PER_GAS: {tx.MaxFeePerGas}");
                        QuickFail(tx, header, spec, tracer, "insufficient MaxFeePerGas for sender balance");
                        return false;
                    }
                    if (tx.SupportsBlobs)
                    {
                        overflows = UInt256.MultiplyOverflow(DataGasCalculator.CalculateDataGas(tx), (UInt256)tx.MaxFeePerDataGas, out UInt256 maxDataGasFee);
                        if (overflows || UInt256.AddOverflow(maxGasFee, maxDataGasFee, out UInt256 multidimGasFee) || multidimGasFee > balanceLeft)
                        {
                            TraceLogInvalidTx(tx, $"INSUFFICIENT_MAX_FEE_PER_DATA_GAS_FOR_SENDER_BALANCE: ({tx.SenderAddress})_BALANCE = {senderBalance}");
                            QuickFail(tx, header, spec, tracer, "insufficient sender balance");
                            return false;
                        }
                    }
                }

                overflows = UInt256.MultiplyOverflow((UInt256)tx.GasLimit, effectiveGasPrice, out senderReservedGasPayment);
                if (!overflows && tx.SupportsBlobs)
                {
                    overflows = !DataGasCalculator.TryCalculateDataGasPrice(header, tx, out UInt256 dataGasFee);
                    if (!overflows)
                    {
                        overflows = UInt256.AddOverflow(senderReservedGasPayment, dataGasFee, out senderReservedGasPayment);
                    }
                }

                if (overflows || senderReservedGasPayment > balanceLeft)
                {
                    TraceLogInvalidTx(tx, $"INSUFFICIENT_SENDER_BALANCE: ({tx.SenderAddress})_BALANCE = {senderBalance}");
                    QuickFail(tx, header, spec, tracer, "insufficient sender balance");
                    return false;
                }
            }

            if (validate)
                WorldState.SubtractFromBalance(tx.SenderAddress, senderReservedGasPayment, spec);

            return true;
        }

        protected virtual bool IncrementNonce(Transaction tx, BlockHeader header, IReleaseSpec spec, ITxTracer tracer, ExecutionOptions opts)
        {
            if (tx.IsSystem())
                return true;

            if (tx.Nonce != WorldState.GetNonce(tx.SenderAddress))
            {
                TraceLogInvalidTx(tx, $"WRONG_TRANSACTION_NONCE: {tx.Nonce} (expected {WorldState.GetNonce(tx.SenderAddress)})");
                QuickFail(tx, header, spec, tracer, "wrong transaction nonce");
                return false;
            }

            WorldState.IncrementNonce(tx.SenderAddress);
            return true;
        }

        protected virtual ExecutionEnvironment BuildExecutionEnvironmnet(
            Transaction tx, BlockHeader header, IReleaseSpec spec, ITxTracer tracer, ExecutionOptions opts,
            in UInt256 effectiveGasPrice)
        {
            Address recipient = tx.GetRecipient(tx.IsContractCreation ? WorldState.GetNonce(tx.SenderAddress) : 0) ??
                // this transaction is not a contract creation so it should have the recipient known and not null
                throw new InvalidDataException("Recipient has not been resolved properly before tx execution");

            TxExecutionContext executionContext =
                new(header, tx.SenderAddress, effectiveGasPrice, tx.BlobVersionedHashes);

            CodeInfo codeInfo = tx.IsContractCreation ? new(tx.Data.AsArray())
                                    : VirtualMachine.GetCachedCodeInfo(WorldState, recipient, spec);

            byte[] inputData = tx.IsMessageCall ? tx.Data.AsArray() ?? Array.Empty<byte>() : Array.Empty<byte>();

            return new ExecutionEnvironment
            (
                txExecutionContext: executionContext,
                value: tx.Value,
                transferValue: tx.Value,
                caller: tx.SenderAddress,
                codeSource: recipient,
                executingAccount: recipient,
                inputData: inputData,
                codeInfo: codeInfo
            );
        }

        protected virtual bool ExecuteEVMCall(
            Transaction tx, BlockHeader header, IReleaseSpec spec, ITxTracer tracer, ExecutionOptions opts,
            in long gasAvailable, in ExecutionEnvironment env,
            out TransactionSubstate? substate, out long spentGas, out byte statusCode)
        {
            bool validate = !opts.HasFlag(ExecutionOptions.NoValidation);

            substate = null;
            spentGas = tx.GasLimit;
            statusCode = StatusCode.Failure;

            long unspentGas = gasAvailable;

            Snapshot snapshot = WorldState.TakeSnapshot();

            // Fixes eth_estimateGas.
            // If sender is SystemUser subtracting value will cause InsufficientBalanceException
            if (validate || !tx.IsSystem())
                WorldState.SubtractFromBalance(tx.SenderAddress, tx.Value, spec);

            try
            {
                if (tx.IsContractCreation)
                {
                    // if transaction is a contract creation then recipient address is the contract deployment address
                    PrepareAccountForContractDeployment(env.ExecutingAccount, spec);
                }

                ExecutionType executionType =
                    tx.IsContractCreation ? ExecutionType.Create : ExecutionType.Transaction;

                using (EvmState state = new(unspentGas, env, executionType, true, snapshot, false))
                {
                    if (spec.UseTxAccessLists)
                    {
                        state.WarmUp(tx.AccessList); // eip-2930
                    }

                    if (spec.UseHotAndColdStorage)
                    {
                        state.WarmUp(tx.SenderAddress); // eip-2929
                        state.WarmUp(env.ExecutingAccount); // eip-2929
                    }

                    if (spec.AddCoinbaseToTxAccessList)
                    {
                        state.WarmUp(header.GasBeneficiary);
                    }

<<<<<<< HEAD
                    substate = VirtualMachine.Run(state, WorldState, tracer);
=======
                    if (!tracer.IsTracingActions)
                    {
                        substate = _virtualMachine.Run<NotTracing>(state, _worldState, tracer);
                    }
                    else
                    {
                        substate = _virtualMachine.Run<IsTracing>(state, _worldState, tracer);
                    }

>>>>>>> 13cbaddc
                    unspentGas = state.GasAvailable;

                    if (tracer.IsTracingAccess)
                    {
                        tracer.ReportAccess(state.AccessedAddresses, state.AccessedStorageCells);
                    }
                }

                if (substate.ShouldRevert || substate.IsError)
                {
                    if (Logger.IsTrace)
                        Logger.Trace("Restoring state from before transaction");
                    WorldState.Restore(snapshot);
                }
                else
                {
                    // tks: there is similar code fo contract creation from init and from CREATE
                    // this may lead to inconsistencies (however it is tested extensively in blockchain tests)
                    if (tx.IsContractCreation)
                    {
                        long codeDepositGasCost = CodeDepositHandler.CalculateCost(substate.Output.Length, spec);
                        if (unspentGas < codeDepositGasCost && spec.ChargeForTopLevelCreate)
                        {
                            throw new OutOfGasException();
                        }

                        if (CodeDepositHandler.CodeIsInvalid(spec, substate.Output))
                        {
                            throw new InvalidCodeException();
                        }

                        if (unspentGas >= codeDepositGasCost)
                        {
                            WorldState.InsertCode(env.ExecutingAccount, substate.Output, spec);
                            unspentGas -= codeDepositGasCost;
                        }
                    }

                    foreach (Address toBeDestroyed in substate.DestroyList)
                    {
                        if (Logger.IsTrace)
                            Logger.Trace($"Destroying account {toBeDestroyed}");

                        WorldState.ClearStorage(toBeDestroyed);
                        WorldState.DeleteAccount(toBeDestroyed);

                        if (tracer.IsTracingRefunds)
                            tracer.ReportRefund(RefundOf.Destroy(spec.IsEip3529Enabled));
                    }

                    statusCode = StatusCode.Success;
                }

                spentGas = Refund(tx, header, spec, opts, substate, unspentGas, env.TxExecutionContext.GasPrice);
            }
            catch (Exception ex) when (ex is EvmException || ex is OverflowException) // TODO: OverflowException? still needed? hope not
            {
                if (Logger.IsTrace)
                    Logger.Trace($"EVM EXCEPTION: {ex.GetType().Name}");
                WorldState.Restore(snapshot);
            }

            if (validate && !tx.IsSystem())
                header.GasUsed += spentGas;

            return true;
        }

        protected virtual bool PayFees(Transaction tx, BlockHeader header, IReleaseSpec spec, ITxTracer tracer, in TransactionSubstate substate, in long spentGas, in UInt256 premiumPerGas, in byte statusCode)
        {
            if (tx.IsSystem())
                return true;

            bool gasBeneficiaryNotDestroyed = substate?.DestroyList.Contains(header.GasBeneficiary) != true;
            if (statusCode == StatusCode.Failure || gasBeneficiaryNotDestroyed)
            {

                UInt256 fees = (UInt256)spentGas * premiumPerGas;
                UInt256 burntFees = !tx.IsFree() ? (UInt256)spentGas * header.BaseFeePerGas : 0;

                WorldState.AddToBalanceAndCreateIfNotExists(header.GasBeneficiary, fees, spec);

                if (spec.IsEip1559Enabled && spec.Eip1559FeeCollector is not null && !burntFees.IsZero)
                    WorldState.AddToBalanceAndCreateIfNotExists(spec.Eip1559FeeCollector, burntFees, spec); ;

                if (tracer.IsTracingFees)
                    tracer.ReportFees(fees, burntFees);
            }

            return true;
        }

        protected void PrepareAccountForContractDeployment(Address contractAddress, IReleaseSpec spec)
        {
            if (WorldState.AccountExists(contractAddress))
            {
                CodeInfo codeInfo = VirtualMachine.GetCachedCodeInfo(WorldState, contractAddress, spec);
                bool codeIsNotEmpty = codeInfo.MachineCode.Length != 0;
                bool accountNonceIsNotZero = WorldState.GetNonce(contractAddress) != 0;

                // TODO: verify what should happen if code info is a precompile
                // (but this would generally be a hash collision)
                if (codeIsNotEmpty || accountNonceIsNotZero)
                {
                    if (Logger.IsTrace)
                    {
                        Logger.Trace($"Contract collision at {contractAddress}");
                    }

                    throw new TransactionCollisionException();
                }

                // we clean any existing storage (in case of a previously called self destruct)
                WorldState.UpdateStorageRoot(contractAddress, Keccak.EmptyTreeHash);
            }
        }

        [MethodImpl(MethodImplOptions.AggressiveInlining)]
        protected void TraceLogInvalidTx(Transaction transaction, string reason)
        {
            if (Logger.IsTrace) Logger.Trace($"Invalid tx {transaction.Hash} ({reason})");
        }

        protected virtual long Refund(Transaction tx, BlockHeader header, IReleaseSpec spec, ExecutionOptions opts,
            in TransactionSubstate substate, in long unspentGas, in UInt256 gasPrice)
        {
            long spentGas = tx.GasLimit;
            if (!substate.IsError)
            {
                spentGas -= unspentGas;
                long refund = substate.ShouldRevert
                    ? 0
                    : RefundHelper.CalculateClaimableRefund(spentGas,
                        substate.Refund + substate.DestroyList.Count * RefundOf.Destroy(spec.IsEip3529Enabled), spec);

                if (Logger.IsTrace)
                    Logger.Trace("Refunding unused gas of " + unspentGas + " and refund of " + refund);
                // If noValidation we didn't charge for gas, so do not refund
                if (!opts.HasFlag(ExecutionOptions.NoValidation))
                    WorldState.AddToBalance(tx.SenderAddress, (ulong)(unspentGas + refund) * gasPrice, spec);
                spentGas -= refund;
            }

            return spentGas;
        }
    }
}<|MERGE_RESOLUTION|>--- conflicted
+++ resolved
@@ -509,19 +509,15 @@
                         state.WarmUp(header.GasBeneficiary);
                     }
 
-<<<<<<< HEAD
-                    substate = VirtualMachine.Run(state, WorldState, tracer);
-=======
                     if (!tracer.IsTracingActions)
                     {
-                        substate = _virtualMachine.Run<NotTracing>(state, _worldState, tracer);
+                        substate = VirtualMachine.Run<NotTracing>(state, WorldState, tracer);
                     }
                     else
                     {
-                        substate = _virtualMachine.Run<IsTracing>(state, _worldState, tracer);
-                    }
-
->>>>>>> 13cbaddc
+                        substate = VirtualMachine.Run<IsTracing>(state, WorldState, tracer);
+                    }
+
                     unspentGas = state.GasAvailable;
 
                     if (tracer.IsTracingAccess)
