--- conflicted
+++ resolved
@@ -22,7 +22,6 @@
     {
         private readonly EthereumEcdsa _ecdsa;
         private readonly ILogger _logger;
-        private readonly ILogManager _logManager;
         private readonly IStateProvider _stateProvider;
         private readonly IStorageProvider _storageProvider;
         private readonly ISpecProvider _specProvider;
@@ -72,8 +71,7 @@
             IVirtualMachine? virtualMachine,
             ILogManager? logManager)
         {
-            _logManager = logManager ?? throw new ArgumentNullException(nameof(logManager));
-            _logger = _logManager?.GetClassLogger() ?? throw new ArgumentNullException(nameof(logManager));
+            _logger = logManager?.GetClassLogger() ?? throw new ArgumentNullException(nameof(logManager));
             _specProvider = specProvider ?? throw new ArgumentNullException(nameof(specProvider));
             _worldState = worldState ?? throw new ArgumentNullException(nameof(worldState));
             _stateProvider = worldState.StateProvider;
@@ -130,12 +128,7 @@
         private void Execute(Transaction transaction, BlockHeader block, ITxTracer txTracer,
             ExecutionOptions executionOptions)
         {
-<<<<<<< HEAD
-            IReleaseSpec spec = _specProvider.GetSpec((block.Number, block.Timestamp));
-            ByteCodeValidator byteCodeValidator = new(spec, _logManager);
-=======
             IReleaseSpec spec = _specProvider.GetSpec(block);
->>>>>>> 360b79a2
             bool eip658NotEnabled = !spec.IsEip658Enabled;
 
             // restore is CallAndRestore - previous call, we will restore state after the execution
@@ -386,11 +379,7 @@
                             throw new OutOfGasException();
                         }
 
-<<<<<<< HEAD
-                        if (!byteCodeValidator.ValidateBytecode(substate.Output.Span, spec))
-=======
                         if (CodeDepositHandler.CodeIsInvalid(substate.Output.Span, spec))
->>>>>>> 360b79a2
                         {
                             throw new InvalidCodeException();
                         }
