--- conflicted
+++ resolved
@@ -354,42 +354,11 @@
 
             if (!tx.IsSystem() && validate)
             {
-<<<<<<< HEAD
-                UInt256 senderBalance = _worldState.GetBalance(caller);
-                UInt256 gasWithValue;
-                UInt256 rederveWithValue;
-
-                if (UInt256.AddOverflow((ulong)intrinsicGas * effectiveGasPrice, value, out gasWithValue))
-                {
-                    TraceLogInvalidTx(transaction,
-                        $"VALUE_TOO_BIG");
-                    QuickFail(transaction, block, txTracer, eip658NotEnabled, "numeric overflow detected!");
-                    return;
-                }
-
-                if (UInt256.AddOverflow((ulong)intrinsicGas * effectiveGasPrice, value, out rederveWithValue))
-                {
-                    TraceLogInvalidTx(transaction,
-                        $"VALUE_TOO_BIG");
-                    QuickFail(transaction, block, txTracer, eip658NotEnabled, "numeric overflow detected!");
-                    return;
-                }
-
-                if (!noValidation && (gasWithValue > senderBalance || rederveWithValue > senderBalance))
-                {
-
-                    TraceLogInvalidTx(transaction,
-                        $"INSUFFICIENT_SENDER_BALANCE: ({caller})_BALANCE = {senderBalance}");
-                    QuickFail(transaction, block, txTracer, eip658NotEnabled,
-                        $"insufficient sender balance {senderBalance} while {(ulong)intrinsicGas * effectiveGasPrice + value} expected");
-                    return;
-=======
                 if (!tx.TryCalculatePremiumPerGas(header.BaseFeePerGas, out premiumPerGas))
                 {
                     TraceLogInvalidTx(tx, "MINER_PREMIUM_IS_NEGATIVE");
                     QuickFail(tx, header, spec, tracer, "miner premium is negative");
                     return false;
->>>>>>> 6e7e963e
                 }
 
                 UInt256 senderBalance = _worldState.GetBalance(tx.SenderAddress);
@@ -408,10 +377,6 @@
                     return false;
                 }
 
-<<<<<<< HEAD
-
-                _worldState.IncrementNonce(caller);
-=======
                 overflows = UInt256.MultiplyOverflow((UInt256)tx.GasLimit, effectiveGasPrice, out senderReservedGasPayment);
                 if (overflows || senderReservedGasPayment > balanceLeft)
                 {
@@ -419,7 +384,6 @@
                     QuickFail(tx, header, spec, tracer, "insufficient sender balance");
                     return false;
                 }
->>>>>>> 6e7e963e
             }
 
             if (validate)
