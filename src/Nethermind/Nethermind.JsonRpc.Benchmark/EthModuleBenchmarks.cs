--- conflicted
+++ resolved
@@ -62,12 +62,7 @@
             stateProvider.Commit(spec);
             stateProvider.CommitTree(0);
 
-<<<<<<< HEAD
-            StorageProvider storageProvider = new(trieStore, stateProvider, LimboLogs.Instance);
-            StateReader stateReader = new(trieStore, new TrieStore(stateDb, LimboLogs.Instance), codeDb, LimboLogs.Instance);
-=======
             StateReader stateReader = new(trieStore, codeDb, LimboLogs.Instance);
->>>>>>> 0a8ec2b9
 
             ChainLevelInfoRepository chainLevelInfoRepository = new(blockInfoDb);
             BlockTree blockTree = new(dbProvider, chainLevelInfoRepository, specProvider, NullBloomStorage.Instance, LimboLogs.Instance);
