// SPDX-FileCopyrightText: 2022 Demerzel Solutions Limited
// SPDX-License-Identifier: LGPL-3.0-only

using System;
using Nethermind.Core;
using Nethermind.Core.Crypto;
using Nethermind.Core.Extensions;
using Nethermind.Serialization.Rlp.Eip2930;

namespace Nethermind.Serialization.Rlp
{
    public class TxDecoder : TxDecoder<Transaction>, ITransactionSizeCalculator
    {
        public const int MaxDelayedHashTxnSize = 32768;

        public int GetLength(Transaction tx)
        {
            return GetLength(tx, RlpBehaviors.None);
        }
    }
    public class SystemTxDecoder : TxDecoder<SystemTransaction> { }
    public class GeneratedTxDecoder : TxDecoder<GeneratedTransaction> { }

    public class TxDecoder<T> :
        IRlpStreamDecoder<T>,
        IRlpValueDecoder<T>
        where T : Transaction, new()
    {
        private readonly AccessListDecoder _accessListDecoder = new();

        public T? Decode(RlpStream rlpStream, RlpBehaviors rlpBehaviors = RlpBehaviors.None)
        {
            if (rlpStream.IsNextItemNull())
            {
                rlpStream.ReadByte();
                return null;
            }

            Span<byte> transactionSequence = rlpStream.PeekNextItem();

            T transaction = new();
            if ((rlpBehaviors & RlpBehaviors.SkipTypedWrapping) == RlpBehaviors.SkipTypedWrapping)
            {
                byte firstByte = rlpStream.PeekByte();
                if (firstByte <= 0x7f) // it is typed transactions
                {
                    transactionSequence = rlpStream.Peek(rlpStream.Length);
                    transaction.Type = (TxType)rlpStream.ReadByte();
                }
            }
            else
            {
                if (!rlpStream.IsSequenceNext())
                {
                    (int _, int contentLength) = rlpStream.ReadPrefixAndContentLength();
                    transactionSequence = rlpStream.Peek(contentLength);
                    transaction.Type = (TxType)rlpStream.ReadByte();
                }
            }

<<<<<<< HEAD
            int networkWrapperCheck = 0;
            if ((rlpBehaviors & RlpBehaviors.InNetworkForm) == RlpBehaviors.InNetworkForm && transaction.HasNetworkForm)
            {
                int networkWrapperLength = rlpStream.PeekNextRlpLength();
                networkWrapperCheck = rlpStream.Position + networkWrapperLength;
                rlpStream.SkipLength();
                (int prefixLength, int contentLength) = rlpStream.PeekPrefixAndContentLength();
                transactionSequence = rlpStream.Peek(contentLength + prefixLength)[prefixLength..];
            }

            int transactionLength = rlpStream.PeekNextRlpLength();
=======
            int transactionLength = rlpStream.ReadSequenceLength();
>>>>>>> 45e42d66
            int lastCheck = rlpStream.Position + transactionLength;

            switch (transaction.Type)
            {
                case TxType.Legacy:
                    DecodeLegacyPayloadWithoutSig(transaction, rlpStream);
                    break;
                case TxType.AccessList:
                    DecodeAccessListPayloadWithoutSig(transaction, rlpStream, rlpBehaviors);
                    break;
                case TxType.EIP1559:
                    DecodeEip1559PayloadWithoutSig(transaction, rlpStream, rlpBehaviors);
                    break;
                case TxType.Blob:
                    DecodeShardBlobPayloadWithoutSig(transaction, rlpStream, rlpBehaviors);
                    break;
            }

            if (rlpStream.Position < lastCheck)
            {
                DecodeSignature(rlpStream, rlpBehaviors, transaction);
            }

            if ((rlpBehaviors & RlpBehaviors.AllowExtraBytes) != RlpBehaviors.AllowExtraBytes)
            {
                rlpStream.Check(lastCheck);
            }

            if ((rlpBehaviors & RlpBehaviors.InNetworkForm) == RlpBehaviors.InNetworkForm && transaction.HasNetworkForm)
            {
                switch (transaction.Type)
                {
                    case TxType.Blob:
                        DecodeShardBlobNetworkPayload(transaction, rlpStream, rlpBehaviors);
                        break;
                }

                if ((rlpBehaviors & RlpBehaviors.AllowExtraBytes) != RlpBehaviors.AllowExtraBytes)
                {
                    rlpStream.Check(networkWrapperCheck);
                }
            }

            if (transactionSequence.Length <= TxDecoder.MaxDelayedHashTxnSize)
            {
                // Delay hash generation, as may be filtered as having too low gas etc
                transaction.SetPreHash(transactionSequence);
            }
            else
            {
                // Just calculate the Hash as txn too large
                transaction.Hash = Keccak.Compute(transactionSequence);
            }

            return transaction;
        }

        private void DecodeLegacyPayloadWithoutSig(T transaction, RlpStream rlpStream)
        {
            transaction.Nonce = rlpStream.DecodeUInt256(allowLeadingZeroBytes: false);
            transaction.GasPrice = rlpStream.DecodeUInt256(allowLeadingZeroBytes: false);
            transaction.GasLimit = rlpStream.DecodeLong(allowLeadingZeroBytes: false);
            transaction.To = rlpStream.DecodeAddress();
            transaction.Value = rlpStream.DecodeUInt256(allowLeadingZeroBytes: false);
            transaction.Data = rlpStream.DecodeByteArray();
        }

        private void DecodeAccessListPayloadWithoutSig(T transaction, RlpStream rlpStream, RlpBehaviors rlpBehaviors)
        {
            transaction.ChainId = rlpStream.DecodeULong(allowLeadingZeroBytes: false);
            transaction.Nonce = rlpStream.DecodeUInt256(allowLeadingZeroBytes: false);
            transaction.GasPrice = rlpStream.DecodeUInt256(allowLeadingZeroBytes: false);
            transaction.GasLimit = rlpStream.DecodeLong(allowLeadingZeroBytes: false);
            transaction.To = rlpStream.DecodeAddress();
            transaction.Value = rlpStream.DecodeUInt256(allowLeadingZeroBytes: false);
            transaction.Data = rlpStream.DecodeByteArray();
            transaction.AccessList = _accessListDecoder.Decode(rlpStream, rlpBehaviors);
        }

        private void DecodeEip1559PayloadWithoutSig(T transaction, RlpStream rlpStream, RlpBehaviors rlpBehaviors)
        {
            transaction.ChainId = rlpStream.DecodeULong(allowLeadingZeroBytes: false);
            transaction.Nonce = rlpStream.DecodeUInt256(allowLeadingZeroBytes: false);
            transaction.GasPrice = rlpStream.DecodeUInt256(allowLeadingZeroBytes: false); // gas premium
            transaction.DecodedMaxFeePerGas = rlpStream.DecodeUInt256(allowLeadingZeroBytes: false);
            transaction.GasLimit = rlpStream.DecodeLong();
            transaction.To = rlpStream.DecodeAddress();
            transaction.Value = rlpStream.DecodeUInt256(allowLeadingZeroBytes: false);
            transaction.Data = rlpStream.DecodeByteArray();
            transaction.AccessList = _accessListDecoder.Decode(rlpStream, rlpBehaviors);
        }

        private void DecodeShardBlobPayloadWithoutSig(T transaction, RlpStream rlpStream, RlpBehaviors rlpBehaviors)
        {
            transaction.ChainId = rlpStream.DecodeULong();
            transaction.Nonce = rlpStream.DecodeUInt256();
            transaction.GasPrice = rlpStream.DecodeUInt256(); // gas premium
            transaction.DecodedMaxFeePerGas = rlpStream.DecodeUInt256();
            transaction.GasLimit = rlpStream.DecodeLong();
            transaction.To = rlpStream.DecodeAddress();
            transaction.Value = rlpStream.DecodeUInt256();
            transaction.Data = rlpStream.DecodeByteArray();
            transaction.AccessList = _accessListDecoder.Decode(rlpStream, rlpBehaviors);
            transaction.MaxFeePerDataGas = rlpStream.DecodeUInt256();
            transaction.BlobVersionedHashes = rlpStream.DecodeByteArrays();
        }

        private void DecodeShardBlobNetworkPayload(T transaction, RlpStream rlpStream, RlpBehaviors rlpBehaviors)
        {
            byte[][] blobs = rlpStream.DecodeByteArrays();
            byte[][] commitments = rlpStream.DecodeByteArrays();
            byte[][] proofs = rlpStream.DecodeByteArrays();
            transaction.NetworkWrapper = new ShardBlobNetworkWrapper(blobs, commitments, proofs);
        }

        private void DecodeLegacyPayloadWithoutSig(T transaction, ref Rlp.ValueDecoderContext decoderContext)
        {
            transaction.Nonce = decoderContext.DecodeUInt256(allowLeadingZeroBytes: false);
            transaction.GasPrice = decoderContext.DecodeUInt256(allowLeadingZeroBytes: false);
            transaction.GasLimit = decoderContext.DecodeLong(allowLeadingZeroBytes: false);
            transaction.To = decoderContext.DecodeAddress();
            transaction.Value = decoderContext.DecodeUInt256(allowLeadingZeroBytes: false);
            transaction.Data = decoderContext.DecodeByteArray();
        }

        private void DecodeAccessListPayloadWithoutSig(T transaction, ref Rlp.ValueDecoderContext decoderContext, RlpBehaviors rlpBehaviors)
        {
            transaction.ChainId = decoderContext.DecodeULong(allowLeadingZeroBytes: false);
            transaction.Nonce = decoderContext.DecodeUInt256(allowLeadingZeroBytes: false);
            transaction.GasPrice = decoderContext.DecodeUInt256(allowLeadingZeroBytes: false);
            transaction.GasLimit = decoderContext.DecodeLong(allowLeadingZeroBytes: false);
            transaction.To = decoderContext.DecodeAddress();
            transaction.Value = decoderContext.DecodeUInt256(allowLeadingZeroBytes: false);
            transaction.Data = decoderContext.DecodeByteArray();
            transaction.AccessList = _accessListDecoder.Decode(ref decoderContext, rlpBehaviors);
        }

        private void DecodeEip1559PayloadWithoutSig(T transaction, ref Rlp.ValueDecoderContext decoderContext, RlpBehaviors rlpBehaviors)
        {
            transaction.ChainId = decoderContext.DecodeULong(allowLeadingZeroBytes: false);
            transaction.Nonce = decoderContext.DecodeUInt256(allowLeadingZeroBytes: false);
            transaction.GasPrice = decoderContext.DecodeUInt256(allowLeadingZeroBytes: false); // gas premium
            transaction.DecodedMaxFeePerGas = decoderContext.DecodeUInt256(allowLeadingZeroBytes: false);
            transaction.GasLimit = decoderContext.DecodeLong(allowLeadingZeroBytes: false);
            transaction.To = decoderContext.DecodeAddress();
            transaction.Value = decoderContext.DecodeUInt256(allowLeadingZeroBytes: false);
            transaction.Data = decoderContext.DecodeByteArray();
            transaction.AccessList = _accessListDecoder.Decode(ref decoderContext, rlpBehaviors);
        }

        private void DecodeShardBlobPayloadWithoutSig(T transaction, ref Rlp.ValueDecoderContext decoderContext, RlpBehaviors rlpBehaviors)
        {
            transaction.ChainId = decoderContext.DecodeULong();
            transaction.Nonce = decoderContext.DecodeUInt256();
            transaction.GasPrice = decoderContext.DecodeUInt256(); // gas premium
            transaction.DecodedMaxFeePerGas = decoderContext.DecodeUInt256();
            transaction.GasLimit = decoderContext.DecodeLong();
            transaction.To = decoderContext.DecodeAddress();
            transaction.Value = decoderContext.DecodeUInt256();
            transaction.Data = decoderContext.DecodeByteArray();
            transaction.AccessList = _accessListDecoder.Decode(ref decoderContext, rlpBehaviors);
            transaction.MaxFeePerDataGas = decoderContext.DecodeUInt256();
            transaction.BlobVersionedHashes = decoderContext.DecodeByteArrays();
        }

        private void DecodeShardBlobNetworkPayload(T transaction, ref Rlp.ValueDecoderContext decoderContext, RlpBehaviors rlpBehaviors)
        {
            byte[][] blobs = decoderContext.DecodeByteArrays();
            byte[][] commitments = decoderContext.DecodeByteArrays();
            byte[][] proofs = decoderContext.DecodeByteArrays();
            transaction.NetworkWrapper = new ShardBlobNetworkWrapper(blobs, commitments, proofs);
        }

        private void EncodeLegacyWithoutPayload(T item, RlpStream stream)
        {
            stream.Encode(item.Nonce);
            stream.Encode(item.GasPrice);
            stream.Encode(item.GasLimit);
            stream.Encode(item.To);
            stream.Encode(item.Value);
            stream.Encode(item.Data);
        }

        private void EncodeAccessListPayloadWithoutPayload(T item, RlpStream stream, RlpBehaviors rlpBehaviors)
        {
            stream.Encode(item.ChainId ?? 0);
            stream.Encode(item.Nonce);
            stream.Encode(item.GasPrice);
            stream.Encode(item.GasLimit);
            stream.Encode(item.To);
            stream.Encode(item.Value);
            stream.Encode(item.Data);
            _accessListDecoder.Encode(stream, item.AccessList, rlpBehaviors);
        }

        private void EncodeEip1559PayloadWithoutPayload(T item, RlpStream stream, RlpBehaviors rlpBehaviors)
        {
            stream.Encode(item.ChainId ?? 0);
            stream.Encode(item.Nonce);
            stream.Encode(item.GasPrice); // gas premium
            stream.Encode(item.DecodedMaxFeePerGas);
            stream.Encode(item.GasLimit);
            stream.Encode(item.To);
            stream.Encode(item.Value);
            stream.Encode(item.Data);
            _accessListDecoder.Encode(stream, item.AccessList, rlpBehaviors);
        }

        private void EncodeShardBlobPayloadWithoutPayload(T item, RlpStream stream, RlpBehaviors rlpBehaviors)
        {
            stream.Encode(item.ChainId ?? 0);
            stream.Encode(item.Nonce);
            stream.Encode(item.GasPrice); // gas premium
            stream.Encode(item.DecodedMaxFeePerGas);
            stream.Encode(item.GasLimit);
            stream.Encode(item.To);
            stream.Encode(item.Value);
            stream.Encode(item.Data);
            _accessListDecoder.Encode(stream, item.AccessList, rlpBehaviors);
            stream.Encode(item.MaxFeePerDataGas.Value);
            stream.Encode(item.BlobVersionedHashes);
        }

        // b9018201f9017e86796f6c6f763304843b9aca00829ab0948a8eafb1cf62bfbeb1741769dae1a9dd479961928080f90111f859940000000000000000000000000000000000001337f842a00000000000000000000000000000000000000000000000000000000000000000a00000000000000000000000000000000000000133700000000000000000000000f859940000000000000000000000000000000000001337f842a00000000000000000000000000000000000000000000000000000000000000000a00000000000000000000000000000000000000133700000000000000000000000f859940000000000000000000000000000000000001337f842a00000000000000000000000000000000000000000000000000000000000000000a0000000000000000000000000000000000000013370000000000000000000000080a09e41e382c76d2913521d7191ecced4a1a16fe0f3e5e22d83d50dd58adbe409e1a07c0e036eff80f9ca192ac26d533fc49c280d90c8b62e90c1a1457b50e51e6144
        // b8__ca01f8__c786796f6c6f763304843b9aca00829ab0948a8eafb1cf62bfbeb1741769dae1a9dd479961928080f8__5bf859940000000000000000000000000000000000001337f842a00000000000000000000000000000000000000000000000000000000000000000a00000000000000000000000000000000000000133700000000000000000000000f859940000000000000000000000000000000000001337f842a00000000000000000000000000000000000000000000000000000000000000000a00000000000000000000000000000000000000133700000000000000000000000f859940000000000000000000000000000000000001337f842a00000000000000000000000000000000000000000000000000000000000000000a0000000000000000000000000000000000000013370000000000000000000000080a09e41e382c76d2913521d7191ecced4a1a16fe0f3e5e22d83d50dd58adbe409e1a07c0e036eff80f9ca192ac26d533fc49c280d90c8b62e90c1a1457b50e51e6144000000

        public T? Decode(ref Rlp.ValueDecoderContext decoderContext,
            RlpBehaviors rlpBehaviors = RlpBehaviors.None)
        {
            if (decoderContext.IsNextItemNull())
            {
                decoderContext.ReadByte();
                return null;
            }

            Span<byte> transactionSequence = decoderContext.PeekNextItem();

            T transaction = new();
            if ((rlpBehaviors & RlpBehaviors.SkipTypedWrapping) == RlpBehaviors.SkipTypedWrapping)
            {
                byte firstByte = decoderContext.PeekByte();
                if (firstByte <= 0x7f) // it is typed transactions
                {
                    transactionSequence = decoderContext.Peek(decoderContext.Length);
                    transaction.Type = (TxType)decoderContext.ReadByte();
                }
            }
            else
            {
                if (!decoderContext.IsSequenceNext())
                {
                    (int PrefixLength, int ContentLength) prefixAndContentLength =
                        decoderContext.ReadPrefixAndContentLength();
                    transactionSequence = decoderContext.Peek(prefixAndContentLength.ContentLength);
                    transaction.Type = (TxType)decoderContext.ReadByte();
                }
            }

<<<<<<< HEAD
            int networkWrapperCheck = 0;
            if ((rlpBehaviors & RlpBehaviors.InNetworkForm) == RlpBehaviors.InNetworkForm && transaction.HasNetworkForm)
            {
                int networkWrapperLength = decoderContext.PeekNextRlpLength();
                networkWrapperCheck = decoderContext.Position + networkWrapperLength;
                decoderContext.SkipLength();
                (int prefixLength, int contentLength) = decoderContext.PeekPrefixAndContentLength();
                transactionSequence = decoderContext.Peek(contentLength + prefixLength)[prefixLength..];
            }

            int transactionLength = decoderContext.PeekNextRlpLength();
=======
            int transactionLength = decoderContext.ReadSequenceLength();
>>>>>>> 45e42d66
            int lastCheck = decoderContext.Position + transactionLength;

            switch (transaction.Type)
            {
                case TxType.Legacy:
                    DecodeLegacyPayloadWithoutSig(transaction, ref decoderContext);
                    break;
                case TxType.AccessList:
                    DecodeAccessListPayloadWithoutSig(transaction, ref decoderContext, rlpBehaviors);
                    break;
                case TxType.EIP1559:
                    DecodeEip1559PayloadWithoutSig(transaction, ref decoderContext, rlpBehaviors);
                    break;
                case TxType.Blob:
                    DecodeShardBlobPayloadWithoutSig(transaction, ref decoderContext, rlpBehaviors);
                    break;
            }

            if (decoderContext.Position < lastCheck)
            {
                DecodeSignature(ref decoderContext, rlpBehaviors, transaction);
            }

            if ((rlpBehaviors & RlpBehaviors.AllowExtraBytes) != RlpBehaviors.AllowExtraBytes)
            {
                decoderContext.Check(lastCheck);
            }

            if ((rlpBehaviors & RlpBehaviors.InNetworkForm) == RlpBehaviors.InNetworkForm && transaction.HasNetworkForm)
            {
                switch (transaction.Type)
                {
                    case TxType.Blob:
                        DecodeShardBlobNetworkPayload(transaction, ref decoderContext, rlpBehaviors);
                        break;
                }

                if ((rlpBehaviors & RlpBehaviors.AllowExtraBytes) != RlpBehaviors.AllowExtraBytes)
                {
                    decoderContext.Check(networkWrapperCheck);
                }
            }

            if (transactionSequence.Length <= TxDecoder.MaxDelayedHashTxnSize)
            {
                // Delay hash generation, as may be filtered as having too low gas etc
                transaction.SetPreHash(transactionSequence);
            }
            else
            {
                // Just calculate the Hash immediately as txn too large
                transaction.Hash = Keccak.Compute(transactionSequence);
            }
            return transaction;
        }

        private static void DecodeSignature(
            RlpStream rlpStream,
            RlpBehaviors rlpBehaviors,
            T transaction)
        {
            ReadOnlySpan<byte> vBytes = rlpStream.DecodeByteArraySpan(allowLeadingZeroBytes: false);
            ReadOnlySpan<byte> rBytes = rlpStream.DecodeByteArraySpan();
            ReadOnlySpan<byte> sBytes = rlpStream.DecodeByteArraySpan();
            ApplySignature(transaction, vBytes, rBytes, sBytes, rlpBehaviors);
        }

        private static void DecodeSignature(
            ref Rlp.ValueDecoderContext decoderContext,
            RlpBehaviors rlpBehaviors,
            T transaction)
        {
            ReadOnlySpan<byte> vBytes = decoderContext.DecodeByteArraySpan(allowLeadingZeroBytes: false);
            ReadOnlySpan<byte> rBytes = decoderContext.DecodeByteArraySpan();
            ReadOnlySpan<byte> sBytes = decoderContext.DecodeByteArraySpan();
            ApplySignature(transaction, vBytes, rBytes, sBytes, rlpBehaviors);
        }

        private static void ApplySignature(
            T transaction,
            ReadOnlySpan<byte> vBytes,
            ReadOnlySpan<byte> rBytes,
            ReadOnlySpan<byte> sBytes,
            RlpBehaviors rlpBehaviors)
        {
            bool allowUnsigned = (rlpBehaviors & RlpBehaviors.AllowUnsigned) == RlpBehaviors.AllowUnsigned;
            bool isSignatureOk = true;
            string signatureError = null;
            if (vBytes == null || rBytes == null || sBytes == null)
            {
                isSignatureOk = false;
                signatureError = "VRS null when decoding Transaction";
            }
            else if (rBytes.Length == 0 || sBytes.Length == 0)
            {
                isSignatureOk = false;
                signatureError = "VRS is 0 length when decoding Transaction";
            }
            else if (rBytes[0] == 0 || sBytes[0] == 0)
            {
                isSignatureOk = false;
                signatureError = "VRS starting with 0";
            }
            else if (rBytes.Length > 32 || sBytes.Length > 32)
            {
                isSignatureOk = false;
                signatureError = "R and S lengths expected to be less or equal 32";
            }
            else if (rBytes.SequenceEqual(Bytes.Zero32) && sBytes.SequenceEqual(Bytes.Zero32))
            {
                isSignatureOk = false;
                signatureError = "Both 'r' and 's' are zero when decoding a transaction.";
            }

            if (isSignatureOk)
            {
                ulong v = vBytes.ReadEthUInt64();
                if (transaction.Type != TxType.Legacy && v < Signature.VOffset)
                {
                    v += Signature.VOffset;
                }

                Signature signature = new(rBytes, sBytes, v);
                transaction.Signature = signature;
            }
            else if (!allowUnsigned)
            {
                throw new RlpException(signatureError);
            }
        }

        public Rlp Encode(T item, RlpBehaviors rlpBehaviors = RlpBehaviors.None)
        {
            RlpStream rlpStream = new(GetLength(item, rlpBehaviors));
            Encode(rlpStream, item, rlpBehaviors);
            return new Rlp(rlpStream.Data);
        }

        public void Encode(RlpStream stream, T? item, RlpBehaviors rlpBehaviors = RlpBehaviors.None)
        {
            EncodeTx(stream, item, rlpBehaviors);
        }

        public Rlp EncodeTx(T? item, RlpBehaviors rlpBehaviors = RlpBehaviors.None,
            bool forSigning = false, bool isEip155Enabled = false, ulong chainId = 0)
        {
            RlpStream rlpStream = new(GetTxLength(item, rlpBehaviors, forSigning, isEip155Enabled, chainId));
            EncodeTx(rlpStream, item, rlpBehaviors, forSigning, isEip155Enabled, chainId);
            return new Rlp(rlpStream.Data);
        }

        private void EncodeTx(RlpStream stream, T? item, RlpBehaviors rlpBehaviors = RlpBehaviors.None,
            bool forSigning = false, bool isEip155Enabled = false, ulong chainId = 0)
        {
            if (item is null)
            {
                stream.WriteByte(Rlp.NullObjectByte);
                return;
            }

            bool includeSigChainIdHack = isEip155Enabled && chainId != 0 && item.Type == TxType.Legacy;

            int contentLength = GetContentLength(item, forSigning, isEip155Enabled, chainId,
                (rlpBehaviors & RlpBehaviors.InNetworkForm) == RlpBehaviors.InNetworkForm);
            int sequenceLength = Rlp.LengthOfSequence(contentLength);

            if (item.Type != TxType.Legacy)
            {
                if ((rlpBehaviors & RlpBehaviors.SkipTypedWrapping) == RlpBehaviors.None)
                {
                    stream.StartByteArray(sequenceLength + 1, false);
                }

                stream.WriteByte((byte)item.Type);
            }

            if ((rlpBehaviors & RlpBehaviors.InNetworkForm) == RlpBehaviors.InNetworkForm && item.HasNetworkForm)
            {
                stream.StartSequence(contentLength);
                contentLength = GetContentLength(item, forSigning, isEip155Enabled, chainId, false);
            }

            stream.StartSequence(contentLength);

            switch (item.Type)
            {
                case TxType.Legacy:
                    EncodeLegacyWithoutPayload(item, stream);
                    break;
                case TxType.AccessList:
                    EncodeAccessListPayloadWithoutPayload(item, stream, rlpBehaviors);
                    break;
                case TxType.EIP1559:
                    EncodeEip1559PayloadWithoutPayload(item, stream, rlpBehaviors);
                    break;
                case TxType.Blob:
                    EncodeShardBlobPayloadWithoutPayload(item, stream, rlpBehaviors);
                    break;
            }

            if (forSigning)
            {
                if (includeSigChainIdHack)
                {
                    stream.Encode(chainId);
                    stream.Encode(Rlp.OfEmptyByteArray);
                    stream.Encode(Rlp.OfEmptyByteArray);
                }
            }
            else
            {
                // TODO: move it to a signature decoder
                if (item.Signature is null)
                {
                    stream.Encode(0);
                    stream.Encode(Bytes.Empty);
                    stream.Encode(Bytes.Empty);
                }
                else
                {
                    stream.Encode(item.Type == TxType.Legacy ? item.Signature.V : item.Signature.RecoveryId);
                    stream.Encode(item.Signature.RAsSpan.WithoutLeadingZeros());
                    stream.Encode(item.Signature.SAsSpan.WithoutLeadingZeros());
                }
            }

            if ((rlpBehaviors & RlpBehaviors.InNetworkForm) == RlpBehaviors.InNetworkForm && item.HasNetworkForm)
            {
                switch (item.Type)
                {
                    case TxType.Blob:
                        EncodeShardBlobNetworkPayload(item, stream, rlpBehaviors);
                        break;
                }
            }
        }

        private void EncodeShardBlobNetworkPayload(T transaction, RlpStream rlpStream, RlpBehaviors rlpBehaviors)
        {
            ShardBlobNetworkWrapper networkWrapper = transaction.NetworkWrapper as ShardBlobNetworkWrapper;
            rlpStream.Encode(networkWrapper.Blobs);
            rlpStream.Encode(networkWrapper.Commitments);
            rlpStream.Encode(networkWrapper.Proofs);
        }

        private int GetLegacyContentLength(T item)
        {
            return Rlp.LengthOf(item.Nonce)
                + Rlp.LengthOf(item.GasPrice)
                + Rlp.LengthOf(item.GasLimit)
                + Rlp.LengthOf(item.To)
                + Rlp.LengthOf(item.Value)
                + Rlp.LengthOf(item.Data);
        }

        private int GetAccessListContentLength(T item)
        {
            return Rlp.LengthOf(item.Nonce)
                   + Rlp.LengthOf(item.GasPrice)
                   + Rlp.LengthOf(item.GasLimit)
                   + Rlp.LengthOf(item.To)
                   + Rlp.LengthOf(item.Value)
                   + Rlp.LengthOf(item.Data)
                   + Rlp.LengthOf(item.ChainId ?? 0)
                   + _accessListDecoder.GetLength(item.AccessList, RlpBehaviors.None);
        }

        private int GetEip1559ContentLength(T item)
        {
            return Rlp.LengthOf(item.Nonce)
                   + Rlp.LengthOf(item.GasPrice) // gas premium
                   + Rlp.LengthOf(item.DecodedMaxFeePerGas)
                   + Rlp.LengthOf(item.GasLimit)
                   + Rlp.LengthOf(item.To)
                   + Rlp.LengthOf(item.Value)
                   + Rlp.LengthOf(item.Data)
                   + Rlp.LengthOf(item.ChainId ?? 0)
                   + _accessListDecoder.GetLength(item.AccessList, RlpBehaviors.None);
        }

        private int GetShardBlobContentLength(T item)
        {
            return Rlp.LengthOf(item.Nonce)
                   + Rlp.LengthOf(item.GasPrice) // gas premium
                   + Rlp.LengthOf(item.DecodedMaxFeePerGas)
                   + Rlp.LengthOf(item.GasLimit)
                   + Rlp.LengthOf(item.To)
                   + Rlp.LengthOf(item.Value)
                   + Rlp.LengthOf(item.Data)
                   + Rlp.LengthOf(item.ChainId ?? 0)
                   + _accessListDecoder.GetLength(item.AccessList, RlpBehaviors.None)
                   + Rlp.LengthOf(item.MaxFeePerDataGas.Value)
                   + Rlp.LengthOf(item.BlobVersionedHashes);
        }

        private int GetShardBlobNetwrokWrapperContentLength(T item, int txContentLength)
        {
            ShardBlobNetworkWrapper networkWrapper = item.NetworkWrapper as ShardBlobNetworkWrapper;
            return Rlp.LengthOfSequence(txContentLength)
                   + Rlp.LengthOf(networkWrapper.Blobs)
                   + Rlp.LengthOf(networkWrapper.Commitments)
                   + Rlp.LengthOf(networkWrapper.Proofs);
        }

        private int GetContentLength(T item, bool forSigning, bool isEip155Enabled = false, ulong chainId = 0,
            bool withNetworkWrapper = false)
        {
            bool includeSigChainIdHack = isEip155Enabled && chainId != 0 && item.Type == TxType.Legacy;
            int contentLength = 0;
            switch (item.Type)
            {
                case TxType.Legacy:
                    contentLength = GetLegacyContentLength(item);
                    break;
                case TxType.AccessList:
                    contentLength = GetAccessListContentLength(item);
                    break;
                case TxType.EIP1559:
                    contentLength = GetEip1559ContentLength(item);
                    break;
                case TxType.Blob:
                    contentLength = GetShardBlobContentLength(item);
                    break;
            }

            if (forSigning)
            {
                if (includeSigChainIdHack)
                {
                    contentLength += Rlp.LengthOf(chainId);
                    contentLength += 1;
                    contentLength += 1;
                }
            }
            else
            {
                bool signatureIsNull = item.Signature == null;
                contentLength += signatureIsNull ? 1 : Rlp.LengthOf(item.Type == TxType.Legacy ? item.Signature.V : item.Signature.RecoveryId);
                contentLength += signatureIsNull ? 1 : Rlp.LengthOf(item.Signature.RAsSpan.WithoutLeadingZeros());
                contentLength += signatureIsNull ? 1 : Rlp.LengthOf(item.Signature.SAsSpan.WithoutLeadingZeros());
            }

            if (withNetworkWrapper)
            {
                switch (item.Type)
                {
                    case TxType.Blob:
                        contentLength = GetShardBlobNetwrokWrapperContentLength(item, contentLength);
                        break;
                }
            }
            return contentLength;
        }

        /// <summary>
        /// https://eips.ethereum.org/EIPS/eip-2718
        /// </summary>
        public int GetLength(T tx, RlpBehaviors rlpBehaviors)
        {
            int txContentLength = GetContentLength(tx, false,
                withNetworkWrapper: (rlpBehaviors & RlpBehaviors.InNetworkForm) == RlpBehaviors.InNetworkForm);
            int txPayloadLength = Rlp.LengthOfSequence(txContentLength);

            bool isForTxRoot = (rlpBehaviors & RlpBehaviors.SkipTypedWrapping) == RlpBehaviors.SkipTypedWrapping;
            int result = tx.Type != TxType.Legacy
                ? isForTxRoot
                    ? (1 + txPayloadLength)
                    : Rlp.LengthOfSequence(1 + txPayloadLength) // Rlp(TransactionType || TransactionPayload)
                : txPayloadLength;
            return result;
        }

        private int GetTxLength(T tx, RlpBehaviors rlpBehaviors, bool forSigning = false, bool isEip155Enabled = false,
            ulong chainId = 0)
        {
            int txContentLength = GetContentLength(tx, forSigning, isEip155Enabled, chainId,
               (rlpBehaviors & RlpBehaviors.InNetworkForm) == RlpBehaviors.InNetworkForm);
            int txPayloadLength = Rlp.LengthOfSequence(txContentLength);

            bool isForTxRoot = (rlpBehaviors & RlpBehaviors.SkipTypedWrapping) == RlpBehaviors.SkipTypedWrapping;
            int result = tx.Type != TxType.Legacy
                ? isForTxRoot
                    ? (1 + txPayloadLength)
                    : Rlp.LengthOfSequence(1 + txPayloadLength) // Rlp(TransactionType || TransactionPayload)
                : txPayloadLength;
            return result;
        }
    }
}<|MERGE_RESOLUTION|>--- conflicted
+++ resolved
@@ -58,7 +58,6 @@
                 }
             }
 
-<<<<<<< HEAD
             int networkWrapperCheck = 0;
             if ((rlpBehaviors & RlpBehaviors.InNetworkForm) == RlpBehaviors.InNetworkForm && transaction.HasNetworkForm)
             {
@@ -69,10 +68,7 @@
                 transactionSequence = rlpStream.Peek(contentLength + prefixLength)[prefixLength..];
             }
 
-            int transactionLength = rlpStream.PeekNextRlpLength();
-=======
             int transactionLength = rlpStream.ReadSequenceLength();
->>>>>>> 45e42d66
             int lastCheck = rlpStream.Position + transactionLength;
 
             switch (transaction.Type)
@@ -331,7 +327,6 @@
                 }
             }
 
-<<<<<<< HEAD
             int networkWrapperCheck = 0;
             if ((rlpBehaviors & RlpBehaviors.InNetworkForm) == RlpBehaviors.InNetworkForm && transaction.HasNetworkForm)
             {
@@ -342,10 +337,7 @@
                 transactionSequence = decoderContext.Peek(contentLength + prefixLength)[prefixLength..];
             }
 
-            int transactionLength = decoderContext.PeekNextRlpLength();
-=======
             int transactionLength = decoderContext.ReadSequenceLength();
->>>>>>> 45e42d66
             int lastCheck = decoderContext.Position + transactionLength;
 
             switch (transaction.Type)
