--- conflicted
+++ resolved
@@ -36,19 +36,11 @@
         private AuRaParameters.Validator _currentValidatorPrototype;
         private bool _validatorUsedForSealing;
         private long _lastProcessedBlock = 0;
-<<<<<<< HEAD
-        private readonly bool _immediateTransitions;
-        private AuRaParameters.Validator _currentValidatorInfo;
-
-        public MultiValidator(AuRaParameters.Validator validator, AuRaParameters parameters, IAuRaAdditionalBlockProcessorFactory validatorFactory, IBlockTree blockTree, ILogManager logManager)
-=======
         
         public MultiValidator(AuRaParameters.Validator validator, IAuRaAdditionalBlockProcessorFactory validatorFactory, IBlockTree blockTree, ILogManager logManager)
->>>>>>> 6b8983b0
         {
             if (validator == null) throw new ArgumentNullException(nameof(validator));
             if (validator.ValidatorType != AuRaParameters.ValidatorType.Multi) throw new ArgumentException("Wrong validator type.", nameof(validator));
-            _immediateTransitions = (parameters ?? throw new ArgumentNullException(nameof(parameters))).ImmediateTransitions;
             _validatorFactory = validatorFactory ?? throw new ArgumentNullException(nameof(validatorFactory));
             _blockTree = blockTree ?? throw new ArgumentNullException(nameof(blockTree));
             _logger = logManager?.GetClassLogger() ?? throw new ArgumentNullException(nameof(logManager));
@@ -60,22 +52,26 @@
 
         private void InitCurrentValidator(long blockNumber)
         {
-            EnsureCorrectValidatorsForBlock(blockNumber, out _, true);
+            if (TryGetLastValidator(blockNumber, out var validatorInfo))
+            {
+                SetCurrentValidator(validatorInfo);
+            }
+            
             _lastProcessedBlock = blockNumber;
         }
 
-        private bool TryGetLastValidator(long blockNum, out KeyValuePair<long, AuRaParameters.Validator> validator)
+        private bool TryGetLastValidator(long blockNum, out KeyValuePair<long, AuRaParameters.Validator> val)
         {
             var headNumber = _blockTree.Head?.Number ?? 0;
             
-            validator = default;
+            val = default;
             bool found = false;
             
             foreach (var kvp in _validators)
             {
-                if (kvp.Key <= blockNum || kvp.Key <= headNumber && CanChangeValidatorImmediately(kvp.Value))
-                {
-                    validator = kvp;
+                if (kvp.Key <= blockNum || kvp.Key <= headNumber && kvp.Value.ValidatorType.CanChangeImmediately())
+                {
+                    val = kvp;
                     found = true;
                 }
             }
@@ -88,7 +84,7 @@
             for (int i = 0; i < e.FinalizedBlocks.Count; i++)
             {
                 var finalizedBlockHeader = e.FinalizedBlocks[i];
-                if (TryGetValidator(finalizedBlockHeader.Number, out var validator) && !CanChangeValidatorImmediately(validator))
+                if (TryGetValidator(finalizedBlockHeader.Number, out var validator) && !validator.ValidatorType.CanChangeImmediately())
                 {
                     SetCurrentValidator(e.FinalizingBlock.Number, validator);
                     if (!_validatorUsedForSealing)
@@ -98,100 +94,69 @@
                 }
             }
         }
-
-       
+        
         public void PreProcess(Block block, ProcessingOptions options = ProcessingOptions.None)
         {
-<<<<<<< HEAD
-            var notProducing = !options.IsProducingBlock();
-            if (notProducing)
-            {
-                EnsureCorrectValidatorsForBlockWhenProcessing(block);
-            }
-
-            _currentValidator?.PreProcess(block, options);
-        }
-
-        private void EnsureCorrectValidatorsForBlockWhenProcessing(Block block)
-        {
-=======
             bool ValidatorWasAlreadyFinalized(KeyValuePair<long, AuRaParameters.Validator> validatorInfo) => _blockFinalizationManager.LastFinalizedBlockLevel >= validatorInfo.Key;
 
             bool isProducingBlock = options.IsProducingBlock();
->>>>>>> 6b8983b0
             long previousBlockNumber = block.Number - 1;
             bool isNotConsecutive = previousBlockNumber != _lastProcessedBlock;
-            if (isNotConsecutive)
-            {
-                if (!EnsureCorrectValidatorsForBlock(previousBlockNumber, out var validatorInfo))
-                {
-<<<<<<< HEAD
-                    bool canSetValidatorAsCurrent = !TryGetLastValidator(validatorInfo.Key - 1, out var previousValidatorInfo);
-                    long? finalizedAtBlockNumber = null;
-                    if (!canSetValidatorAsCurrent)
-=======
+
+            if (isProducingBlock || isNotConsecutive)
+            {
+                if (TryGetLastValidator(previousBlockNumber, out var validatorInfo))
+                {
                     if (validatorInfo.Value.ValidatorType.CanChangeImmediately() || ValidatorWasAlreadyFinalized(validatorInfo))
->>>>>>> 6b8983b0
                     {
-                        SetCurrentValidator(previousValidatorInfo);
-                        finalizedAtBlockNumber = _blockFinalizationManager.GetFinalizedLevel(validatorInfo.Key);
-                        canSetValidatorAsCurrent = finalizedAtBlockNumber != null;
+                        SetCurrentValidator(validatorInfo);
                     }
-
-                    if (canSetValidatorAsCurrent)
+                    else if (!isProducingBlock)
                     {
-                        SetCurrentValidator(finalizedAtBlockNumber ?? validatorInfo.Key, validatorInfo.Value);
+                        bool canSetValidatorAsCurrent = !TryGetLastValidator(validatorInfo.Key - 1, out var previousValidatorInfo);
+                        long? finalizedAtBlockNumber = null;
+                        if (!canSetValidatorAsCurrent)
+                        {
+                            SetCurrentValidator(previousValidatorInfo);
+                            finalizedAtBlockNumber = _blockFinalizationManager.GetFinalizedLevel(validatorInfo.Key);
+                            canSetValidatorAsCurrent = finalizedAtBlockNumber != null;
+                        }
+                    
+                        if (canSetValidatorAsCurrent)
+                        {
+                            SetCurrentValidator(finalizedAtBlockNumber ?? validatorInfo.Key, validatorInfo.Value);
+                        }
                     }
                 }
             }
-            else if (TryGetValidator(block.Number, out var validator))
-            {
-                if (CanChangeValidatorImmediately(validator))
+
+            _currentValidator?.PreProcess(block, options);
+        }
+
+        private bool TryGetValidator(long blockNumber, out AuRaParameters.Validator validator) => _validators.TryGetValue(blockNumber, out validator);
+        
+        public void PostProcess(Block block, TxReceipt[] receipts, ProcessingOptions options = ProcessingOptions.None)
+        {
+            _currentValidator?.PostProcess(block, receipts, options);
+
+            var notProducing = !options.IsProducingBlock();
+
+            if (TryGetValidator(block.Number, out var validator))
+            {
+                if (validator.ValidatorType.CanChangeImmediately())
                 {
                     SetCurrentValidator(block.Number, validator);
-                    if (_logger.IsInfo)  _logger.Info($"Immediately applying chainspec validator change signalled at block at block {block.ToString(Block.Format.Short)} to {validator.ValidatorType}.");
-                }
-                else if (_logger.IsInfo) _logger.Info($"Signal for switch to chainspec {validator.ValidatorType} based validator set at block {block.ToString(Block.Format.Short)}.");
-            }
-        }
-        
-        public void EnsureCorrectValidatorsForBlock(long blockNumber)
-        {
-            EnsureCorrectValidatorsForBlock(blockNumber, out _);
-        }
-
-        private bool EnsureCorrectValidatorsForBlock(long blockNumber, out KeyValuePair<long, AuRaParameters.Validator> validatorInfo, bool forceChange = false)
-        {
-            if (TryGetLastValidator(blockNumber, out validatorInfo))
-            {
-                if (CanChangeValidatorImmediately(validatorInfo.Value) || forceChange)
-                {
-                    SetCurrentValidator(validatorInfo);
-                    return true;
-                }
-                else
-                {
-                    return false;
-                }
-            }
-
-            return true;
-        }
-
-        private bool CanChangeValidatorImmediately(AuRaParameters.Validator validator) => _immediateTransitions || validator.ValidatorType.CanChangeImmediately();
-
-        private bool TryGetValidator(long blockNumber, out AuRaParameters.Validator validator) => _validators.TryGetValue(blockNumber, out validator);
-        
-        public void PostProcess(Block block, TxReceipt[] receipts, ProcessingOptions options = ProcessingOptions.None)
-        {
-            _currentValidator?.PostProcess(block, receipts, options);
+                    if (_logger.IsInfo && notProducing) _logger.Info($"Immediately applying chainspec validator change signalled at block at block {block.ToString(Block.Format.Short)} to {validator.ValidatorType}.");
+                }
+                else if (_logger.IsInfo && notProducing) _logger.Info($"Signal for switch to chainspec {validator.ValidatorType} based validator set at block {block.ToString(Block.Format.Short)}.");
+            }
+
             _lastProcessedBlock = block.Number;
         }
         
         public bool IsValidSealer(Address address, long step) => _currentValidator?.IsValidSealer(address, step) == true;
 
         public int MinSealersForFinalization => _currentValidator.MinSealersForFinalization;
-        
         public int CurrentSealersCount => _currentValidator.CurrentSealersCount;
 
         void IAuRaValidator.SetFinalizationManager(IBlockFinalizationManager finalizationManager, bool forProducing)
@@ -220,32 +185,18 @@
         
         private void SetCurrentValidator(long finalizedAtBlockNumber, AuRaParameters.Validator validatorPrototype)
         {
-<<<<<<< HEAD
-            if (_currentValidatorInfo != validator)
-            {
-                _currentValidator?.SetFinalizationManager(null);
-                _currentValidator = CreateValidator(finalizedAtBlockNumber, validator);
-                _currentValidator.SetFinalizationManager(_blockFinalizationManager, _isProducing);
-                _currentValidatorInfo = validator;
-=======
             if (validatorPrototype != _currentValidatorPrototype)
             {
                 _currentValidator?.SetFinalizationManager(null);
                 _currentValidator = CreateValidator(finalizedAtBlockNumber, validatorPrototype);
                 _currentValidator.SetFinalizationManager(_blockFinalizationManager, _validatorUsedForSealing);
                 _currentValidatorPrototype = validatorPrototype;
->>>>>>> 6b8983b0
             }
         }
 
         private IAuRaValidatorProcessor CreateValidator(long finalizedAtBlockNumber, AuRaParameters.Validator validatorPrototype)
         {
-<<<<<<< HEAD
-            var startBlockNumber = CanChangeValidatorImmediately(validator) ? Math.Max(finalizedAtBlockNumber, 1) : finalizedAtBlockNumber + 1; 
-            return _validatorFactory.CreateValidatorProcessor(validator, startBlockNumber);
-=======
             return _validatorFactory.CreateValidatorProcessor(validatorPrototype, finalizedAtBlockNumber + 1);
->>>>>>> 6b8983b0
         }
     }
 }