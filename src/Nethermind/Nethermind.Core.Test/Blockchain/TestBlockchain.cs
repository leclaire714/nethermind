--- conflicted
+++ resolved
@@ -139,13 +139,9 @@
             TransactionComparerProvider = new TransactionComparerProvider(SpecProvider, BlockTree);
             TxPool = CreateTxPool(txStorage);
 
-<<<<<<< HEAD
-            _txWatcher = new OnChainTxWatcher(BlockTree, TxPool, SpecProvider, LimboLogs.Instance);
             _trieStoreWatcher = new TrieStoreBoundaryWatcher(TrieStore, BlockTree, LogManager);
             
 
-=======
->>>>>>> 9c05fca3
             ReceiptStorage = new InMemoryReceiptStorage();
             VirtualMachine virtualMachine = new VirtualMachine(State, Storage, new BlockhashProvider(BlockTree, LogManager), SpecProvider, LogManager);
             TxProcessor = new TransactionProcessor(SpecProvider, State, Storage, virtualMachine, LogManager);
