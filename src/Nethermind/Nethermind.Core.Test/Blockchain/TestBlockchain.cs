//  Copyright (c) 2021 Demerzel Solutions Limited
//  This file is part of the Nethermind library.
// 
//  The Nethermind library is free software: you can redistribute it and/or modify
//  it under the terms of the GNU Lesser General Public License as published by
//  the Free Software Foundation, either version 3 of the License, or
//  (at your option) any later version.
// 
//  The Nethermind library is distributed in the hope that it will be useful,
//  but WITHOUT ANY WARRANTY; without even the implied warranty of
//  MERCHANTABILITY or FITNESS FOR A PARTICULAR PURPOSE. See the
//  GNU Lesser General Public License for more details.
// 
//  You should have received a copy of the GNU Lesser General Public License
//  along with the Nethermind. If not, see <http://www.gnu.org/licenses/>.

using System;
using System.Linq;
using System.Threading;
using System.Threading.Tasks;
using Nethermind.Blockchain;
using Nethermind.Blockchain.Comparers;
using Nethermind.Blockchain.Find;
using Nethermind.Blockchain.Processing;
using Nethermind.Blockchain.Producers;
using Nethermind.Blockchain.Receipts;
using Nethermind.Blockchain.Rewards;
using Nethermind.Blockchain.Validators;
using Nethermind.Consensus;
using Nethermind.Consensus.Transactions;
using Nethermind.Core.Crypto;
using Nethermind.Core.Extensions;
using Nethermind.Core.Specs;
using Nethermind.Core.Test.Builders;
using Nethermind.Crypto;
using Nethermind.Db;
using Nethermind.Int256;
using Nethermind.Evm;
using Nethermind.Logging;
using Nethermind.Serialization.Json;
using Nethermind.Specs;
using Nethermind.State;
using Nethermind.State.Repositories;
using Nethermind.Db.Blooms;
using Nethermind.Evm.TransactionProcessing;
using Nethermind.Specs.Test;
using Nethermind.Trie;
using Nethermind.Trie.Pruning;
using Nethermind.TxPool;
using NUnit.Framework;
using BlockTree = Nethermind.Blockchain.BlockTree;

namespace Nethermind.Core.Test.Blockchain
{
    public class TestBlockchain : IDisposable
    {
        public const int DefaultTimeout = 4000;
        public IStateReader StateReader { get; private set; }
        public IEthereumEcdsa EthereumEcdsa { get; private set; }
        public TransactionProcessor TxProcessor { get; set; }
        public IStorageProvider Storage { get; set; }
        public IReceiptStorage ReceiptStorage { get; set; }
        public ITxPool TxPool { get; set; }
        public IDb CodeDb => DbProvider.CodeDb;
        public IBlockProcessor BlockProcessor { get; set; }
        public IBlockchainProcessor BlockchainProcessor { get; set; }

        public IBlockPreprocessorStep BlockPreprocessorStep { get; set; }
        
        public IBlockProcessingQueue BlockProcessingQueue { get; set; }
        public IBlockTree BlockTree { get; set; }

        public IBlockFinder BlockFinder
        {
            get => _blockFinder ?? BlockTree;
            set => _blockFinder = value;
        }

        public IJsonSerializer JsonSerializer { get; set; }
        public IStateProvider State { get; set; }
        public IReadOnlyStateProvider ReadOnlyState { get; private set; }
        public IDb StateDb => DbProvider.StateDb;
        public TrieStore TrieStore { get; set; }
        public IBlockProducer BlockProducer { get; private set; }
        public IDbProvider DbProvider { get; set; }
        public ISpecProvider SpecProvider { get; set; }
        
        public ITransactionComparerProvider TransactionComparerProvider { get; set; }

        protected TestBlockchain()
        {
        }
        
        public string SealEngineType { get; set; }

        public static Address AccountA = TestItem.AddressA;
        public static Address AccountB = TestItem.AddressB;
        public static Address AccountC = TestItem.AddressC;
        public SemaphoreSlim _resetEvent;
        private ManualResetEvent _suggestedBlockResetEvent;
        private AutoResetEvent _oneAtATime = new(true);
        private IBlockFinder _blockFinder;

        public static readonly UInt256 InitialValue = 1000.Ether();
        private BlockValidator _blockValidator;
        public BuildBlocksWhenRequested BlockProductionTrigger { get; } = new();

        public IReadOnlyTrieStore ReadOnlyTrieStore { get; private set; }

        public ManualTimestamper Timestamper { get; protected set; }
        
        public ProducedBlockSuggester Suggester { get; private set; }

        public static TransactionBuilder<Transaction> BuildSimpleTransaction => Builders.Build.A.Transaction.SignedAndResolved(TestItem.PrivateKeyA).To(AccountB);

        protected virtual async Task<TestBlockchain> Build(ISpecProvider? specProvider = null, UInt256? initialValues = null)
        {
            Timestamper = new ManualTimestamper(new DateTime(2020, 2, 15, 12, 50, 30, DateTimeKind.Utc));
            JsonSerializer = new EthereumJsonSerializer();
            SpecProvider = new OverridableSpecProvider(specProvider ?? MainnetSpecProvider.Instance, s => new OverridableReleaseSpec(s) { IsEip3607Enabled = false });
            EthereumEcdsa = new EthereumEcdsa(ChainId.Mainnet, LogManager);
            DbProvider = await TestMemDbProvider.InitAsync();
            TrieStore = new TrieStore(StateDb.Innermost, LogManager);
            State = new StateProvider(TrieStore, DbProvider.CodeDb, LogManager);
            State.CreateAccount(TestItem.AddressA, (initialValues ?? InitialValue));
            State.CreateAccount(TestItem.AddressB, (initialValues ?? InitialValue));
            State.CreateAccount(TestItem.AddressC, (initialValues ?? InitialValue));
            byte[] code = Bytes.FromHexString("0xabcd");
            Keccak codeHash = Keccak.Compute(code);
            State.UpdateCode(code);
            State.UpdateCodeHash(TestItem.AddressA, codeHash, SpecProvider.GenesisSpec);

            Storage = new StorageProvider(TrieStore, State, LogManager);
            Storage.Set(new StorageCell(TestItem.AddressA, UInt256.One), Bytes.FromHexString("0xabcdef"));
            Storage.Commit();

            State.Commit(SpecProvider.GenesisSpec);
            State.CommitTree(0);
            
            ReadOnlyTrieStore = TrieStore.AsReadOnly(StateDb.Innermost);
            StateReader = new StateReader(ReadOnlyTrieStore, CodeDb, LogManager);
            
            IDb blockDb = new MemDb();
            IDb headerDb = new MemDb();
            IDb blockInfoDb = new MemDb();
            BlockTree = new BlockTree(blockDb, headerDb, blockInfoDb, new ChainLevelInfoRepository(blockInfoDb), SpecProvider, NullBloomStorage.Instance, LimboLogs.Instance);
            ReadOnlyState = new ChainHeadReadOnlyStateProvider(BlockTree, StateReader);
            TransactionComparerProvider = new TransactionComparerProvider(specProvider, BlockTree);
            TxPool = CreateTxPool();

            ReceiptStorage = new InMemoryReceiptStorage();
<<<<<<< HEAD
            VirtualMachine virtualMachine = new(SpecProvider.ChainId, new BlockhashProvider(BlockTree, LogManager), LogManager);
=======
            VirtualMachine virtualMachine = new(new BlockhashProvider(BlockTree, LogManager), SpecProvider, LogManager);
>>>>>>> 17b40918
            TxProcessor = new TransactionProcessor(SpecProvider, State, Storage, virtualMachine, LogManager);
            BlockPreprocessorStep = new RecoverSignatures(EthereumEcdsa, TxPool, SpecProvider, LogManager);
            HeaderValidator headerValidator = new(BlockTree, Always.Valid, SpecProvider, LogManager);
                
            _blockValidator = new BlockValidator(
                new TxValidator(SpecProvider.ChainId),
                headerValidator,
                Always.Valid,
                SpecProvider,
                LogManager);
            
            BlockProcessor = CreateBlockProcessor();
            
            BlockchainProcessor chainProcessor = new(BlockTree, BlockProcessor, BlockPreprocessorStep, LogManager, Nethermind.Blockchain.Processing.BlockchainProcessor.Options.Default);
            BlockchainProcessor = chainProcessor;
            BlockProcessingQueue = chainProcessor;
            chainProcessor.Start();
            
            TxPoolTxSource txPoolTxSource = CreateTxPoolTxSource();
            ISealer sealer = new NethDevSealEngine(TestItem.AddressD);
            ITransactionComparerProvider transactionComparerProvider = new TransactionComparerProvider(SpecProvider, BlockFinder);
            BlockProducer = CreateTestBlockProducer(txPoolTxSource, sealer, transactionComparerProvider);
            Suggester = new ProducedBlockSuggester(BlockTree, BlockProducer);
            BlockProducer.Start();

            _resetEvent = new SemaphoreSlim(0);
            _suggestedBlockResetEvent = new ManualResetEvent(true);
            BlockTree.NewHeadBlock += (s, e) =>
            {
                _resetEvent.Release(1);
            };
            BlockProducer.BlockProduced += (s, e) =>
            {
                _suggestedBlockResetEvent.Set();
            };

            var genesis = GetGenesisBlock();
            BlockTree.SuggestBlock(genesis);
            await WaitAsync(_resetEvent, "Failed to process genesis in time.");
            await AddBlocksOnStart();
            return this;
        }

        private async Task WaitAsync(SemaphoreSlim semaphore, string error, int timeout = DefaultTimeout)
        {
            if (!await semaphore.WaitAsync(timeout))
            {
                throw new InvalidOperationException(error);
            }
        }

        private async Task WaitAsync(EventWaitHandle eventWaitHandle, string error, int timeout = DefaultTimeout)
        {
            if (!await eventWaitHandle.WaitOneAsync(timeout, CancellationToken.None))
            {
                throw new InvalidOperationException(error);
            }
        }

        protected virtual IBlockProducer CreateTestBlockProducer(TxPoolTxSource txPoolTxSource, ISealer sealer, ITransactionComparerProvider transactionComparerProvider)
        {
            MiningConfig miningConfig = new();

            BlockProducerEnvFactory blockProducerEnvFactory = new(
                DbProvider, 
                BlockTree, 
                ReadOnlyTrieStore, 
                SpecProvider, 
                _blockValidator,
                NoBlockRewards.Instance,
                ReceiptStorage,
                BlockPreprocessorStep,
                TxPool,
                transactionComparerProvider,
                miningConfig,
                LogManager);

            BlockProducerEnv env = blockProducerEnvFactory.Create(txPoolTxSource);
            return new TestBlockProducer(env.TxSource, env.ChainProcessor, env.ReadOnlyStateProvider, sealer, BlockTree, BlockProductionTrigger, Timestamper, SpecProvider, LogManager);
        }

        public virtual ILogManager LogManager { get; } = LimboLogs.Instance;

        protected virtual TxPool.TxPool CreateTxPool() =>
            new(
                EthereumEcdsa,
                new ChainHeadInfoProvider(new FixedBlockChainHeadSpecProvider(SpecProvider), BlockTree, ReadOnlyState),
                new TxPoolConfig(),
                new TxValidator(SpecProvider.ChainId),
                LogManager,
                TransactionComparerProvider.GetDefaultComparer());

        protected virtual TxPoolTxSource CreateTxPoolTxSource()
        {
            ITxFilterPipeline txFilterPipeline = TxFilterPipelineBuilder.CreateStandardFilteringPipeline(LimboLogs.Instance,
                SpecProvider);
            return new TxPoolTxSource(TxPool, SpecProvider, TransactionComparerProvider, LogManager, txFilterPipeline);
        }

        public BlockBuilder GenesisBlockBuilder { get; set; }

        protected virtual Block GetGenesisBlock()
        {
            BlockBuilder genesisBlockBuilder = Builders.Build.A.Block.Genesis;
            if (GenesisBlockBuilder != null)
            {
                genesisBlockBuilder = GenesisBlockBuilder;
            }
            
            genesisBlockBuilder.WithStateRoot(State.StateRoot);
            if (SealEngineType == Nethermind.Core.SealEngineType.AuRa)
            {
                genesisBlockBuilder.WithAura(0, new byte[65]);
            }

            return genesisBlockBuilder.TestObject;
        }

        protected virtual async Task AddBlocksOnStart()
        {
            await AddBlock();
            await AddBlock(BuildSimpleTransaction.WithNonce(0).TestObject);
            await AddBlock(BuildSimpleTransaction.WithNonce(1).TestObject, BuildSimpleTransaction.WithNonce(2).TestObject);
        }

        protected virtual BlockProcessor CreateBlockProcessor() =>
            new(
                SpecProvider,
                _blockValidator,
                NoBlockRewards.Instance,
                new BlockProcessor.BlockValidationTransactionsExecutor(TxProcessor, State),
                State,
                Storage,
                ReceiptStorage,
                NullWitnessCollector.Instance,
                LogManager);

        public async Task WaitForNewHead()
        {
            await WaitAsync(_resetEvent, "Failed to produce new head in time.");
            _suggestedBlockResetEvent.Reset();
        }

        public async Task AddBlock(params Transaction[] transactions)
        {
            await AddBlockInternal(transactions);

            await WaitAsync(_resetEvent, "Failed to produce new head in time.");
            _suggestedBlockResetEvent.Reset();
            _oneAtATime.Set();
        }

        public async Task AddBlock(bool shouldWaitForHead = true, params Transaction[] transactions)
        {
            await AddBlockInternal(transactions);

            if (shouldWaitForHead)
            {
                await WaitAsync(_resetEvent, "Failed to produce new head in time.");
            }
            else
            {
                await WaitAsync(_suggestedBlockResetEvent, "Failed to produce new suggested block in time.");
            }

            _oneAtATime.Set();
        }

        private async Task<AddTxResult[]> AddBlockInternal(params Transaction[] transactions)
        {
            await WaitAsync(_oneAtATime, "Multiple block produced at once.");
            AddTxResult[] txResults = transactions.Select(t => TxPool.SubmitTx(t, TxHandlingOptions.None)).ToArray();
            Timestamper.Add(TimeSpan.FromSeconds(1));
            await BlockProductionTrigger.BuildBlock();
            return txResults;
        }

        public void AddTransactions(params Transaction[] txs)
        {
            for (int i = 0; i < txs.Length; i++)
            {
                TxPool.SubmitTx(txs[i], TxHandlingOptions.None);
            }
        }

        public virtual void Dispose()
        {
            TestContext.Out.WriteLine($"disposing {this.GetHashCode()}");
            BlockProducer?.StopAsync();
            CodeDb?.Dispose();
            StateDb?.Dispose();
        }

        /// <summary>
        /// Creates a simple transfer transaction with value defined by <paramref name="ether"/>
        /// from a rich account to <paramref name="address"/>
        /// </summary>
        /// <param name="address">Address to add funds to</param>
        /// <param name="ether">Value of ether to add to the account</param>
        /// <returns></returns>
        public async Task AddFunds(Address address, UInt256 ether) =>
            await AddBlock(GetFundsTransaction(address, ether));

        public async Task AddFunds(params (Address address, UInt256 ether)[] funds) =>
            await AddBlock(funds.Select((f, i) => GetFundsTransaction(f.address, f.ether, (uint)i)).ToArray());
        
        public async Task AddFundsAfterLondon(params (Address address, UInt256 ether)[] funds) =>
            await AddBlock(funds.Select((f, i) => GetFunds1559Transaction(f.address, f.ether, (uint)i)).ToArray());
        
        private Transaction GetFundsTransaction(Address address, UInt256 ether, uint index = 0)
        {
            UInt256 nonce = StateReader.GetNonce(BlockTree.Head.StateRoot, TestItem.AddressA);
            Transaction tx = Builders.Build.A.Transaction
                .SignedAndResolved(TestItem.PrivateKeyA)
                .To(address)
                .WithNonce(nonce + index)
                .WithValue(ether)
                .TestObject;
            return tx;
        }
        
        private Transaction GetFunds1559Transaction(Address address, UInt256 ether, uint index = 0)
        {
            UInt256 nonce = StateReader.GetNonce(BlockTree.Head.StateRoot, TestItem.AddressA);
            Transaction tx = Builders.Build.A.Transaction
                .SignedAndResolved(TestItem.PrivateKeyA)
                .To(address)
                .WithNonce(nonce + index)
                .WithMaxFeePerGas(20.GWei())
                .WithMaxPriorityFeePerGas(5.GWei())
                .WithType(TxType.EIP1559)
                .WithValue(ether)
                .WithChainId(MainnetSpecProvider.Instance.ChainId)
                .TestObject;
            return tx;
        }
    }
}<|MERGE_RESOLUTION|>--- conflicted
+++ resolved
@@ -149,11 +149,7 @@
             TxPool = CreateTxPool();
 
             ReceiptStorage = new InMemoryReceiptStorage();
-<<<<<<< HEAD
-            VirtualMachine virtualMachine = new(SpecProvider.ChainId, new BlockhashProvider(BlockTree, LogManager), LogManager);
-=======
             VirtualMachine virtualMachine = new(new BlockhashProvider(BlockTree, LogManager), SpecProvider, LogManager);
->>>>>>> 17b40918
             TxProcessor = new TransactionProcessor(SpecProvider, State, Storage, virtualMachine, LogManager);
             BlockPreprocessorStep = new RecoverSignatures(EthereumEcdsa, TxPool, SpecProvider, LogManager);
             HeaderValidator headerValidator = new(BlockTree, Always.Valid, SpecProvider, LogManager);
