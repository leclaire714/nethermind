--- conflicted
+++ resolved
@@ -170,9 +170,6 @@
 
         protected virtual Block GetGenesisBlock()
         {
-<<<<<<< HEAD
-            var genesisBlockBuilder = Builders.Build.A.Block.Genesis.WithStateRoot(State.StateRoot);
-=======
             BlockBuilder genesisBlockBuilder = Core.Test.Builders.Build.A.Block.Genesis;
             if (GenesisBlockBuilder != null)
             {
@@ -180,7 +177,6 @@
             }
             
             genesisBlockBuilder.WithStateRoot(State.StateRoot);
->>>>>>> d83d23ae
             if (_sealEngineType == SealEngineType.AuRa)
             {
                 genesisBlockBuilder.WithAura(0, new byte[65]);
