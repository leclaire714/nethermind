--- conflicted
+++ resolved
@@ -179,14 +179,9 @@
         SealEngine = new SealEngine(sealer, Always.Valid);
 
         BloomStorage bloomStorage = new(new BloomConfig(), new MemDb(), new InMemoryDictionaryFileStoreFactory());
-<<<<<<< HEAD
         ReceiptsRecovery receiptsRecovery = new(new EthereumEcdsa(SpecProvider.ChainId, LogManager), SpecProvider);
         LogFinder = new LogFinder(BlockTree, ReceiptStorage, ReceiptStorage, bloomStorage, LogManager, receiptsRecovery);
-=======
-        ReceiptsRecovery receiptsRecovery = new(new EthereumEcdsa(SpecProvider.ChainId, LimboLogs.Instance), SpecProvider);
-        LogFinder = new LogFinder(BlockTree, ReceiptStorage, ReceiptStorage, bloomStorage, LimboLogs.Instance, receiptsRecovery);
         BeaconBlockRootHandler = new BeaconBlockRootHandler();
->>>>>>> c7526030
         BlockProcessor = CreateBlockProcessor();
 
         BlockchainProcessor chainProcessor = new(BlockTree, BlockProcessor, BlockPreprocessorStep, StateReader, LogManager, Consensus.Processing.BlockchainProcessor.Options.Default);
