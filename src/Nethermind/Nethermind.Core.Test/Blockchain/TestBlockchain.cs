// SPDX-FileCopyrightText: 2023 Demerzel Solutions Limited
// SPDX-License-Identifier: LGPL-3.0-only

using System;
using System.Linq;
using System.Threading;
using System.Threading.Tasks;
using Nethermind.Blockchain;
using Nethermind.Blockchain.Find;
using Nethermind.Blockchain.Receipts;
using Nethermind.Blockchain.Synchronization;
using Nethermind.Config;
using Nethermind.Consensus;
using Nethermind.Consensus.BeaconBlockRoot;
using Nethermind.Consensus.Comparers;
using Nethermind.Consensus.Processing;
using Nethermind.Consensus.Producers;
using Nethermind.Consensus.Rewards;
using Nethermind.Consensus.Transactions;
using Nethermind.Consensus.Validators;
using Nethermind.Core.Crypto;
using Nethermind.Core.Extensions;
using Nethermind.Core.Specs;
using Nethermind.Core.Test.Builders;
using Nethermind.Crypto;
using Nethermind.Db;
using Nethermind.Db.Blooms;
using Nethermind.Evm;
using Nethermind.Evm.TransactionProcessing;
using Nethermind.Int256;
using Nethermind.Logging;
using Nethermind.Serialization.Json;
using Nethermind.Specs;
using Nethermind.Specs.Test;
using Nethermind.State;
using Nethermind.State.Repositories;
using Nethermind.Trie.Pruning;
using Nethermind.TxPool;
using BlockTree = Nethermind.Blockchain.BlockTree;

namespace Nethermind.Core.Test.Blockchain;

public class TestBlockchain : IDisposable
{
    public const int DefaultTimeout = 10000;
    public IStateReader StateReader { get; private set; } = null!;
    public IEthereumEcdsa EthereumEcdsa { get; private set; } = null!;
    public INonceManager NonceManager { get; private set; } = null!;
    public TransactionProcessor TxProcessor { get; set; } = null!;
    public IReceiptStorage ReceiptStorage { get; set; } = null!;
    public ITxPool TxPool { get; set; } = null!;
    public IDb CodeDb => DbProvider.CodeDb;
    public IBlockProcessor BlockProcessor { get; set; } = null!;
    public IBeaconBlockRootHandler BeaconBlockRootHandler { get; set; } = null!;
    public IBlockchainProcessor BlockchainProcessor { get; set; } = null!;

    public IBlockPreprocessorStep BlockPreprocessorStep { get; set; } = null!;

    public IBlockProcessingQueue BlockProcessingQueue { get; set; } = null!;
    public IBlockTree BlockTree { get; set; } = null!;

    public IBlockFinder BlockFinder
    {
        get => _blockFinder ?? BlockTree;
        set => _blockFinder = value;
    }

    public ILogFinder LogFinder { get; private set; } = null!;
    public IJsonSerializer JsonSerializer { get; set; } = null!;
    public IWorldState State { get; set; } = null!;
    public IReadOnlyStateProvider ReadOnlyState { get; private set; } = null!;
    public IDb StateDb => DbProvider.StateDb;
    public TrieStore TrieStore { get; set; } = null!;
    public IBlockProducer BlockProducer { get; private set; } = null!;
    public IDbProvider DbProvider { get; set; } = null!;
    public ISpecProvider SpecProvider { get; set; } = null!;

    public ISealEngine SealEngine { get; set; } = null!;

    public ITransactionComparerProvider TransactionComparerProvider { get; set; } = null!;

    public IPoSSwitcher PoSSwitcher { get; set; } = null!;

    protected TestBlockchain()
    {
    }

    public string SealEngineType { get; set; } = null!;

    public static Address AccountA = TestItem.AddressA;
    public static Address AccountB = TestItem.AddressB;
    public static Address AccountC = TestItem.AddressC;
    public SemaphoreSlim _resetEvent = null!;
    private ManualResetEvent _suggestedBlockResetEvent = null!;
    private AutoResetEvent _oneAtATime = new(true);
    private IBlockFinder _blockFinder = null!;

    public static readonly UInt256 InitialValue = 1000.Ether();
    private TrieStoreBoundaryWatcher _trieStoreWatcher = null!;
    public IHeaderValidator HeaderValidator { get; set; } = null!;

    public IBlockValidator BlockValidator { get; set; } = null!;
    public BuildBlocksWhenRequested BlockProductionTrigger { get; } = new();

    public IReadOnlyTrieStore ReadOnlyTrieStore { get; private set; } = null!;

    public ManualTimestamper Timestamper { get; protected set; } = null!;

    public ProducedBlockSuggester Suggester { get; protected set; } = null!;

    public static TransactionBuilder<Transaction> BuildSimpleTransaction => Builders.Build.A.Transaction.SignedAndResolved(TestItem.PrivateKeyA).To(AccountB);

    protected virtual async Task<TestBlockchain> Build(ISpecProvider? specProvider = null, UInt256? initialValues = null, bool addBlockOnStart = true)
    {
        Timestamper = new ManualTimestamper(new DateTime(2020, 2, 15, 12, 50, 30, DateTimeKind.Utc));
        JsonSerializer = new EthereumJsonSerializer();
        SpecProvider = CreateSpecProvider(specProvider ?? MainnetSpecProvider.Instance);
        EthereumEcdsa = new EthereumEcdsa(SpecProvider.ChainId, LogManager);
        DbProvider = await CreateDbProvider();
        TrieStore = new TrieStore(StateDb, LogManager);
        State = new WorldState(TrieStore, DbProvider.CodeDb, LogManager);

        // Eip4788 precompile state account
        if (specProvider?.GenesisSpec?.IsBeaconBlockRootAvailable ?? false)
        {
            State.CreateAccount(SpecProvider.GenesisSpec.Eip4788ContractAddress, 1);
        }

        State.CreateAccount(TestItem.AddressA, (initialValues ?? InitialValue));
        State.CreateAccount(TestItem.AddressB, (initialValues ?? InitialValue));
        State.CreateAccount(TestItem.AddressC, (initialValues ?? InitialValue));

        byte[] code = Bytes.FromHexString("0xabcd");
        Keccak codeHash = Keccak.Compute(code);
        State.InsertCode(TestItem.AddressA, code, SpecProvider.GenesisSpec);

        State.Set(new StorageCell(TestItem.AddressA, UInt256.One), Bytes.FromHexString("0xabcdef"));

        State.Commit(SpecProvider.GenesisSpec);
        State.CommitTree(0);

        ReadOnlyTrieStore = TrieStore.AsReadOnly(StateDb);
        StateReader = new StateReader(ReadOnlyTrieStore, CodeDb, LogManager);

<<<<<<< HEAD
        IDb blockDb = DbProvider.BlocksDb;
        IDb headerDb = DbProvider.HeadersDb;
        IDb blockInfoDb = DbProvider.BlockInfosDb;
        IDb metadataDb = DbProvider.MetadataDb;
        SyncConfig syncConfig = new();
        BlockTree = new BlockTree(blockDb, headerDb, blockInfoDb, metadataDb, new ChainLevelInfoRepository(blockInfoDb),
            SpecProvider, NullBloomStorage.Instance, syncConfig, LimboLogs.Instance);
=======
        BlockTree = Builders.Build.A.BlockTree()
            .WithSpecProvider(SpecProvider)
            .WithoutSettingHead
            .TestObject;

>>>>>>> b7105d00
        ReadOnlyState = new ChainHeadReadOnlyStateProvider(BlockTree, StateReader);
        TransactionComparerProvider = new TransactionComparerProvider(SpecProvider, BlockTree);
        TxPool = CreateTxPool();

        IChainHeadInfoProvider chainHeadInfoProvider =
            new ChainHeadInfoProvider(SpecProvider, BlockTree, StateReader);

        NonceManager = new NonceManager(chainHeadInfoProvider.AccountStateProvider);

        _trieStoreWatcher = new TrieStoreBoundaryWatcher(TrieStore, BlockTree, LogManager);

        ReceiptStorage = new InMemoryReceiptStorage();
        CodeInfoRepository codeInfoRepository = new();
        VirtualMachine virtualMachine = new(new BlockhashProvider(BlockTree, LogManager), SpecProvider, codeInfoRepository, LogManager);
        TxProcessor = new TransactionProcessor(SpecProvider, State, virtualMachine, codeInfoRepository, LogManager);
        BlockPreprocessorStep = new RecoverSignatures(EthereumEcdsa, TxPool, SpecProvider, LogManager);
        HeaderValidator = new HeaderValidator(BlockTree, Always.Valid, SpecProvider, LogManager);

        new ReceiptCanonicalityMonitor(BlockTree, ReceiptStorage, LogManager);

        BlockValidator = new BlockValidator(
            new TxValidator(SpecProvider.ChainId),
            HeaderValidator,
            Always.Valid,
            SpecProvider,
            LogManager);

        PoSSwitcher = NoPoS.Instance;
        ISealer sealer = new NethDevSealEngine(TestItem.AddressD);
        SealEngine = new SealEngine(sealer, Always.Valid);

        BloomStorage bloomStorage = new(new BloomConfig(), new MemDb(), new InMemoryDictionaryFileStoreFactory());
        ReceiptsRecovery receiptsRecovery = new(new EthereumEcdsa(SpecProvider.ChainId, LimboLogs.Instance), SpecProvider);
        LogFinder = new LogFinder(BlockTree, ReceiptStorage, ReceiptStorage, bloomStorage, LimboLogs.Instance, receiptsRecovery);
        BeaconBlockRootHandler = new BeaconBlockRootHandler();
        BlockProcessor = CreateBlockProcessor();

        BlockchainProcessor chainProcessor = new(BlockTree, BlockProcessor, BlockPreprocessorStep, StateReader, LogManager, Consensus.Processing.BlockchainProcessor.Options.Default);
        BlockchainProcessor = chainProcessor;
        BlockProcessingQueue = chainProcessor;
        chainProcessor.Start();

        TxPoolTxSource txPoolTxSource = CreateTxPoolTxSource();
        ITransactionComparerProvider transactionComparerProvider = new TransactionComparerProvider(SpecProvider, BlockFinder);
        BlockProducer = CreateTestBlockProducer(txPoolTxSource, sealer, transactionComparerProvider);
        await BlockProducer.Start();
        Suggester = new ProducedBlockSuggester(BlockTree, BlockProducer);

        _resetEvent = new SemaphoreSlim(0);
        _suggestedBlockResetEvent = new ManualResetEvent(true);
        BlockTree.NewHeadBlock += OnNewHeadBlock;
        BlockProducer.BlockProduced += (s, e) =>
        {
            _suggestedBlockResetEvent.Set();
        };

        Block? genesis = GetGenesisBlock();
        BlockTree.SuggestBlock(genesis);

        await WaitAsync(_resetEvent, "Failed to process genesis in time.");

        if (addBlockOnStart)
            await AddBlocksOnStart();

        return this;
    }

    private static ISpecProvider CreateSpecProvider(ISpecProvider specProvider)
    {
        return specProvider is TestSpecProvider { AllowTestChainOverride: false }
            ? specProvider
            : new OverridableSpecProvider(specProvider, s => new OverridableReleaseSpec(s) { IsEip3607Enabled = false });
    }

    private void OnNewHeadBlock(object? sender, BlockEventArgs e)
    {
        _resetEvent.Release(1);
    }

    protected virtual Task<IDbProvider> CreateDbProvider() => TestMemDbProvider.InitAsync();

    private async Task WaitAsync(SemaphoreSlim semaphore, string error, int timeout = DefaultTimeout)
    {
        if (!await semaphore.WaitAsync(timeout))
        {
            throw new InvalidOperationException(error);
        }
    }

    private async Task WaitAsync(EventWaitHandle eventWaitHandle, string error, int timeout = DefaultTimeout)
    {
        if (!await eventWaitHandle.WaitOneAsync(timeout, CancellationToken.None))
        {
            throw new InvalidOperationException(error);
        }
    }

    protected virtual IBlockProducer CreateTestBlockProducer(TxPoolTxSource txPoolTxSource, ISealer sealer, ITransactionComparerProvider transactionComparerProvider)
    {
        BlocksConfig blocksConfig = new();

        BlockProducerEnvFactory blockProducerEnvFactory = new(
            DbProvider,
            BlockTree,
            ReadOnlyTrieStore,
            SpecProvider,
            BlockValidator,
            NoBlockRewards.Instance,
            ReceiptStorage,
            BlockPreprocessorStep,
            TxPool,
            transactionComparerProvider,
            blocksConfig,
            LogManager);

        BlockProducerEnv env = blockProducerEnvFactory.Create(txPoolTxSource);
        return new TestBlockProducer(
            env.TxSource,
            env.ChainProcessor,
            env.ReadOnlyStateProvider,
            sealer,
            BlockTree,
            BlockProductionTrigger,
            Timestamper,
            SpecProvider,
            LogManager,
            blocksConfig);
    }

    public virtual ILogManager LogManager { get; set; } = LimboLogs.Instance;

    protected virtual TxPool.TxPool CreateTxPool() =>
        new(
            EthereumEcdsa,
            new ChainHeadInfoProvider(new FixedForkActivationChainHeadSpecProvider(SpecProvider), BlockTree, ReadOnlyState),
            new TxPoolConfig(),
            new TxValidator(SpecProvider.ChainId),
            LogManager,
            TransactionComparerProvider.GetDefaultComparer());

    protected virtual TxPoolTxSource CreateTxPoolTxSource()
    {
        BlocksConfig blocksConfig = new()
        {
            MinGasPrice = 0
        };
        ITxFilterPipeline txFilterPipeline = TxFilterPipelineBuilder.CreateStandardFilteringPipeline(LimboLogs.Instance,
            SpecProvider, blocksConfig);
        return new TxPoolTxSource(TxPool, SpecProvider, TransactionComparerProvider, LogManager, txFilterPipeline);
    }

    public BlockBuilder GenesisBlockBuilder { get; set; } = null!;

    protected virtual Block GetGenesisBlock()
    {
        BlockBuilder genesisBlockBuilder = Builders.Build.A.Block.Genesis;
        if (GenesisBlockBuilder is not null)
        {
            genesisBlockBuilder = GenesisBlockBuilder;
        }

        if (SealEngineType == Core.SealEngineType.AuRa)
        {
            genesisBlockBuilder.WithAura(0, new byte[65]);
        }

        if (SpecProvider.GenesisSpec.IsEip4844Enabled)
        {
            genesisBlockBuilder.WithBlobGasUsed(0);
            genesisBlockBuilder.WithExcessBlobGas(0);
        }


        if (SpecProvider.GenesisSpec.IsBeaconBlockRootAvailable)
        {
            genesisBlockBuilder.WithParentBeaconBlockRoot(Keccak.Zero);
        }

        genesisBlockBuilder.WithStateRoot(State.StateRoot);
        return genesisBlockBuilder.TestObject;
    }

    protected virtual async Task AddBlocksOnStart()
    {
        await AddBlock();
        await AddBlock(BuildSimpleTransaction.WithNonce(0).TestObject);
        await AddBlock(BuildSimpleTransaction.WithNonce(1).TestObject, BuildSimpleTransaction.WithNonce(2).TestObject);
    }

    protected virtual IBlockProcessor CreateBlockProcessor() =>
        new BlockProcessor(
            SpecProvider,
            BlockValidator,
            NoBlockRewards.Instance,
            new BlockProcessor.BlockValidationTransactionsExecutor(TxProcessor, State),
            State,
            ReceiptStorage,
            NullWitnessCollector.Instance,
            LogManager);

    public async Task WaitForNewHead()
    {
        await WaitAsync(_resetEvent, "Failed to produce new head in time.");
        _suggestedBlockResetEvent.Reset();
    }

    public async Task AddBlock(params Transaction[] transactions)
    {
        await AddBlockInternal(transactions);

        await WaitAsync(_resetEvent, "Failed to produce new head in time.");
        _suggestedBlockResetEvent.Reset();
        _oneAtATime.Set();
    }

    public async Task AddBlock(bool shouldWaitForHead = true, params Transaction[] transactions)
    {
        await AddBlockInternal(transactions);

        if (shouldWaitForHead)
        {
            await WaitAsync(_resetEvent, "Failed to produce new head in time.");
        }
        else
        {
            await WaitAsync(_suggestedBlockResetEvent, "Failed to produce new suggested block in time.");
        }

        _oneAtATime.Set();
    }

    private async Task<AcceptTxResult[]> AddBlockInternal(params Transaction[] transactions)
    {
        // we want it to be last event, so lets re-register
        BlockTree.NewHeadBlock -= OnNewHeadBlock;
        BlockTree.NewHeadBlock += OnNewHeadBlock;

        await WaitAsync(_oneAtATime, "Multiple block produced at once.");
        AcceptTxResult[] txResults = transactions.Select(t => TxPool.SubmitTx(t, TxHandlingOptions.None)).ToArray();
        Timestamper.Add(TimeSpan.FromSeconds(1));
        await BlockProductionTrigger.BuildBlock();
        return txResults;
    }

    public void AddTransactions(params Transaction[] txs)
    {
        for (int i = 0; i < txs.Length; i++)
        {
            TxPool.SubmitTx(txs[i], TxHandlingOptions.None);
        }
    }

    public virtual void Dispose()
    {
        BlockProducer?.StopAsync();
        if (DbProvider != null)
        {
            CodeDb?.Dispose();
            StateDb?.Dispose();
        }

        _trieStoreWatcher?.Dispose();
        DbProvider?.Dispose();
    }

    /// <summary>
    /// Creates a simple transfer transaction with value defined by <paramref name="ether"/>
    /// from a rich account to <paramref name="address"/>
    /// </summary>
    /// <param name="address">Address to add funds to</param>
    /// <param name="ether">Value of ether to add to the account</param>
    /// <returns></returns>
    public async Task AddFunds(Address address, UInt256 ether) =>
        await AddBlock(GetFundsTransaction(address, ether));

    public async Task AddFunds(params (Address address, UInt256 ether)[] funds) =>
        await AddBlock(funds.Select((f, i) => GetFundsTransaction(f.address, f.ether, (uint)i)).ToArray());

    public async Task AddFundsAfterLondon(params (Address address, UInt256 ether)[] funds) =>
        await AddBlock(funds.Select((f, i) => GetFunds1559Transaction(f.address, f.ether, (uint)i)).ToArray());

    private Transaction GetFundsTransaction(Address address, UInt256 ether, uint index = 0)
    {
        UInt256 nonce = StateReader.GetNonce(BlockTree.Head!.StateRoot!, TestItem.AddressA);
        Transaction tx = Builders.Build.A.Transaction
            .SignedAndResolved(TestItem.PrivateKeyA)
            .To(address)
            .WithNonce(nonce + index)
            .WithValue(ether)
            .TestObject;
        return tx;
    }

    private Transaction GetFunds1559Transaction(Address address, UInt256 ether, uint index = 0)
    {
        UInt256 nonce = StateReader.GetNonce(BlockTree.Head!.StateRoot!, TestItem.AddressA);
        Transaction tx = Builders.Build.A.Transaction
            .SignedAndResolved(TestItem.PrivateKeyA)
            .To(address)
            .WithNonce(nonce + index)
            .WithMaxFeePerGas(20.GWei())
            .WithMaxPriorityFeePerGas(5.GWei())
            .WithType(TxType.EIP1559)
            .WithValue(ether)
            .WithChainId(MainnetSpecProvider.Instance.ChainId)
            .TestObject;
        return tx;
    }
}<|MERGE_RESOLUTION|>--- conflicted
+++ resolved
@@ -142,7 +142,7 @@
         ReadOnlyTrieStore = TrieStore.AsReadOnly(StateDb);
         StateReader = new StateReader(ReadOnlyTrieStore, CodeDb, LogManager);
 
-<<<<<<< HEAD
+
         IDb blockDb = DbProvider.BlocksDb;
         IDb headerDb = DbProvider.HeadersDb;
         IDb blockInfoDb = DbProvider.BlockInfosDb;
@@ -150,13 +150,7 @@
         SyncConfig syncConfig = new();
         BlockTree = new BlockTree(blockDb, headerDb, blockInfoDb, metadataDb, new ChainLevelInfoRepository(blockInfoDb),
             SpecProvider, NullBloomStorage.Instance, syncConfig, LimboLogs.Instance);
-=======
-        BlockTree = Builders.Build.A.BlockTree()
-            .WithSpecProvider(SpecProvider)
-            .WithoutSettingHead
-            .TestObject;
-
->>>>>>> b7105d00
+
         ReadOnlyState = new ChainHeadReadOnlyStateProvider(BlockTree, StateReader);
         TransactionComparerProvider = new TransactionComparerProvider(SpecProvider, BlockTree);
         TxPool = CreateTxPool();
