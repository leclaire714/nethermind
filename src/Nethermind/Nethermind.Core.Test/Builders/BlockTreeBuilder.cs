--- conflicted
+++ resolved
@@ -157,11 +157,7 @@
 
                 currentBlock.Header.TxRoot = new TxTrie(currentBlock.Transactions).RootHash;
                 TxReceipt[] txReceipts = receipts.ToArray();
-<<<<<<< HEAD
-                currentBlock.Header.ReceiptsRoot = new ReceiptTrie(_specProvider.GetSpec(currentBlock.Number, currentBlock.Timestamp), txReceipts).RootHash;
-=======
                 currentBlock.Header.ReceiptsRoot = new ReceiptTrie(_specProvider.GetSpec(currentBlock.Header), txReceipts).RootHash;
->>>>>>> a891746e
                 currentBlock.Header.Hash = currentBlock.CalculateHash();
                 foreach (TxReceipt txReceipt in txReceipts)
                 {
