--- conflicted
+++ resolved
@@ -29,76 +29,36 @@
         [Test]
         public void Regression_0xa00000()
         {
-<<<<<<< HEAD
             long result = JsonSerializer.Deserialize<long>("\"0xa00000\"", options);
-            Assert.AreEqual(10485760, result);
-=======
-            LongConverter converter = new();
-            JsonReader reader = new JsonTextReader(new StringReader("0xa00000"));
-            reader.ReadAsString();
-            long result = converter.ReadJson(reader, typeof(long), 0, false, JsonSerializer.CreateDefault());
             Assert.That(result, Is.EqualTo(10485760));
->>>>>>> fa44ee5f
         }
 
         [Test]
         public void Can_read_0x0()
         {
-<<<<<<< HEAD
             long result = JsonSerializer.Deserialize<long>("\"0x0\"", options);
             Assert.AreEqual(long.Parse("0"), result);
-=======
-            LongConverter converter = new();
-            JsonReader reader = new JsonTextReader(new StringReader("0x0"));
-            reader.ReadAsString();
-            long result = converter.ReadJson(reader, typeof(long), 0L, false, JsonSerializer.CreateDefault());
-            Assert.That(result, Is.EqualTo(long.Parse("0")));
->>>>>>> fa44ee5f
         }
 
         [Test]
         public void Can_read_0x000()
         {
-<<<<<<< HEAD
             long result = JsonSerializer.Deserialize<long>("\"0x0000\"", options);
-            Assert.AreEqual(long.Parse("0"), result);
-=======
-            LongConverter converter = new();
-            JsonReader reader = new JsonTextReader(new StringReader("0x0000"));
-            reader.ReadAsString();
-            long result = converter.ReadJson(reader, typeof(long), 0L, false, JsonSerializer.CreateDefault());
             Assert.That(result, Is.EqualTo(long.Parse("0")));
->>>>>>> fa44ee5f
         }
 
         [Test]
         public void Can_read_0()
         {
-<<<<<<< HEAD
             long result = JsonSerializer.Deserialize<long>("0", options);
             Assert.AreEqual(long.Parse("0"), result);
-=======
-            LongConverter converter = new();
-            JsonReader reader = new JsonTextReader(new StringReader("0"));
-            reader.ReadAsString();
-            long result = converter.ReadJson(reader, typeof(long), 0L, false, JsonSerializer.CreateDefault());
-            Assert.That(result, Is.EqualTo(long.Parse("0")));
->>>>>>> fa44ee5f
         }
 
         [Test]
         public void Can_read_1()
         {
-<<<<<<< HEAD
             long result = JsonSerializer.Deserialize<long>("1", options);
             Assert.AreEqual(long.Parse("1"), result);
-=======
-            LongConverter converter = new();
-            JsonReader reader = new JsonTextReader(new StringReader("1"));
-            reader.ReadAsString();
-            long result = converter.ReadJson(reader, typeof(long), 0L, false, JsonSerializer.CreateDefault());
-            Assert.That(result, Is.EqualTo(long.Parse("1")));
->>>>>>> fa44ee5f
         }
 
         [Test]
