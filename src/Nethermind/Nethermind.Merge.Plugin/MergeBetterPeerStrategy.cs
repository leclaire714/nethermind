﻿//  Copyright (c) 2021 Demerzel Solutions Limited
//  This file is part of the Nethermind library.
//
//  The Nethermind library is free software: you can redistribute it and/or modify
//  it under the terms of the GNU Lesser General Public License as published by
//  the Free Software Foundation, either version 3 of the License, or
//  (at your option) any later version.
//
//  The Nethermind library is distributed in the hope that it will be useful,
//  but WITHOUT ANY WARRANTY; without even the implied warranty of
//  MERCHANTABILITY or FITNESS FOR A PARTICULAR PURPOSE. See the
//  GNU Lesser General Public License for more details.
//
//  You should have received a copy of the GNU Lesser General Public License
//  along with the Nethermind. If not, see <http://www.gnu.org/licenses/>.
//

using Nethermind.Blockchain.Synchronization;
using Nethermind.Consensus;
using Nethermind.Core;
using Nethermind.Int256;
using Nethermind.Logging;
using Nethermind.Merge.Plugin.Synchronization;
using Nethermind.Synchronization;

namespace Nethermind.Merge.Plugin;

public class MergeBetterPeerStrategy : IBetterPeerStrategy
{
    private readonly IBetterPeerStrategy _preMergeBetterPeerStrategy;
    private readonly IPoSSwitcher _poSSwitcher;
    private readonly IBeaconPivot _beaconPivot;
    private readonly ILogger _logger;

    public MergeBetterPeerStrategy(
        IBetterPeerStrategy preMergeBetterPeerStrategy,
        IPoSSwitcher poSSwitcher,
        IBeaconPivot beaconPivot,
        ILogManager logManager)
    {
        _preMergeBetterPeerStrategy = preMergeBetterPeerStrategy;
        _poSSwitcher = poSSwitcher;
        _beaconPivot = beaconPivot;
        _logger = logManager.GetClassLogger();
    }

    public int Compare(in (UInt256 TotalDifficulty, long Number) valueX, in (UInt256 TotalDifficulty, long Number) valueY) =>
        ShouldApplyPreMergeLogic(valueX.TotalDifficulty, valueY.TotalDifficulty)
            ? _preMergeBetterPeerStrategy.Compare(valueX, valueY)
            : valueX.Number.CompareTo(valueY.Number);

    public bool IsBetterThanLocalChain(in (UInt256 TotalDifficulty, long Number) bestPeerInfo, in (UInt256 TotalDifficulty, long Number) bestBlock)
    {
        if (_logger.IsTrace) _logger.Trace($"IsBetterThanLocalChain BestPeerInfo.TD: {bestPeerInfo.TotalDifficulty}, BestPeerInfo.Number: {bestPeerInfo.Number}, LocalChainDifficulty {bestBlock.TotalDifficulty} LocalChainBestFullBlock: {bestBlock.Number} TerminalTotalDifficulty {_poSSwitcher.TerminalTotalDifficulty}");
        return ShouldApplyPreMergeLogic(bestPeerInfo.TotalDifficulty, bestBlock.TotalDifficulty)
            ? _preMergeBetterPeerStrategy.IsBetterThanLocalChain(bestPeerInfo, bestBlock)
<<<<<<< HEAD
            : _beaconPivot.BeaconPivotExists() && bestPeerInfo.Number > _beaconPivot.PivotNumber;
=======
            : bestPeerInfo.Number > bestBlock.Number;
>>>>>>> 90640a8f
    }

    public bool IsDesiredPeer(in (UInt256 TotalDifficulty, long Number) bestPeerInfo, in (UInt256 TotalDifficulty, long Number) bestHeader)
    {
        return ShouldApplyPreMergeLogic(bestPeerInfo.TotalDifficulty, bestHeader.TotalDifficulty)
            ? _preMergeBetterPeerStrategy.IsDesiredPeer(bestPeerInfo, bestHeader)
            : bestPeerInfo.Number > bestHeader.Number;
    }

    public bool IsLowerThanTerminalTotalDifficulty(UInt256 totalDifficulty) =>
        _poSSwitcher.TerminalTotalDifficulty is null || totalDifficulty < _poSSwitcher.TerminalTotalDifficulty;

    private bool ShouldApplyPreMergeLogic(UInt256 totalDifficultyX, UInt256 totalDifficultyY) =>
        IsLowerThanTerminalTotalDifficulty(totalDifficultyX) || IsLowerThanTerminalTotalDifficulty(totalDifficultyY);

}<|MERGE_RESOLUTION|>--- conflicted
+++ resolved
@@ -54,18 +54,15 @@
         if (_logger.IsTrace) _logger.Trace($"IsBetterThanLocalChain BestPeerInfo.TD: {bestPeerInfo.TotalDifficulty}, BestPeerInfo.Number: {bestPeerInfo.Number}, LocalChainDifficulty {bestBlock.TotalDifficulty} LocalChainBestFullBlock: {bestBlock.Number} TerminalTotalDifficulty {_poSSwitcher.TerminalTotalDifficulty}");
         return ShouldApplyPreMergeLogic(bestPeerInfo.TotalDifficulty, bestBlock.TotalDifficulty)
             ? _preMergeBetterPeerStrategy.IsBetterThanLocalChain(bestPeerInfo, bestBlock)
-<<<<<<< HEAD
-            : _beaconPivot.BeaconPivotExists() && bestPeerInfo.Number > _beaconPivot.PivotNumber;
-=======
             : bestPeerInfo.Number > bestBlock.Number;
->>>>>>> 90640a8f
     }
 
     public bool IsDesiredPeer(in (UInt256 TotalDifficulty, long Number) bestPeerInfo, in (UInt256 TotalDifficulty, long Number) bestHeader)
     {
+        if (_logger.IsTrace) _logger.Trace($"IsDesiredPeer BestPeerInfo.TD: {bestPeerInfo.TotalDifficulty}, BestPeerInfo.Number: {bestPeerInfo.Number}, LocalChainDifficulty {bestHeader.TotalDifficulty} LocalChainBestFullBlock: {bestHeader.Number} TerminalTotalDifficulty {_poSSwitcher.TerminalTotalDifficulty} BeaconPivotExists {_beaconPivot.BeaconPivotExists()} BeaconPivotNumber {_beaconPivot.PivotNumber}");
         return ShouldApplyPreMergeLogic(bestPeerInfo.TotalDifficulty, bestHeader.TotalDifficulty)
             ? _preMergeBetterPeerStrategy.IsDesiredPeer(bestPeerInfo, bestHeader)
-            : bestPeerInfo.Number > bestHeader.Number;
+            : _beaconPivot.BeaconPivotExists() && bestPeerInfo.Number > _beaconPivot.PivotNumber;
     }
 
     public bool IsLowerThanTerminalTotalDifficulty(UInt256 totalDifficulty) =>
