// SPDX-FileCopyrightText: 2022 Demerzel Solutions Limited
// SPDX-License-Identifier: LGPL-3.0-only

using Nethermind.Consensus.Validators;
using Nethermind.Core;
using Nethermind.Core.Crypto;
using Nethermind.Logging;

namespace Nethermind.Merge.Plugin.InvalidChainTracker;

public class InvalidBlockInterceptor : IBlockValidator
{
    private IBlockValidator _baseValidator;
    private IInvalidChainTracker _invalidChainTracker;
    private ILogger _logger;

    public InvalidBlockInterceptor(
        IBlockValidator headerValidator,
        IInvalidChainTracker invalidChainTracker,
        ILogManager logManager)
    {
        _baseValidator = headerValidator;
        _invalidChainTracker = invalidChainTracker;
        _logger = logManager.GetClassLogger(typeof(InvalidBlockInterceptor));
    }

    public bool Validate(BlockHeader header, BlockHeader? parent, bool isUncle = false)
    {
        bool result = _baseValidator.Validate(header, parent, isUncle);
        if (!result)
        {
            if (_logger.IsTrace) _logger.Trace($"Intercepted a bad header {header}");
            if (ShouldNotTrackInvalidation(header))
            {
                if (_logger.IsDebug) _logger.Debug($"Header invalidation should not be tracked");
                return false;
            }
            _invalidChainTracker.OnInvalidBlock(header.Hash!, header.ParentHash);
        }
        _invalidChainTracker.SetChildParent(header.Hash!, header.ParentHash!);
        return result;
    }

    public bool Validate(BlockHeader header, bool isUncle = false)
    {
        bool result = _baseValidator.Validate(header, isUncle);
        if (!result)
        {
            if (_logger.IsTrace) _logger.Trace($"Intercepted a bad header {header}");
            if (ShouldNotTrackInvalidation(header))
            {
                if (_logger.IsDebug) _logger.Debug($"Header invalidation should not be tracked");
                return false;
            }
            _invalidChainTracker.OnInvalidBlock(header.Hash!, header.ParentHash);
        }
        _invalidChainTracker.SetChildParent(header.Hash!, header.ParentHash!);
        return result;
    }

    public bool ValidateSuggestedBlock(Block block)
    {
        bool result = _baseValidator.ValidateSuggestedBlock(block);
        if (!result)
        {
            if (_logger.IsTrace) _logger.Trace($"Intercepted a bad block {block}");
            if (ShouldNotTrackInvalidation(block))
            {
                if (_logger.IsDebug) _logger.Debug($"Block invalidation should not be tracked");
                return false;
            }
            _invalidChainTracker.OnInvalidBlock(block.Hash!, block.ParentHash);
        }
        _invalidChainTracker.SetChildParent(block.Hash!, block.ParentHash!);

        return result;
    }

    public bool ValidateProcessedBlock(Block block, TxReceipt[] receipts, Block suggestedBlock)
    {
        bool result = _baseValidator.ValidateProcessedBlock(block, receipts, suggestedBlock);
        if (!result)
        {
            if (_logger.IsTrace) _logger.Trace($"Intercepted a bad block {block}");
            if (ShouldNotTrackInvalidation(block))
            {
                if (_logger.IsDebug) _logger.Debug($"Block invalidation should not be tracked");
                return false;
            }
            _invalidChainTracker.OnInvalidBlock(suggestedBlock.Hash!, suggestedBlock.ParentHash);
        }
        _invalidChainTracker.SetChildParent(suggestedBlock.Hash!, suggestedBlock.ParentHash!);

        return result;
    }

    private static bool ShouldNotTrackInvalidation(BlockHeader header)
    {
        return !HeaderValidator.ValidateHash(header);
    }

<<<<<<< HEAD
    public bool ValidateWithdrawals(Block block, out string? error)
    {
        var result = _baseValidator.ValidateWithdrawals(block, out error);

        if (!result)
        {
            if (_logger.IsTrace) _logger.Trace($"Intercepted a bad block {block}");

            if (ShouldNotTrackInvalidation(block.Header))
            {
                if (_logger.IsDebug) _logger.Debug($"Block invalidation should not be tracked");

                return false;
            }

            _invalidChainTracker.OnInvalidBlock(block.Hash!, block.ParentHash);
        }

        _invalidChainTracker.SetChildParent(block.Hash!, block.ParentHash!);

        return result;
=======
    private static bool ShouldNotTrackInvalidation(Block block)
    {
        if (ShouldNotTrackInvalidation(block.Header)) return true;

        // Body does not match header, but it does not mean the hash that the header point to is invalid.
        if (!BlockValidator.ValidateTxRootMatchesTxs(block, out Keccak _)) return true;
        if (!BlockValidator.ValidateUnclesHashMatches(block)) return true;
        return false;
>>>>>>> a132a538
    }
}<|MERGE_RESOLUTION|>--- conflicted
+++ resolved
@@ -99,7 +99,6 @@
         return !HeaderValidator.ValidateHash(header);
     }
 
-<<<<<<< HEAD
     public bool ValidateWithdrawals(Block block, out string? error)
     {
         var result = _baseValidator.ValidateWithdrawals(block, out error);
@@ -121,15 +120,17 @@
         _invalidChainTracker.SetChildParent(block.Hash!, block.ParentHash!);
 
         return result;
-=======
+    }
+
     private static bool ShouldNotTrackInvalidation(Block block)
     {
-        if (ShouldNotTrackInvalidation(block.Header)) return true;
+        if (ShouldNotTrackInvalidation(block.Header))
+            return true;
 
         // Body does not match header, but it does not mean the hash that the header point to is invalid.
-        if (!BlockValidator.ValidateTxRootMatchesTxs(block, out Keccak _)) return true;
-        if (!BlockValidator.ValidateUnclesHashMatches(block)) return true;
-        return false;
->>>>>>> a132a538
+        if (!BlockValidator.ValidateTxRootMatchesTxs(block, out Keccak _))
+            return true;
+
+        return !BlockValidator.ValidateUnclesHashMatches(block, out Keccak _);
     }
 }