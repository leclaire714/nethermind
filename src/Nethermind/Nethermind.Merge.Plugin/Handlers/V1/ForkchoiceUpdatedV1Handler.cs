﻿//  Copyright (c) 2021 Demerzel Solutions Limited
//  This file is part of the Nethermind library.
// 
//  The Nethermind library is free software: you can redistribute it and/or modify
//  it under the terms of the GNU Lesser General Public License as published by
//  the Free Software Foundation, either version 3 of the License, or
//  (at your option) any later version.
// 
//  The Nethermind library is distributed in the hope that it will be useful,
//  but WITHOUT ANY WARRANTY; without even the implied warranty of
//  MERCHANTABILITY or FITNESS FOR A PARTICULAR PURPOSE. See the
//  GNU Lesser General Public License for more details.
// 
//  You should have received a copy of the GNU Lesser General Public License
//  along with the Nethermind. If not, see <http://www.gnu.org/licenses/>.
// 

using System;
using System.Collections.Generic;
using System.Threading.Tasks;
using Nethermind.Blockchain;
using Nethermind.Blockchain.Find;
using Nethermind.Blockchain.Synchronization;
using Nethermind.Consensus;
using Nethermind.Consensus.Producers;
using Nethermind.Core;
using Nethermind.Core.Crypto;
using Nethermind.Core.Extensions;
using Nethermind.Facade.Eth;
using Nethermind.JsonRpc;
using Nethermind.Logging;
using Nethermind.Merge.Plugin.Data;
using Nethermind.Merge.Plugin.Data.V1;
using Nethermind.Synchronization;

namespace Nethermind.Merge.Plugin.Handlers.V1
{
    /// <summary>
    /// https://github.com/ethereum/execution-apis/blob/main/src/engine/specification.md
    /// Propagates the change in the fork choice to the execution client
    /// </summary>
    public class ForkchoiceUpdatedV1Handler : IForkchoiceUpdatedV1Handler
    {
        private readonly IBlockTree _blockTree;
        private readonly IManualBlockFinalizationManager _manualBlockFinalizationManager;
        private readonly IPoSSwitcher _poSSwitcher;
        private readonly IEthSyncingInfo _ethSyncingInfo;
        private readonly IBlockConfirmationManager _blockConfirmationManager;
        private readonly IPayloadService _payloadService;
        private readonly ISynchronizer _synchronizer;
        private readonly ISyncConfig _syncConfig;
        private readonly ILogger _logger;
        private bool synced = false;

        public ForkchoiceUpdatedV1Handler(
            IBlockTree blockTree,
            IManualBlockFinalizationManager manualBlockFinalizationManager,
            IPoSSwitcher poSSwitcher,
            IEthSyncingInfo ethSyncingInfo,
            IBlockConfirmationManager blockConfirmationManager,
            IPayloadService payloadService,
            ISynchronizer synchronizer,
            ISyncConfig syncConfig,
            ILogManager logManager)
        {
            _blockTree = blockTree ?? throw new ArgumentNullException(nameof(blockTree));
            _manualBlockFinalizationManager = manualBlockFinalizationManager ??
                                              throw new ArgumentNullException(nameof(manualBlockFinalizationManager));
            _poSSwitcher = poSSwitcher ?? throw new ArgumentNullException(nameof(poSSwitcher));
            _ethSyncingInfo = ethSyncingInfo ?? throw new ArgumentNullException(nameof(ethSyncingInfo));
            _blockConfirmationManager = blockConfirmationManager ??
                                        throw new ArgumentNullException(nameof(blockConfirmationManager));
            _payloadService = payloadService;
            _synchronizer = synchronizer;
            _syncConfig = syncConfig;
            _logger = logManager.GetClassLogger();
        }

        public async Task<ResultWrapper<ForkchoiceUpdatedV1Result>> Handle(ForkchoiceStateV1 forkchoiceState,
            PayloadAttributes? payloadAttributes)
        {
            if (_syncConfig.FastSync && _blockTree.LowestInsertedBodyNumber != 0)
            {
                return ForkchoiceUpdatedV1Result.Syncing;
            }

            (BlockHeader? finalizedHeader, string? finalizationErrorMsg) =
                EnsureHeaderForFinalization(forkchoiceState.FinalizedBlockHash);
            if (finalizationErrorMsg != null)
                return ForkchoiceUpdatedV1Result.Syncing;

            (BlockHeader? confirmedHeader, string? confirmationErrorMsg) =
                EnsureHeaderForConfirmation(forkchoiceState.SafeBlockHash);
            if (confirmationErrorMsg != null)
                return ForkchoiceUpdatedV1Result.Syncing;

            (Block? newHeadBlock, Block[]? blocks, string? setHeadErrorMsg) =
                EnsureBlocksForSetHead(forkchoiceState.HeadBlockHash);
            if (setHeadErrorMsg != null)
                return ForkchoiceUpdatedV1Result.Syncing;

<<<<<<< HEAD
            if (_ethSyncingInfo.IsSyncing() && synced == false)
            {
                return ForkchoiceUpdatedV1Result.Syncing;
            }
            else if (synced == false)
            {
                await _synchronizer.StopAsync();
                synced = true;
            }
=======
            await _synchronizer.StopAsync();
            // if (_ethSyncingInfo.IsSyncing() && synced == false)
            // {
            //     return ReturnSyncing();
            // }
            // else if (synced == false)
            // {
            //     await _synchronizer.StopAsync();
            //     synced = true;
            // }
>>>>>>> 0855e454

            if (_poSSwitcher.TerminalTotalDifficulty == null ||
                newHeadBlock!.Header.TotalDifficulty < _poSSwitcher.TerminalTotalDifficulty)
            {
                return ForkchoiceUpdatedV1Result.InvalidTerminalBlock;
            }

            if (payloadAttributes != null && newHeadBlock!.Timestamp >= payloadAttributes.Timestamp)
            {
                return ForkchoiceUpdatedV1Result.Error(
                    $"Invalid payload attributes timestamp: {payloadAttributes.Timestamp} parent block header: {newHeadBlock!.Header}",
                    ErrorCodes.InvalidParams);
            }

            bool newHeadTheSameAsCurrentHead = _blockTree.Head!.Hash == newHeadBlock.Hash;
            if (_blockTree.IsMainChain(forkchoiceState.HeadBlockHash) && !newHeadTheSameAsCurrentHead)
            {
                return ForkchoiceUpdatedV1Result.Valid(null, forkchoiceState.HeadBlockHash);
            }

            EnsureTerminalBlock(forkchoiceState, blocks);

            if (ShouldFinalize(forkchoiceState.FinalizedBlockHash))
            {
                _manualBlockFinalizationManager.MarkFinalized(newHeadBlock!.Header, finalizedHeader!);
            }
            else if (_manualBlockFinalizationManager.LastFinalizedHash != Keccak.Zero)
                if (_logger.IsWarn)
                    _logger.Warn(
                        $"Cannot finalize block. The current finalized block is: {_manualBlockFinalizationManager.LastFinalizedHash}, the requested hash: {forkchoiceState.FinalizedBlockHash}");


            // In future safeBlockHash will be added to JSON-RPC
            _blockConfirmationManager.Confirm(confirmedHeader!.Hash!);
            byte[]? payloadId = null;

            bool headUpdated = false;
            bool shouldUpdateHead = blocks != null && !newHeadTheSameAsCurrentHead;
            if (shouldUpdateHead)
            {
                _blockTree.UpdateMainChain(blocks!, true, true);
                headUpdated = _blockTree.Head == newHeadBlock;
            }

            if (headUpdated && shouldUpdateHead)
            {
                _poSSwitcher.ForkchoiceUpdated(newHeadBlock!.Header, forkchoiceState.FinalizedBlockHash);
                if (_logger.IsInfo) _logger.Info($"Block {forkchoiceState.HeadBlockHash} was set as head");
            }
            else if (headUpdated == false && shouldUpdateHead)
            {
                if (_logger.IsWarn) _logger.Warn($"Block {forkchoiceState.FinalizedBlockHash} was not set as head.");
            }

            if (payloadAttributes != null)
            {
                payloadId = await _payloadService.StartPreparingPayload(newHeadBlock!.Header, payloadAttributes);
            }

            return ForkchoiceUpdatedV1Result.Valid(payloadId?.ToHexString(true), forkchoiceState.HeadBlockHash);
        }

        // This method will detect reorg in terminal PoW block
        private void EnsureTerminalBlock(ForkchoiceStateV1 forkchoiceState, Block[]? blocks)
        {
            // we can reorg terminal block only if we haven't finalized PoS yet and we're not finalizing PoS now 
            // https://github.com/ethereum/EIPs/blob/d896145678bd65d3eafd8749690c1b5228875c39/EIPS/eip-3675.md#ability-to-jump-between-terminal-pow-blocks
            bool notFinalizingPoS = forkchoiceState.FinalizedBlockHash == Keccak.Zero;
            bool notFinalizedPoS = _manualBlockFinalizationManager.LastFinalizedHash == Keccak.Zero;
            if (notFinalizingPoS && notFinalizedPoS && blocks != null)
            {
                BlockHeader? parent = null;
                for (int i = 0; i < blocks.Length; ++i)
                {
                    if (blocks[i].TotalDifficulty < _poSSwitcher.TerminalTotalDifficulty)
                        parent = blocks[i].Header;
                    else
                    {
                        if (_poSSwitcher.TryUpdateTerminalBlock(blocks[i].Header, parent))
                        {
                            if (_logger.IsInfo)
                                _logger.Info($"Terminal block {blocks[i].Header} updated during the forkchoice");
                        }

                        break;
                    }
                }
            }
        }

        private (BlockHeader? BlockHeader, string? ErrorMsg) EnsureHeaderForConfirmation(Keccak confirmedBlockHash)
        {
            string? errorMsg = null;
            BlockHeader? blockHeader = _blockTree.FindHeader(confirmedBlockHash, BlockTreeLookupOptions.None);
            if (blockHeader is null)
            {
                errorMsg = $"Syncing... Block {confirmedBlockHash} not found for confirmation.";
                if (_logger.IsWarn) _logger.Warn(errorMsg);
            }

            return (blockHeader, errorMsg);
        }

        private (Block? NewHeadBlock, Block[]? Blocks, string? ErrorMsg) EnsureBlocksForSetHead(Keccak headBlockHash)
        {
            string? errorMsg = null;
            Block? headBlock = _blockTree.FindBlock(headBlockHash, BlockTreeLookupOptions.None);
            if (headBlock == null)
            {
                errorMsg = $"Syncing... Block {headBlockHash} cannot be found and it will not be set as head.";
                if (_logger.IsWarn) _logger.Warn(errorMsg);
                return (headBlock, null, errorMsg);
            }

            if (_blockTree.Head!.Hash == headBlockHash)
            {
                return (headBlock, null, errorMsg);
            }

            if (!TryGetBranch(headBlock, out Block[] branchOfBlocks))
            {
                errorMsg =
                    $"Syncing... Block's {headBlockHash} main chain predecessor cannot be found and it will not be set as head.";
                if (_logger.IsWarn) _logger.Warn(errorMsg);
            }

            return (headBlock, branchOfBlocks, errorMsg);
        }

        private (BlockHeader? BlockHeader, string? ErrorMsg) EnsureHeaderForFinalization(Keccak finalizedBlockHash)
        {
            string? errorMsg = null;
            BlockHeader? blockHeader = _blockTree.FindHeader(finalizedBlockHash, BlockTreeLookupOptions.None);

            if (ShouldFinalize(finalizedBlockHash))
            {
                blockHeader = _blockTree.FindHeader(finalizedBlockHash, BlockTreeLookupOptions.None);
                if (blockHeader is null)
                {
                    errorMsg = $"Syncing... Block {finalizedBlockHash} not found for finalization.";
                    if (_logger.IsWarn) _logger.Warn(errorMsg);
                }
            }

            return (blockHeader, errorMsg);
        }

        private bool ShouldFinalize(Keccak finalizedBlockHash) => finalizedBlockHash != Keccak.Zero;

        private bool TryGetBranch(Block block, out Block[] blocks)
        {
            List<Block> blocksList = new() { block };
            Block? predecessor = block;

            while (!_blockTree.IsMainChain(predecessor.Header))
            {
                predecessor = _blockTree.FindParent(predecessor, BlockTreeLookupOptions.None);
                if (predecessor == null)
                {
                    blocks = Array.Empty<Block>();
                    return false;
                }

                blocksList.Add(predecessor);
            }

            ;

            blocksList.Reverse();
            blocks = blocksList.ToArray();
            return true;
        }
    }
}<|MERGE_RESOLUTION|>--- conflicted
+++ resolved
@@ -99,28 +99,17 @@
             if (setHeadErrorMsg != null)
                 return ForkchoiceUpdatedV1Result.Syncing;
 
-<<<<<<< HEAD
-            if (_ethSyncingInfo.IsSyncing() && synced == false)
-            {
-                return ForkchoiceUpdatedV1Result.Syncing;
-            }
-            else if (synced == false)
-            {
-                await _synchronizer.StopAsync();
-                synced = true;
-            }
-=======
-            await _synchronizer.StopAsync();
             // if (_ethSyncingInfo.IsSyncing() && synced == false)
             // {
-            //     return ReturnSyncing();
+            //     return ForkchoiceUpdatedV1Result.Syncing;
             // }
             // else if (synced == false)
             // {
             //     await _synchronizer.StopAsync();
             //     synced = true;
             // }
->>>>>>> 0855e454
+            
+            await _synchronizer.StopAsync();
 
             if (_poSSwitcher.TerminalTotalDifficulty == null ||
                 newHeadBlock!.Header.TotalDifficulty < _poSSwitcher.TerminalTotalDifficulty)
