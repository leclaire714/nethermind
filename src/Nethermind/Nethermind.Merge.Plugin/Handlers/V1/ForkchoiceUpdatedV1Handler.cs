--- conflicted
+++ resolved
@@ -114,20 +114,8 @@
 
                 return ForkchoiceUpdatedV1Result.Syncing;
             }
-<<<<<<< HEAD
-
-            if (_logger.IsInfo) _logger.Info($"Block {newHeadBlock} was processed");
-            _mergeSyncController.StopSyncing();
-
-            // TODO: beaconsync investigate why this would occur
-            if (newHeadBlock.Header.TotalDifficulty == 0)
-            {
-                newHeadBlock.Header.TotalDifficulty =
-                    _blockTree.BackFillTotalDifficulty(_beaconPivot.PivotNumber, newHeadBlock.Number);
-            }
-=======
+
             if (_logger.IsInfo) _logger.Info($"FCU - block {newHeadBlock} was processed");
->>>>>>> 4a25d90a
 
 
             (BlockHeader? finalizedHeader, string? finalizationErrorMsg) =
@@ -169,9 +157,9 @@
                 return ForkchoiceUpdatedV1Result.InvalidTerminalBlock;
             }
 
-            bool newHeadTheSameAsCurrentHead = _blockTree.Head!.Hash == newHeadBlock.Hash;
-            if (_blockTree.IsMainChain(forkchoiceState.HeadBlockHash) && !newHeadTheSameAsCurrentHead &&
-                newHeadBlock.Number < _blockTree.Head.Number)
+
+            if (_blockTree.IsMainChain(forkchoiceState.HeadBlockHash) &&
+                newHeadBlock.Number < (_blockTree.Head?.Number ?? 0))
             {
                 if (_logger.IsInfo)
                 {
@@ -199,6 +187,7 @@
             string? payloadId = null;
 
             bool headUpdated = false;
+            bool newHeadTheSameAsCurrentHead = _blockTree.Head!.Hash == newHeadBlock.Hash;
             bool shouldUpdateHead = blocks != null && !newHeadTheSameAsCurrentHead;
             if (shouldUpdateHead)
             {
