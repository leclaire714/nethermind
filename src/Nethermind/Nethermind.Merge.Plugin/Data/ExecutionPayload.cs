// SPDX-FileCopyrightText: 2022 Demerzel Solutions Limited
// SPDX-License-Identifier: LGPL-3.0-only

using System;
using System.Collections.Generic;
using System.Diagnostics.CodeAnalysis;
using System.Linq;
using Nethermind.Core;
using Nethermind.Core.Crypto;
using Nethermind.Core.Specs;
using Nethermind.Int256;
using Nethermind.Serialization.Json;
using Nethermind.Serialization.Rlp;
using Nethermind.State.Proofs;
using Newtonsoft.Json;

namespace Nethermind.Merge.Plugin.Data;

/// <summary>
/// Represents an object mapping the <c>ExecutionPayload</c> structure of the beacon chain spec.
/// </summary>
public class ExecutionPayload
{
    public ExecutionPayload() { } // Needed for tests

    public ExecutionPayload(Block block)
    {
        BlockHash = block.Hash!;
        ParentHash = block.ParentHash!;
        FeeRecipient = block.Beneficiary!;
        StateRoot = block.StateRoot!;
        BlockNumber = block.Number;
        GasLimit = block.GasLimit;
        GasUsed = block.GasUsed;
        ReceiptsRoot = block.ReceiptsRoot!;
        LogsBloom = block.Bloom!;
        PrevRandao = block.MixHash ?? Keccak.Zero;
        ExtraData = block.ExtraData!;
        Timestamp = block.Timestamp;
        BaseFeePerGas = block.BaseFeePerGas;
        Withdrawals = block.Withdrawals;
        ExcessDataGas = block.ExcessDataGas;

        SetTransactions(block.Transactions);
    }

    public UInt256 BaseFeePerGas { get; set; }

    public Keccak BlockHash { get; set; } = Keccak.Zero;

    public long BlockNumber { get; set; }

    public byte[] ExtraData { get; set; } = Array.Empty<byte>();

    public Address FeeRecipient { get; set; } = Address.Zero;

    public long GasLimit { get; set; }

    public long GasUsed { get; set; }

    public Bloom LogsBloom { get; set; } = Bloom.Empty;

    public Keccak ParentHash { get; set; } = Keccak.Zero;

    public Keccak PrevRandao { get; set; } = Keccak.Zero;

    public Keccak ReceiptsRoot { get; set; } = Keccak.Zero;

    public Keccak StateRoot { get; set; } = Keccak.Zero;

    public ulong Timestamp { get; set; }

    /// <summary>
    /// Gets or sets an array of RLP-encoded transaction where each item is a byte list (data)
    /// representing <c>TransactionType || TransactionPayload</c> or <c>LegacyTransaction</c> as defined in
    /// <see href="https://eips.ethereum.org/EIPS/eip-2718">EIP-2718</see>.
    /// </summary>
    public byte[][] Transactions { get; set; } = Array.Empty<byte[]>();

    /// <summary>
    /// Gets or sets a collection of <see cref="Withdrawal"/> as defined in
    /// <see href="https://eips.ethereum.org/EIPS/eip-4895">EIP-4895</see>.
    /// </summary>
    public IEnumerable<Withdrawal>? Withdrawals { get; set; }

    /// <summary>
    /// Gets or sets <see cref="Block.ExcessDataGas"/> as defined in
    /// <see href="https://eips.ethereum.org/EIPS/eip-4844">EIP-4844</see>.
    /// </summary>
    [JsonProperty(ItemConverterType = typeof(NullableUInt256Converter), NullValueHandling = NullValueHandling.Ignore)]
    public UInt256? ExcessDataGas { get; set; }

    /// <summary>
    /// Creates the execution block from payload.
    /// </summary>
    /// <param name="block">When this method returns, contains the execution block.</param>
    /// <param name="totalDifficulty">A total difficulty of the block.</param>
<<<<<<< HEAD
    /// <returns><c>true</c> if block created successfully; otherise, <c>false</c>.</returns>
    public virtual bool TryGetBlock([NotNullWhen(true)] out Block? block, UInt256? totalDifficulty = null)
=======
    /// <returns><c>true</c> if block created successfully; otherwise, <c>false</c>.</returns>
    public virtual bool TryGetBlock(out Block? block, UInt256? totalDifficulty = null)
>>>>>>> f387d20d
    {
        try
        {
            var transactions = GetTransactions();
            var header = new BlockHeader(
                ParentHash,
                Keccak.OfAnEmptySequenceRlp,
                FeeRecipient,
                UInt256.Zero,
                BlockNumber,
                GasLimit,
                Timestamp,
                ExtraData)
            {
                Hash = BlockHash,
                ReceiptsRoot = ReceiptsRoot,
                StateRoot = StateRoot,
                Bloom = LogsBloom,
                GasUsed = GasUsed,
                BaseFeePerGas = BaseFeePerGas,
                Nonce = 0,
                MixHash = PrevRandao,
                Author = FeeRecipient,
                IsPostMerge = true,
                TotalDifficulty = totalDifficulty,
                TxRoot = new TxTrie(transactions).RootHash,
                WithdrawalsRoot = Withdrawals is null ? null : new WithdrawalTrie(Withdrawals).RootHash,
                ExcessDataGas = ExcessDataGas,
            };

            block = new(header, transactions, Array.Empty<BlockHeader>(), Withdrawals);

            return true;
        }
        catch (Exception)
        {
            block = null;

            return false;
        }
    }

    /// <summary>
    /// Decodes and returns an array of <see cref="Transaction"/> from <see cref="Transactions"/>.
    /// </summary>
    /// <returns>An RLP-decoded array of <see cref="Transaction"/>.</returns>
    public Transaction[] GetTransactions() => Transactions
        .Select(t => Rlp.Decode<Transaction>(t, RlpBehaviors.SkipTypedWrapping))
        .ToArray();

    /// <summary>
    /// RLP-encodes and sets the transactions specified to <see cref="Transactions"/>.
    /// </summary>
    /// <param name="transactions">An array of transactions to encode.</param>
    public void SetTransactions(params Transaction[] transactions) => Transactions = transactions
        .Select(t => Rlp.Encode(t, RlpBehaviors.SkipTypedWrapping).Bytes)
        .ToArray();

    public override string ToString() => $"{BlockNumber} ({BlockHash})";
}

public static class ExecutionPayloadExtensions
{
    public static int GetVersion(this ExecutionPayload executionPayload) =>
        executionPayload.Withdrawals is null ? 1 : 2;

    public static bool Validate(
        this ExecutionPayload executionPayload,
        IReleaseSpec spec,
        int version,
        [NotNullWhen(false)] out string? error)
    {
        int actualVersion = executionPayload.GetVersion();

        error = actualVersion switch
        {
            1 when spec.WithdrawalsEnabled => "ExecutionPayloadV2 expected",
            > 1 when !spec.WithdrawalsEnabled => "ExecutionPayloadV1 expected",
            _ => actualVersion > version ? $"ExecutionPayloadV{version} expected" : null
        };

        return error is null;
    }

    public static bool Validate(this ExecutionPayload executionPayload,
        ISpecProvider specProvider,
        int version,
        [NotNullWhen(false)] out string? error) =>
        executionPayload.Validate(
            specProvider.GetSpec(executionPayload.BlockNumber, executionPayload.Timestamp),
            version,
            out error);
}<|MERGE_RESOLUTION|>--- conflicted
+++ resolved
@@ -95,13 +95,8 @@
     /// </summary>
     /// <param name="block">When this method returns, contains the execution block.</param>
     /// <param name="totalDifficulty">A total difficulty of the block.</param>
-<<<<<<< HEAD
-    /// <returns><c>true</c> if block created successfully; otherise, <c>false</c>.</returns>
+    /// <returns><c>true</c> if block created successfully; otherwise, <c>false</c>.</returns>
     public virtual bool TryGetBlock([NotNullWhen(true)] out Block? block, UInt256? totalDifficulty = null)
-=======
-    /// <returns><c>true</c> if block created successfully; otherwise, <c>false</c>.</returns>
-    public virtual bool TryGetBlock(out Block? block, UInt256? totalDifficulty = null)
->>>>>>> f387d20d
     {
         try
         {
