--- conflicted
+++ resolved
@@ -133,7 +133,6 @@
                 .Should().BeEquivalentTo(new bool[] {true, false, true, false});
         }
 
-<<<<<<< HEAD
         [Test]
         public static void sort_bundles_by_increasing_block_number_and_then_min_timestamp()
         {
@@ -247,61 +246,6 @@
                 }
             }*/
         }
-=======
-        // [Test]
-        // public static void sort_bundles_by_increasing_block_number_and_then_min_timestamp()
-        // {
-        //     ITimestamper timestamper = new ManualTimestamper(new DateTime(2021, 1, 1));
-        //     ulong timestamp = timestamper.UnixTime.Seconds;
-        //     
-        //     Transaction[] txs = Array.Empty<Transaction>();
-        //     IBlockTree sub = Substitute.For<IBlockTree>();
-        //     BlockHeader blockHeader = new BlockHeader(Keccak.EmptyTreeHash, Keccak.EmptyTreeHash, new Address(Keccak.EmptyTreeHash), 1, 3, 0,
-        //         timestamp, new byte[3]); //creating BlockHeader with number 3
-        //     sub.Insert(blockHeader);
-        //     BundlePool txPool = new BundlePool(
-        //         sub,
-        //         Substitute.For<IBundleSimulator>(),
-        //         timestamper,
-        //         new MevConfig(), 
-        //         LimboLogs.Instance);
-        //     List<MevBundle> bundleList = new();
-        //     
-        //     for (int i = 3; i > 0; i--)
-        //     {
-        //         txPool.AddBundle(new MevBundle(i, txs, 0, 0)); //should come back in reverse order
-        //     }
-        //
-        //     txPool.AddBundle(new MevBundle(1, txs, 10, 20));  //should be ahead of 1,0 but before 2,0 
-        //     txPool.AddBundle(new MevBundle(4, txs, 5, 10)); //should be ahead of 4,0 but before 5,0
-        //
-        //     List<(long Key, Int64 MinTimestamp)> outputList = new();
-        //     long? BestBlockNumber = sub.Head?.Number ?? sub.BestSuggestedHeader?.Number; 
-        //     foreach (KeyValuePair<long, MevBundle[]> kvp in txPool.GetMevBundles())
-        //     {
-        //         foreach (MevBundle bundle in kvp.Value)
-        //         {
-        //             outputList.Add((kvp.Key, (Int64) bundle.MinTimestamp));
-        //         }
-        //     }
-        //
-        //     for (int i = 0; i < outputList.Count - 1; i++)
-        //     {
-        //         if (outputList[i].Key == outputList[i + 1].Key)
-        //         {
-        //             outputList[i].MinTimestamp.CompareTo(outputList[i + 1].MinTimestamp).Should().BeOneOf(-1, 0);
-        //         }
-        //         else if (outputList[i].Key > BestBlockNumber && outputList[i + 1].Key > BestBlockNumber)
-        //         {
-        //             outputList[i].Key.CompareTo(outputList[i + 1].MinTimestamp).Should().BeOneOf(-1, 0);
-        //         }
-        //         else
-        //         {
-        //             outputList[i].Key.CompareTo(outputList[i + 1].MinTimestamp).Should().BeOneOf(1, 0);
-        //         }
-        //     }
-        // }
->>>>>>> 957cb6b9
         
         public record BundleTest(long Block, ulong TestTimestamp, int ExpectedCount, int ExpectedRemaining, Action<BundlePool>? Action = null);
         
