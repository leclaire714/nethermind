//  Copyright (c) 2021 Demerzel Solutions Limited
//  This file is part of the Nethermind library.
// 
//  The Nethermind library is free software: you can redistribute it and/or modify
//  it under the terms of the GNU Lesser General Public License as published by
//  the Free Software Foundation, either version 3 of the License, or
//  (at your option) any later version.
// 
//  The Nethermind library is distributed in the hope that it will be useful,
//  but WITHOUT ANY WARRANTY; without even the implied warranty of
//  MERCHANTABILITY or FITNESS FOR A PARTICULAR PURPOSE. See the
//  GNU Lesser General Public License for more details.
// 
//  You should have received a copy of the GNU Lesser General Public License
//  along with the Nethermind. If not, see <http://www.gnu.org/licenses/>.
// 

using System;
using System.Threading.Tasks;
using FluentAssertions;
using Nethermind.Blockchain;
using Nethermind.Core;
using Nethermind.Core.Crypto;
using Nethermind.Core.Extensions;
using Nethermind.Core.Test.Builders;
using Nethermind.Int256;
using Nethermind.Logging;
using Nethermind.Mev.Data;
using Nethermind.Mev.Execution;
using Nethermind.Mev.Source;
using NUnit.Framework;
using NSubstitute;

namespace Nethermind.Mev.Test
{
    [TestFixture]
    public class MetricsTests
    {
        [Test]
        public void Are_described()
        {
            Monitoring.Test.MetricsTests.ValidateMetricsDescriptions();
        }

        [Test]
<<<<<<< HEAD
        public void Should_count_valid_bundles_correctly()
=======
        public void Should_count_valid_bundles()
>>>>>>> e46ccade
        {
            TestBundlePool bundlePool = CreateTestBundlePool();

            int beforeBundlesReceived = Metrics.BundlesReceived;
            int beforeValidBundlesReceived = Metrics.ValidBundlesReceived;
            int beforeBundlesSimulated = Metrics.BundlesSimulated;

<<<<<<< HEAD
            bundlePool.AddBundle(new MevBundle(1, new []{Build.A.TypedTransaction<BundleTransaction>().TestObject, Build.A.TypedTransaction<BundleTransaction>().WithNonce(1).TestObject}, 0, 0));
            bundlePool.AddBundle(new MevBundle(1, new []{Build.A.TypedTransaction<BundleTransaction>().TestObject}, 0, 0));
            bundlePool.AddBundle(new MevBundle(3, new []{Build.A.TypedTransaction<BundleTransaction>().TestObject}, 0, 0));
            bundlePool.AddBundle(new MevBundle(4, new []{Build.A.TypedTransaction<BundleTransaction>().TestObject}, 0, 0));
=======
            bundlePool.AddBundle(new MevBundle(1, new []{Build.A.Transaction.TestObject, Build.A.Transaction.WithNonce(1).TestObject}, 0, 0, default));
            bundlePool.AddBundle(new MevBundle(1, new []{Build.A.Transaction.TestObject}, 0, 0, default));
            bundlePool.AddBundle(new MevBundle(3, new []{Build.A.Transaction.TestObject}, 0, 0, default));
            bundlePool.AddBundle(new MevBundle(4, new []{Build.A.Transaction.TestObject}, 0, 0, default));
>>>>>>> e46ccade
            
            int deltaBundlesReceived = Metrics.BundlesReceived - beforeBundlesReceived;
            int deltaValidBundlesReceived = Metrics.ValidBundlesReceived - beforeValidBundlesReceived;
            int deltaBundlesSimulated = Metrics.BundlesSimulated - beforeBundlesSimulated;

            deltaBundlesReceived.Should().Be(4);
            deltaValidBundlesReceived.Should().Be(4);
            deltaBundlesSimulated.Should().Be(2); // only first two bundles are at current head
        }
        
        [Test]
<<<<<<< HEAD
        public void Should_count_invalid_bundles_correctly()
=======
        public void Should_count_invalid_bundles()
>>>>>>> e46ccade
        {
            TestBundlePool bundlePool = CreateTestBundlePool();

            int beforeBundlesReceived = Metrics.BundlesReceived;
            int beforeValidBundlesReceived = Metrics.ValidBundlesReceived;
            int beforeBundlesSimulated = Metrics.BundlesSimulated;

<<<<<<< HEAD
            bundlePool.AddBundle(new MevBundle(1, new []{Build.A.TypedTransaction<BundleTransaction>().TestObject}, 5, 0)); // invalid
            bundlePool.AddBundle(new MevBundle(2, new []{Build.A.TypedTransaction<BundleTransaction>().TestObject}, 0, 0)); 
            bundlePool.AddBundle(new MevBundle(3, new []{Build.A.TypedTransaction<BundleTransaction>().TestObject}, 0, long.MaxValue)); // invalid
            bundlePool.AddBundle(new MevBundle(4, new []{Build.A.TypedTransaction<BundleTransaction>().TestObject}, 0, 0));
=======
            bundlePool.AddBundle(new MevBundle(1, new []{Build.A.Transaction.TestObject}, 5, 0, default)); // invalid
            bundlePool.AddBundle(new MevBundle(2, new []{Build.A.Transaction.TestObject}, 0, 0, default)); 
            bundlePool.AddBundle(new MevBundle(3, new []{Build.A.Transaction.TestObject}, 0, long.MaxValue, default)); // invalid
            bundlePool.AddBundle(new MevBundle(4, new []{Build.A.Transaction.TestObject}, 0, 0, default));
>>>>>>> e46ccade
            
            int deltaBundlesReceived = Metrics.BundlesReceived - beforeBundlesReceived;
            int deltaValidBundlesReceived = Metrics.ValidBundlesReceived - beforeValidBundlesReceived;
            int deltaBundlesSimulated = Metrics.BundlesSimulated - beforeBundlesSimulated;

            deltaBundlesReceived.Should().Be(4);
            deltaValidBundlesReceived.Should().Be(2);
            deltaBundlesSimulated.Should().Be(0); // should not simulate invalid bundle 
        }
        
        [Test]
<<<<<<< HEAD
        public async Task Should_count_total_coinbase_payments_correctly()
        {
            var chain = await MevRpcModuleTests.CreateChain(1);
            chain.GasLimitCalculator.GasLimit = 10_000_000;
            
            Address contractAddress = await MevRpcModuleTests.Contracts.Deploy(chain, MevRpcModuleTests.Contracts.CoinbaseCode);
            BundleTransaction seedContractTx = Build.A.TypedTransaction<BundleTransaction>()
                .WithTo(contractAddress)
                .WithData(Bytes.FromHexString(MevRpcModuleTests.Contracts.CoinbaseDeposit))
                .WithValue(100000000000)
                .WithNonce(1)
                .WithGasLimit(1_000_000)
                .SignedAndResolved(TestItem.PrivateKeyC).TestObject;
            
            await chain.AddBlock(true, seedContractTx);

            //Console.WriteLine((await chain.EthRpcModule.eth_getBalance(contractAddress)).Data!);

            UInt256 beforeCoinbasePayments = Metrics.TotalCoinbasePayments;

            BundleTransaction coinbaseTx = Build.A.TypedTransaction<BundleTransaction>()
                .WithGasLimit(MevRpcModuleTests.Contracts.LargeGasLimit)
                .WithData(Bytes.FromHexString(MevRpcModuleTests.Contracts.CoinbaseInvokePay))
                .WithTo(contractAddress)
                .WithGasPrice(1ul)
                .WithNonce(0)
                .WithValue(0)
                .SignedAndResolved(TestItem.PrivateKeyA).TestObject;
            
            MevRpcModuleTests.SuccessfullySendBundle(chain, 3, coinbaseTx);
=======
        public async Task Should_count_total_coinbase_payments()
        {
            MevRpcModuleTests.TestMevRpcBlockchain chain = await MevRpcModuleTests.CreateChain(1);
            chain.GasLimitCalculator.GasLimit = 10_000_000;
            
            Address contractAddress = await MevRpcModuleTests.Contracts.Deploy(chain, MevRpcModuleTests.Contracts.CoinbaseCode);
            Transaction seedContractTx = Build.A.Transaction.WithTo(contractAddress).WithData(Bytes.FromHexString(MevRpcModuleTests.Contracts.CoinbaseDeposit)).WithValue(100000000000).WithNonce(1).WithGasLimit(1_000_000).SignedAndResolved(TestItem.PrivateKeyC).TestObject;
            await chain.AddBlock(true, seedContractTx);

            //Console.WriteLine((await chain.EthRpcModule.eth_getBalance(contractAddress)).Data!);
            
            UInt256 beforeCoinbasePayments = (UInt256)Metrics.TotalCoinbasePayments;

            Transaction coinbaseTx = Build.A.Transaction.WithGasLimit(MevRpcModuleTests.Contracts.LargeGasLimit).WithData(Bytes.FromHexString(MevRpcModuleTests.Contracts.CoinbaseInvokePay)).WithTo(contractAddress).WithGasPrice(1ul).WithNonce(0).WithValue(0).SignedAndResolved(TestItem.PrivateKeyA).TestObject;
            chain.SendBundle(3, coinbaseTx);
>>>>>>> e46ccade
            await chain.AddBlock(true);
            
            MevRpcModuleTests.GetHashes(chain.BlockTree.Head!.Transactions).Should().Equal(MevRpcModuleTests.GetHashes(new []{coinbaseTx}));
            
<<<<<<< HEAD
            UInt256 deltaCoinbasePayments = Metrics.TotalCoinbasePayments - beforeCoinbasePayments;
=======
            UInt256 deltaCoinbasePayments = (UInt256)Metrics.TotalCoinbasePayments - beforeCoinbasePayments;
>>>>>>> e46ccade
            deltaCoinbasePayments.Should().Be(100000000000);
        }

        private static TestBundlePool CreateTestBundlePool()
        {
            var blockTree = Substitute.For<IBlockTree>();
            BlockHeader header = new(
                Keccak.Zero,
                Keccak.Zero,
                Address.Zero,
                UInt256.One,
                0,
                1,
                1,
                null);
            Block head = new Block(header);
            ChainLevelInfo info = new(true, new[] {new BlockInfo(Keccak.Zero, 1)});

            blockTree.Head.Returns(head);
            //blockTree.FindLevel(0).ReturnsForAnyArgs(info);

            TestBundlePool bundlePool = new(
                blockTree,
                Substitute.For<IBundleSimulator>(),
                new ManualTimestamper(DateTimeOffset.UnixEpoch.DateTime),
                new MevConfig(),
                LimboLogs.Instance);
            return bundlePool;
        }
    }
}<|MERGE_RESOLUTION|>--- conflicted
+++ resolved
@@ -43,11 +43,7 @@
         }
 
         [Test]
-<<<<<<< HEAD
-        public void Should_count_valid_bundles_correctly()
-=======
         public void Should_count_valid_bundles()
->>>>>>> e46ccade
         {
             TestBundlePool bundlePool = CreateTestBundlePool();
 
@@ -55,17 +51,10 @@
             int beforeValidBundlesReceived = Metrics.ValidBundlesReceived;
             int beforeBundlesSimulated = Metrics.BundlesSimulated;
 
-<<<<<<< HEAD
             bundlePool.AddBundle(new MevBundle(1, new []{Build.A.TypedTransaction<BundleTransaction>().TestObject, Build.A.TypedTransaction<BundleTransaction>().WithNonce(1).TestObject}, 0, 0));
             bundlePool.AddBundle(new MevBundle(1, new []{Build.A.TypedTransaction<BundleTransaction>().TestObject}, 0, 0));
             bundlePool.AddBundle(new MevBundle(3, new []{Build.A.TypedTransaction<BundleTransaction>().TestObject}, 0, 0));
             bundlePool.AddBundle(new MevBundle(4, new []{Build.A.TypedTransaction<BundleTransaction>().TestObject}, 0, 0));
-=======
-            bundlePool.AddBundle(new MevBundle(1, new []{Build.A.Transaction.TestObject, Build.A.Transaction.WithNonce(1).TestObject}, 0, 0, default));
-            bundlePool.AddBundle(new MevBundle(1, new []{Build.A.Transaction.TestObject}, 0, 0, default));
-            bundlePool.AddBundle(new MevBundle(3, new []{Build.A.Transaction.TestObject}, 0, 0, default));
-            bundlePool.AddBundle(new MevBundle(4, new []{Build.A.Transaction.TestObject}, 0, 0, default));
->>>>>>> e46ccade
             
             int deltaBundlesReceived = Metrics.BundlesReceived - beforeBundlesReceived;
             int deltaValidBundlesReceived = Metrics.ValidBundlesReceived - beforeValidBundlesReceived;
@@ -77,11 +66,7 @@
         }
         
         [Test]
-<<<<<<< HEAD
-        public void Should_count_invalid_bundles_correctly()
-=======
         public void Should_count_invalid_bundles()
->>>>>>> e46ccade
         {
             TestBundlePool bundlePool = CreateTestBundlePool();
 
@@ -89,17 +74,10 @@
             int beforeValidBundlesReceived = Metrics.ValidBundlesReceived;
             int beforeBundlesSimulated = Metrics.BundlesSimulated;
 
-<<<<<<< HEAD
             bundlePool.AddBundle(new MevBundle(1, new []{Build.A.TypedTransaction<BundleTransaction>().TestObject}, 5, 0)); // invalid
             bundlePool.AddBundle(new MevBundle(2, new []{Build.A.TypedTransaction<BundleTransaction>().TestObject}, 0, 0)); 
             bundlePool.AddBundle(new MevBundle(3, new []{Build.A.TypedTransaction<BundleTransaction>().TestObject}, 0, long.MaxValue)); // invalid
             bundlePool.AddBundle(new MevBundle(4, new []{Build.A.TypedTransaction<BundleTransaction>().TestObject}, 0, 0));
-=======
-            bundlePool.AddBundle(new MevBundle(1, new []{Build.A.Transaction.TestObject}, 5, 0, default)); // invalid
-            bundlePool.AddBundle(new MevBundle(2, new []{Build.A.Transaction.TestObject}, 0, 0, default)); 
-            bundlePool.AddBundle(new MevBundle(3, new []{Build.A.Transaction.TestObject}, 0, long.MaxValue, default)); // invalid
-            bundlePool.AddBundle(new MevBundle(4, new []{Build.A.Transaction.TestObject}, 0, 0, default));
->>>>>>> e46ccade
             
             int deltaBundlesReceived = Metrics.BundlesReceived - beforeBundlesReceived;
             int deltaValidBundlesReceived = Metrics.ValidBundlesReceived - beforeValidBundlesReceived;
@@ -111,8 +89,7 @@
         }
         
         [Test]
-<<<<<<< HEAD
-        public async Task Should_count_total_coinbase_payments_correctly()
+        public async Task Should_count_total_coinbase_payments()
         {
             var chain = await MevRpcModuleTests.CreateChain(1);
             chain.GasLimitCalculator.GasLimit = 10_000_000;
@@ -130,7 +107,7 @@
 
             //Console.WriteLine((await chain.EthRpcModule.eth_getBalance(contractAddress)).Data!);
 
-            UInt256 beforeCoinbasePayments = Metrics.TotalCoinbasePayments;
+            UInt256 beforeCoinbasePayments = (UInt256)Metrics.TotalCoinbasePayments;
 
             BundleTransaction coinbaseTx = Build.A.TypedTransaction<BundleTransaction>()
                 .WithGasLimit(MevRpcModuleTests.Contracts.LargeGasLimit)
@@ -141,33 +118,11 @@
                 .WithValue(0)
                 .SignedAndResolved(TestItem.PrivateKeyA).TestObject;
             
-            MevRpcModuleTests.SuccessfullySendBundle(chain, 3, coinbaseTx);
-=======
-        public async Task Should_count_total_coinbase_payments()
-        {
-            MevRpcModuleTests.TestMevRpcBlockchain chain = await MevRpcModuleTests.CreateChain(1);
-            chain.GasLimitCalculator.GasLimit = 10_000_000;
-            
-            Address contractAddress = await MevRpcModuleTests.Contracts.Deploy(chain, MevRpcModuleTests.Contracts.CoinbaseCode);
-            Transaction seedContractTx = Build.A.Transaction.WithTo(contractAddress).WithData(Bytes.FromHexString(MevRpcModuleTests.Contracts.CoinbaseDeposit)).WithValue(100000000000).WithNonce(1).WithGasLimit(1_000_000).SignedAndResolved(TestItem.PrivateKeyC).TestObject;
-            await chain.AddBlock(true, seedContractTx);
-
-            //Console.WriteLine((await chain.EthRpcModule.eth_getBalance(contractAddress)).Data!);
-            
-            UInt256 beforeCoinbasePayments = (UInt256)Metrics.TotalCoinbasePayments;
-
-            Transaction coinbaseTx = Build.A.Transaction.WithGasLimit(MevRpcModuleTests.Contracts.LargeGasLimit).WithData(Bytes.FromHexString(MevRpcModuleTests.Contracts.CoinbaseInvokePay)).WithTo(contractAddress).WithGasPrice(1ul).WithNonce(0).WithValue(0).SignedAndResolved(TestItem.PrivateKeyA).TestObject;
-            chain.SendBundle(3, coinbaseTx);
->>>>>>> e46ccade
             await chain.AddBlock(true);
             
             MevRpcModuleTests.GetHashes(chain.BlockTree.Head!.Transactions).Should().Equal(MevRpcModuleTests.GetHashes(new []{coinbaseTx}));
             
-<<<<<<< HEAD
-            UInt256 deltaCoinbasePayments = Metrics.TotalCoinbasePayments - beforeCoinbasePayments;
-=======
             UInt256 deltaCoinbasePayments = (UInt256)Metrics.TotalCoinbasePayments - beforeCoinbasePayments;
->>>>>>> e46ccade
             deltaCoinbasePayments.Should().Be(100000000000);
         }
 
