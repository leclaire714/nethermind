--- conflicted
+++ resolved
@@ -56,13 +56,9 @@
             public static string LooperCode = "0x608060405234801561001057600080fd5b50610247806100206000396000f3fe608060405234801561001057600080fd5b506004361061002b5760003560e01c80630b7d796e14610030575b600080fd5b61004a6004803603810190610045919061009f565b61004c565b005b6000805b8281101561008557600281610065919061011e565b8261007091906100c8565b9150808061007d90610182565b915050610050565b505050565b600081359050610099816101fa565b92915050565b6000602082840312156100b157600080fd5b60006100bf8482850161008a565b91505092915050565b60006100d382610178565b91506100de83610178565b9250827fffffffffffffffffffffffffffffffffffffffffffffffffffffffffffffffff03821115610113576101126101cb565b5b828201905092915050565b600061012982610178565b915061013483610178565b9250817fffffffffffffffffffffffffffffffffffffffffffffffffffffffffffffffff048311821515161561016d5761016c6101cb565b5b828202905092915050565b6000819050919050565b600061018d82610178565b91507fffffffffffffffffffffffffffffffffffffffffffffffffffffffffffffffff8214156101c0576101bf6101cb565b5b600182019050919050565b7f4e487b7100000000000000000000000000000000000000000000000000000000600052601160045260246000fd5b61020381610178565b811461020e57600080fd5b5056fea26469706673582212204ac106f8c2714cc8c27caef3a9d5261f903748eef1189bb41c7ebdc8e749796864736f6c63430008010033";
             public static string ReverterCode = "0x6080604052348015600f57600080fd5b50607080601d6000396000f3fe6080604052348015600f57600080fd5b506004361060285760003560e01c8063a9cc471814602d575b600080fd5b60336035565b005b600080fdfea2646970667358221220ac9d93061661e50d3b0b8a1c9f153485bf00459e1ef145ec811bf3ea0ccf134564736f6c63430008010033";
             public static string CallableCode = "0x608060405234801561001057600080fd5b50600a60008190555060d2806100276000396000f3fe6080604052348015600f57600080fd5b506004361060325760003560e01c80636d4ce63c146037578063b8e010de146051575b600080fd5b603d6059565b604051604891906079565b60405180910390f35b60576062565b005b60008054905090565b600f600081905550565b6073816092565b82525050565b6000602082019050608c6000830184606c565b92915050565b600081905091905056fea26469706673582212209613531dae74fcbd2a6751a86f2f3206d1c690011593ae904e06996b9b48741664736f6c63430008010033";
-<<<<<<< HEAD
             public static string SetableCode = "0x608060405234801561001057600080fd5b5060006040516020016100239190610053565b6040516020818303038152906040528051906020012060008190555061008d565b61004d8161007b565b82525050565b60006020820190506100686000830184610044565b92915050565b600060ff82169050919050565b60006100868261006e565b9050919050565b6101b38061009c6000396000f3fe608060405234801561001057600080fd5b50600436106100365760003560e01c806360fe47b11461003b5780636d4ce63c14610057575b600080fd5b610055600480360381019061005091906100c7565b610075565b005b61005f6100a9565b60405161006c919061010e565b60405180910390f35b8060005460405160200161008a929190610129565b6040516020818303038152906040528051906020012060008190555050565b60008054905090565b6000813590506100c181610166565b92915050565b6000602082840312156100d957600080fd5b60006100e7848285016100b2565b91505092915050565b6100f981610152565b82525050565b6101088161015c565b82525050565b600060208201905061012360008301846100f0565b92915050565b600060408201905061013e60008301856100ff565b61014b60208301846100f0565b9392505050565b6000819050919050565b6000819050919050565b61016f8161015c565b811461017a57600080fd5b5056fea2646970667358221220083ecbcb3bcaf6063bed37eae95e257644f52ced96bcefb81fdd92b1967e912064736f6c63430008040033";
             public static string CustomizableCoinbasePayerCode = "0x608060405234801561001057600080fd5b506305f5e10060008190555061016f8061002b6000396000f3fe6080604052600436106100345760003560e01c80633cda0eab14610039578063709fda3914610062578063d0e30db014610079575b600080fd5b34801561004557600080fd5b50610060600480360381019061005b91906100ef565b610083565b005b34801561006e57600080fd5b5061007761008d565b005b6100816100d8565b005b8060008190555050565b4173ffffffffffffffffffffffffffffffffffffffff166108fc6000549081150290604051600060405180830381858888f193505050501580156100d5573d6000803e3d6000fd5b50565b565b6000813590506100e981610122565b92915050565b60006020828403121561010157600080fd5b600061010f848285016100da565b91505092915050565b6000819050919050565b61012b81610118565b811461013657600080fd5b5056fea26469706673582212203fd218967ea269d3ae8090adec80d4090e1b0ea7d7d175040bff1698c1c1a72d64736f6c63430008040033";    
             
-=======
-            public static string SetableCode = "0x608060405234801561001057600080fd5b5060006040516020016100239190610053565b6040516020818303038152906040528051906020012060008190555061008d565b61004d8161007b565b82525050565b60006020820190506100686000830184610044565b92915050565b600060ff82169050919050565b60006100868261006e565b9050919050565b6101b38061009c6000396000f3fe608060405234801561001057600080fd5b50600436106100365760003560e01c806360fe47b11461003b5780636d4ce63c14610057575b600080fd5b610055600480360381019061005091906100c7565b610075565b005b61005f6100a9565b60405161006c919061010e565b60405180910390f35b8060005460405160200161008a929190610129565b6040516020818303038152906040528051906020012060008190555050565b60008054905090565b6000813590506100c181610166565b92915050565b6000602082840312156100d957600080fd5b60006100e7848285016100b2565b91505092915050565b6100f981610152565b82525050565b6101088161015c565b82525050565b600060208201905061012360008301846100f0565b92915050565b600060408201905061013e60008301856100ff565b61014b60208301846100f0565b9392505050565b6000819050919050565b6000819050919050565b61016f8161015c565b811461017a57600080fd5b5056fea264697066735822122021b03dd7e3fc95090ba786ef57ed585f5dedf3ed6cc518e8a0e276636696330864736f6c63430008010033";
->>>>>>> e46ccade
             public static string SecondCallReverter = "0x608060405234801561001057600080fd5b5060008060006101000a81548160ff02191690831515021790555060c3806100396000396000f3fe6080604052348015600f57600080fd5b506004361060285760003560e01c806374b09d0a14602d575b600080fd5b60336035565b005b6000151560008054906101000a900460ff1615151415606c5760016000806101000a81548160ff021916908315150217905550608b565b6001151560008054906101000a900460ff1615151415608a57600080fd5b5b56fea2646970667358221220d518f3b8de76fcdfc35ffc1279185c7a06d704b72a27a5fe093e12edde0c7ff164736f6c63430007040033";
 
             // about 25000 gas?
@@ -84,12 +80,9 @@
             public static uint CallableGetValueAfterSet = 15;
             public static string SetableGetValueAfterSets = "0x5cee8536622f876cddaed0988719d7302da5179cca15d43a35ba328cf0d69380";
             public static string SecondCallReverterInvokeFail = "0x74b09d0a";
-<<<<<<< HEAD
 
             public static string CustomizableCoinbasePayerLowerCoinbasePayment = "0x3cda0eab00000000000000000000000000000000000000000000000000000000000186a0";
             public static string CustomizableCoinbasePayerPayCoinbase = "0x709fda39";
-=======
->>>>>>> e46ccade
             
             // WARNING be careful when using PrivateKeyC
             // make sure keys from A to D are funded with test ether
@@ -106,7 +99,6 @@
                 
                 return createContractTxReceipt!.ContractAddress!;
             }
-<<<<<<< HEAD
         }
         
         private static async Task<Keccak> SendSignedTransaction(TestMevRpcBlockchain chain, Transaction tx)
@@ -119,24 +111,11 @@
         public static MevBundle SuccessfullySendBundle(TestMevRpcBlockchain chain, int blockNumber, params BundleTransaction[] txs)
         {
             byte[][] bundleBytes = txs.Select(t => Rlp.Encode(t).Bytes).ToArray();
-            List<Keccak> revertingTxHashes = new();
-            foreach (var tx in txs)
-            {
-                if (tx.CanRevert) revertingTxHashes.Add(tx.Hash!);
-            }
+            List<Keccak> revertingTxHashes = txs.Where(tx => tx.CanRevert).Select(tx => tx.Hash!).ToList();
             ResultWrapper<bool> resultOfBundle = chain.MevRpcModule.eth_sendBundle(bundleBytes, blockNumber, default, default, revertingTxHashes.Count > 0 ? revertingTxHashes.ToArray() : null);
             resultOfBundle.GetResult().ResultType.Should().NotBe(ResultType.Failure);
             resultOfBundle.GetData().Should().Be(true);
             return new MevBundle(blockNumber, txs);
-=======
-        }
-        
-        private static async Task<Keccak> SendSignedTransaction(TestMevRpcBlockchain chain, Transaction tx)
-        {
-            ResultWrapper<Keccak>? result = await chain.EthRpcModule.eth_sendRawTransaction(Rlp.Encode(tx).Bytes);
-            Assert.AreNotEqual(result.GetResult().ResultType, ResultType.Failure);
-            return result.Data;
->>>>>>> e46ccade
         }
         
         [Test]
@@ -179,7 +158,6 @@
             
             //Console.WriteLine((await chain.EthRpcModule.eth_getBalance(contractAddress)).Data!);
 
-<<<<<<< HEAD
             BundleTransaction tx1 = Build.A.TypedTransaction<BundleTransaction>()
                 .WithGasLimit(GasCostOf.Transaction)
                 .WithGasPrice(120ul)
@@ -258,18 +236,6 @@
             SuccessfullySendBundle(chain, 3, randomBundleTx);
             SuccessfullySendBundle(chain, 3, payCoinbaseBundleTx);
             SuccessfullySendBundle(chain, 3, lowerCoinbasePaymentBundleTx);
-=======
-            Transaction tx1 = Build.A.Transaction.WithGasLimit(GasCostOf.Transaction).WithGasPrice(120ul).WithValue(0).SignedAndResolved(TestItem.PrivateKeyA).TestObject;
-            Transaction tx1WithLowerGasPrice = Build.A.Transaction.WithGasLimit(GasCostOf.Transaction).WithGasPrice(100ul).WithValue(0).SignedAndResolved(TestItem.PrivateKeyA).TestObject;
-            Transaction tx3 = Build.A.Transaction.WithGasLimit(Contracts.LargeGasLimit).WithData(Bytes.FromHexString(Contracts.CoinbaseInvokePay)).WithTo(contractAddress).WithNonce(1).WithGasPrice(0ul).WithValue(0).SignedAndResolved(TestItem.PrivateKeyA).TestObject;
-
-            Address looperContractAddress = await Contracts.Deploy(chain, Contracts.LooperCode, 2);
-            Transaction looperBundleTx = Build.A.Transaction.WithGasLimit(Contracts.LargeGasLimit).WithGasPrice(100ul).WithTo(looperContractAddress).WithData(Bytes.FromHexString(Contracts.LooperInvokeLoop2000)).WithValue(0).SignedAndResolved(TestItem.PrivateKeyB).TestObject;
-
-            chain.SendBundle(4, tx1, tx3);
-            chain.SendBundle(4, tx1WithLowerGasPrice, tx3);
-            chain.SendBundle(4, looperBundleTx);
->>>>>>> e46ccade
 
             await chain.AddBlock(true);
             
@@ -279,11 +245,7 @@
             // but when we simulate the entire block we should realize payCoinbaseBundleTx pays less than originally simulated
             // and we should discard it.
 
-<<<<<<< HEAD
             GetHashes(chain.BlockTree.Head!.Transactions).Should().Equal(GetHashes(new []{lowerCoinbasePaymentBundleTx}));
-=======
-            GetHashes(chain.BlockTree.Head!.Transactions).Should().Equal(GetHashes(new []{tx1, tx3}));
->>>>>>> e46ccade
         }
 
         [Test]
@@ -292,7 +254,6 @@
             var chain = await CreateChain(1);
             chain.GasLimitCalculator.GasLimit = GasCostOf.Transaction;
 
-<<<<<<< HEAD
             Transaction poolTx = Build.A.Transaction
                 .WithGasLimit(GasCostOf.Transaction)
                 .WithGasPrice(150ul)
@@ -304,12 +265,6 @@
                 .SignedAndResolved(TestItem.PrivateKeyA).TestObject;
 
             SuccessfullySendBundle(chain, 1, bundleTx);
-=======
-            Transaction poolTx = Build.A.Transaction.WithGasLimit(GasCostOf.Transaction).WithGasPrice(150ul).SignedAndResolved(TestItem.PrivateKeyB).TestObject;
-            Transaction bundleTx = Build.A.Transaction.WithGasLimit(GasCostOf.Transaction).WithGasPrice(200ul).SignedAndResolved(TestItem.PrivateKeyA).TestObject;
-
-            chain.SendBundle(1, bundleTx);
->>>>>>> e46ccade
 
             await chain.AddBlock(true, poolTx);
 
@@ -322,7 +277,6 @@
             var chain = await CreateChain(3);
             chain.GasLimitCalculator.GasLimit = GasCostOf.Transaction;
 
-<<<<<<< HEAD
             BundleTransaction poolTx = Build.A.TypedTransaction<BundleTransaction>()
                 .WithGasLimit(GasCostOf.Transaction)
                 .WithGasPrice(100ul)
@@ -334,12 +288,6 @@
                 .SignedAndResolved(TestItem.PrivateKeyC).TestObject;
 
             SuccessfullySendBundle(chain, 1, bundleTx);
-=======
-            Transaction poolTx = Build.A.Transaction.WithGasLimit(GasCostOf.Transaction).WithGasPrice(100ul).SignedAndResolved(TestItem.PrivateKeyA).TestObject;
-            Transaction bundleTx = Build.A.Transaction.WithGasLimit(GasCostOf.Transaction).WithGasPrice(50ul).SignedAndResolved(TestItem.PrivateKeyC).TestObject;
-
-            chain.SendBundle(1, bundleTx);
->>>>>>> e46ccade
 
             await chain.AddBlock(true, poolTx);
 
@@ -353,7 +301,6 @@
             var chain = await CreateChain(2);
             chain.GasLimitCalculator.GasLimit = 10_000_000;
             
-<<<<<<< HEAD
             Transaction poolTx = Build.A.Transaction
                 .WithGasLimit(GasCostOf.Transaction)
                 .WithGasPrice(100ul)
@@ -372,15 +319,6 @@
                 .SignedAndResolved(TestItem.PrivateKeyC).TestObject;
 
             SuccessfullySendBundle(chain, 2, normalBundleTx, revertingBundleTx);
-=======
-            Transaction poolTx = Build.A.Transaction.WithGasLimit(GasCostOf.Transaction).WithGasPrice(100ul).SignedAndResolved(TestItem.PrivateKeyA).TestObject;
-            Transaction normalBundleTx = Build.A.Transaction.WithGasLimit(GasCostOf.Transaction).WithGasPrice(150ul).SignedAndResolved(TestItem.PrivateKeyB).TestObject;
-            
-            Address contractAddress = await Contracts.Deploy(chain, Contracts.ReverterCode);
-            Transaction revertingBundleTx = Build.A.Transaction.WithGasLimit(Contracts.LargeGasLimit).WithGasPrice(500).WithTo(contractAddress).WithData(Bytes.FromHexString(Contracts.ReverterInvokeFail)).SignedAndResolved(TestItem.PrivateKeyC).TestObject;
-
-            chain.SendBundle(2, normalBundleTx, revertingBundleTx);
->>>>>>> e46ccade
 
             await chain.AddBlock(true, poolTx);
 
@@ -395,7 +333,6 @@
 
             Address contractAddress = await Contracts.Deploy(chain, Contracts.SetableCode);
             
-<<<<<<< HEAD
             TransactionBuilder<BundleTransaction> BuildTx() => Build.A.TypedTransaction<BundleTransaction>()
                 .WithGasLimit(Contracts.LargeGasLimit)
                 .WithValue(0)
@@ -417,13 +354,6 @@
                 .WithGasPrice(750ul)
                 .WithNonce(2)
                 .SignedAndResolved(TestItem.PrivateKeyA).TestObject;
-=======
-            TransactionBuilder<Transaction> BuildTx() => Build.A.Transaction.WithGasLimit(Contracts.LargeGasLimit).WithValue(0).WithGasPrice(0ul).WithTo(contractAddress);
-
-            Transaction set1 = BuildTx().WithData(Bytes.FromHexString(Contracts.SetableInvokeSet1)).WithNonce(0).SignedAndResolved(TestItem.PrivateKeyA).TestObject;
-            Transaction set2 = BuildTx().WithData(Bytes.FromHexString(Contracts.SetableInvokeSet2)).WithNonce(1).SignedAndResolved(TestItem.PrivateKeyA).TestObject;
-            Transaction set3 = BuildTx().WithData(Bytes.FromHexString(Contracts.SetableInvokeSet3)).WithGasPrice(750ul).WithNonce(2).SignedAndResolved(TestItem.PrivateKeyA).TestObject;
->>>>>>> e46ccade
             
             Transaction tx4 = Build.A.Transaction.WithGasLimit(GasCostOf.Transaction).WithGasPrice(10ul).SignedAndResolved(TestItem.PrivateKeyB).TestObject;
             Transaction tx5 = Build.A.Transaction.WithGasLimit(GasCostOf.Transaction).WithGasPrice(5ul).WithNonce(1).SignedAndResolved(TestItem.PrivateKeyB).TestObject;
@@ -445,7 +375,6 @@
             var chain = await CreateChain(3);
             chain.GasLimitCalculator.GasLimit = 10_000_000;
 
-<<<<<<< HEAD
             BundleTransaction bundleTx1 = Build.A.TypedTransaction<BundleTransaction>()
                 .WithGasLimit(GasCostOf.Transaction)
                 .WithGasPrice(150ul)
@@ -468,18 +397,6 @@
 
             GetHashes(chain.BlockTree.Head!.Transactions)
                 .Should().Equal(GetHashes(new[] { bundleTx1, bundleTx2, poolTx }));
-=======
-            Transaction bundleTx1 = Build.A.Transaction.WithGasLimit(GasCostOf.Transaction).WithGasPrice(150ul).SignedAndResolved(TestItem.PrivateKeyA).TestObject;
-            Transaction bundleTx2 = Build.A.Transaction.WithGasLimit(GasCostOf.Transaction).WithGasPrice(100ul).SignedAndResolved(TestItem.PrivateKeyB).TestObject;
-            Transaction poolTx = Build.A.Transaction.WithGasLimit(GasCostOf.Transaction).WithGasPrice(50ul).SignedAndResolved(TestItem.PrivateKeyC).TestObject;
-
-            chain.SendBundle(1, bundleTx1);
-            chain.SendBundle(1, bundleTx2);
-
-            await chain.AddBlock(true, poolTx);
-
-            GetHashes(chain.BlockTree.Head!.Transactions).Should().Equal(GetHashes(new[] { bundleTx1, bundleTx2, poolTx }));
->>>>>>> e46ccade
         }
         
         [Test]
@@ -488,7 +405,6 @@
             var chain = await CreateChain(3);
             chain.GasLimitCalculator.GasLimit = 10_000_000;
 
-<<<<<<< HEAD
             BundleTransaction bundleTx = Build.A.TypedTransaction<BundleTransaction>()
                 .WithGasLimit(GasCostOf.Transaction)
                 .WithGasPrice(150ul)
@@ -505,13 +421,6 @@
                 .SignedAndResolved(TestItem.PrivateKeyC).TestObject;
 
             MevBundle bundle = SuccessfullySendBundle(chain, 2, bundleTx);
-=======
-            Transaction bundleTx = Build.A.Transaction.WithGasLimit(GasCostOf.Transaction).WithGasPrice(150ul).SignedAndResolved(TestItem.PrivateKeyA).TestObject;
-            Transaction poolTx1 = Build.A.Transaction.WithGasLimit(GasCostOf.Transaction).WithGasPrice(100ul).SignedAndResolved(TestItem.PrivateKeyB).TestObject;
-            Transaction poolTx2 = Build.A.Transaction.WithGasLimit(GasCostOf.Transaction).WithGasPrice(50ul).SignedAndResolved(TestItem.PrivateKeyC).TestObject;
-
-            MevBundle bundle = chain.SendBundle(2, bundleTx);
->>>>>>> e46ccade
             await SendSignedTransaction(chain, poolTx1);
             await chain.AddBlock(true);
             GetHashes(chain.BlockTree.Head!.Transactions).Should().Equal(GetHashes(new[] { poolTx1 }));
@@ -528,7 +437,6 @@
             var chain = await CreateChain(3);
             chain.GasLimitCalculator.GasLimit = 10_000_000;
 
-<<<<<<< HEAD
             BundleTransaction bundleTx = Build.A.TypedTransaction<BundleTransaction>()
                 .WithGasLimit(GasCostOf.Transaction)
                 .WithGasPrice(150ul)
@@ -543,11 +451,6 @@
                 .WithGasLimit(GasCostOf.Transaction)
                 .WithGasPrice(50ul)
                 .SignedAndResolved(TestItem.PrivateKeyC).TestObject;
-=======
-            Transaction bundleTx = Build.A.Transaction.WithGasLimit(GasCostOf.Transaction).WithGasPrice(150ul).SignedAndResolved(TestItem.PrivateKeyA).TestObject;
-            Transaction poolTx1 = Build.A.Transaction.WithGasLimit(GasCostOf.Transaction).WithGasPrice(100ul).SignedAndResolved(TestItem.PrivateKeyB).TestObject;
-            Transaction poolTx2 = Build.A.Transaction.WithGasLimit(GasCostOf.Transaction).WithGasPrice(50ul).SignedAndResolved(TestItem.PrivateKeyC).TestObject;
->>>>>>> e46ccade
 
             await SendSignedTransaction(chain, poolTx1);
             await chain.AddBlock(true);
@@ -570,7 +473,6 @@
             var chain = await CreateChain(2);
             chain.GasLimitCalculator.GasLimit = 10_000_000;
 
-<<<<<<< HEAD
             BundleTransaction poolAndBundleTx = Build.A.TypedTransaction<BundleTransaction>()
                 .WithGasLimit(GasCostOf.Transaction)
                 .WithGasPrice(150ul)
@@ -596,18 +498,6 @@
             SuccessfullySendBundle(chain, 1, poolAndBundleTx, cheapBundleTx);
             SuccessfullySendBundle(chain, 1, expensiveBundleTx);
             SuccessfullySendBundle(chain, 1, middleBundleTx);
-=======
-            Transaction poolAndBundleTx = Build.A.Transaction.WithGasLimit(GasCostOf.Transaction).WithGasPrice(150ul).SignedAndResolved(TestItem.PrivateKeyC).TestObject;
-            Transaction expensiveBundleTx = Build.A.Transaction.WithGasLimit(GasCostOf.Transaction).WithGasPrice(130ul).SignedAndResolved(TestItem.PrivateKeyA).TestObject;
-            Transaction middleBundleTx = Build.A.Transaction.WithGasLimit(GasCostOf.Transaction).WithGasPrice(120ul).SignedAndResolved(TestItem.PrivateKeyB).TestObject;
-            Transaction cheapBundleTx = Build.A.Transaction.WithGasLimit(GasCostOf.Transaction).WithGasPrice(95ul).SignedAndResolved(TestItem.PrivateKeyB).TestObject;
-  
-            await SendSignedTransaction(chain, poolAndBundleTx);
-
-            chain.SendBundle(1, poolAndBundleTx, cheapBundleTx);
-            chain.SendBundle(1, expensiveBundleTx);
-            chain.SendBundle(1, middleBundleTx);
->>>>>>> e46ccade
             
             await chain.AddBlock(true);
             
@@ -617,11 +507,10 @@
         [Test]
         public async Task Should_accept_reverting_bundle_with_RevertingTxHashes()
         {
-            var chain = await CreateChain(3);
+            TestMevRpcBlockchain chain = await CreateChain(3);
             chain.GasLimitCalculator.GasLimit = 10_000_000;
             
             Address contractAddress = await Contracts.Deploy(chain, Contracts.ReverterCode);
-<<<<<<< HEAD
             BundleTransaction revertingBundleTx = Build.A.TypedTransaction<BundleTransaction>()
                 .WithGasLimit(Contracts.LargeGasLimit)
                 .WithGasPrice(500).WithTo(contractAddress)
@@ -630,11 +519,6 @@
             revertingBundleTx.CanRevert = true;
 
             SuccessfullySendBundle(chain, 2, revertingBundleTx);
-=======
-            Transaction revertingBundleTx = Build.A.Transaction.WithGasLimit(Contracts.LargeGasLimit).WithGasPrice(500).WithTo(contractAddress).WithData(Bytes.FromHexString(Contracts.ReverterInvokeFail)).SignedAndResolved(TestItem.PrivateKeyA).TestObject;
-
-            chain.SendBundle(2, new Keccak[] {revertingBundleTx.Hash!}, revertingBundleTx);
->>>>>>> e46ccade
 
             await chain.AddBlock(true);
 
@@ -648,7 +532,6 @@
             chain.GasLimitCalculator.GasLimit = 10_000_000;
 
             Address contractAddress = await Contracts.Deploy(chain, Contracts.ReverterCode);
-<<<<<<< HEAD
             BundleTransaction revertingBundleTx = Build.A.TypedTransaction<BundleTransaction>()
                 .WithGasLimit(Contracts.LargeGasLimit)
                 .WithGasPrice(500ul)
@@ -656,18 +539,11 @@
                 .WithData(Bytes.FromHexString(Contracts.ReverterInvokeFail))
                 .SignedAndResolved(TestItem.PrivateKeyA).TestObject;
             revertingBundleTx.CanRevert = true;
-=======
-            Transaction revertingBundleTx = Build.A.Transaction.WithGasLimit(Contracts.LargeGasLimit).WithGasPrice(500ul).WithTo(contractAddress).WithData(Bytes.FromHexString(Contracts.ReverterInvokeFail)).SignedAndResolved(TestItem.PrivateKeyA).TestObject;
->>>>>>> e46ccade
 
             Transaction poolTx1 = Build.A.Transaction.WithGasLimit(GasCostOf.Transaction).WithGasPrice(100ul).SignedAndResolved(TestItem.PrivateKeyB).TestObject;
             Transaction poolTx2 = Build.A.Transaction.WithGasLimit(GasCostOf.Transaction).WithGasPrice(50ul).SignedAndResolved(TestItem.PrivateKeyD).TestObject;
             
-<<<<<<< HEAD
             MevBundle bundle = SuccessfullySendBundle(chain, 3, revertingBundleTx);
-=======
-            MevBundle bundle = chain.SendBundle(3, new Keccak[] { revertingBundleTx.Hash! }, revertingBundleTx);
->>>>>>> e46ccade
             await SendSignedTransaction(chain, poolTx1);
             await chain.AddBlock(true);
             GetHashes(chain.BlockTree.Head!.Transactions).Should().Equal(GetHashes(new[] { poolTx1 }));
@@ -685,7 +561,6 @@
             chain.GasLimitCalculator.GasLimit = 10_000_000;
             
             Address contractAddress = await Contracts.Deploy(chain, Contracts.ReverterCode);
-<<<<<<< HEAD
             BundleTransaction revertingBundleTx = Build.A.TypedTransaction<BundleTransaction>()
                 .WithGasLimit(Contracts.LargeGasLimit)
                 .WithGasPrice(500)
@@ -702,12 +577,6 @@
                 .SignedAndResolved(TestItem.PrivateKeyA).TestObject;
 
             SuccessfullySendBundle(chain, 2, revertingBundleTx, normalBundleTx);
-=======
-            Transaction revertingBundleTx = Build.A.Transaction.WithGasLimit(Contracts.LargeGasLimit).WithGasPrice(500).WithTo(contractAddress).WithData(Bytes.FromHexString(Contracts.ReverterInvokeFail)).SignedAndResolved(TestItem.PrivateKeyC).TestObject;
-            Transaction normalBundleTx = Build.A.Transaction.WithGasLimit(GasCostOf.Transaction).WithGasPrice(130ul).SignedAndResolved(TestItem.PrivateKeyA).TestObject;
-
-            chain.SendBundle(2, new Keccak[] {revertingBundleTx.Hash!}, revertingBundleTx, normalBundleTx);
->>>>>>> e46ccade
             
             await chain.AddBlock(true);
 
@@ -721,7 +590,6 @@
             chain.GasLimitCalculator.GasLimit = 10_000_000;
             
             Address contractAddress = await Contracts.Deploy(chain, Contracts.ReverterCode);
-<<<<<<< HEAD
             BundleTransaction revertingBundleTx = Build.A.TypedTransaction<BundleTransaction>()
                 .WithGasLimit(Contracts.LargeGasLimit)
                 .WithGasPrice(500).WithTo(contractAddress)
@@ -735,12 +603,6 @@
             normalBundleTx.CanRevert = true;
 
             SuccessfullySendBundle(chain, 2, revertingBundleTx, normalBundleTx);
-=======
-            Transaction revertingBundleTx = Build.A.Transaction.WithGasLimit(Contracts.LargeGasLimit).WithGasPrice(500).WithTo(contractAddress).WithData(Bytes.FromHexString(Contracts.ReverterInvokeFail)).SignedAndResolved(TestItem.PrivateKeyC).TestObject;
-            Transaction normalBundleTx = Build.A.Transaction.WithGasLimit(GasCostOf.Transaction).WithGasPrice(130ul).SignedAndResolved(TestItem.PrivateKeyA).TestObject;
-
-            chain.SendBundle(2, new Keccak[] {normalBundleTx.Hash!}, revertingBundleTx, normalBundleTx);
->>>>>>> e46ccade
             
             await chain.AddBlock(true);
 
@@ -756,7 +618,6 @@
             chain.GasLimitCalculator.GasLimit = 84000;
             
             // ordered by gas
-<<<<<<< HEAD
             BundleTransaction bundleTx1 = Build.A.TypedTransaction<BundleTransaction>()
                 .WithGasLimit(GasCostOf.Transaction)
                 .WithGasPrice(150ul)
@@ -783,17 +644,6 @@
             SuccessfullySendBundle(chain, 1, bundleTx1);
             SuccessfullySendBundle(chain, 1, bundleTx2);
             SuccessfullySendBundle(chain, 1, bundleTx3);
-=======
-            Transaction bundleTx1 = Build.A.Transaction.WithGasLimit(GasCostOf.Transaction).WithGasPrice(150ul).SignedAndResolved(TestItem.PrivateKeyA).TestObject;
-            Transaction bundleTx2 = Build.A.Transaction.WithGasLimit(GasCostOf.Transaction).WithGasPrice(130ul).SignedAndResolved(TestItem.PrivateKeyB).TestObject;
-            Transaction poolTx1 = Build.A.Transaction.WithGasLimit(GasCostOf.Transaction).WithGasPrice(120ul).SignedAndResolved(TestItem.PrivateKeyC).TestObject;
-            Transaction poolTx2 = Build.A.Transaction.WithGasLimit(GasCostOf.Transaction).WithGasPrice(110ul).SignedAndResolved(TestItem.PrivateKeyB).TestObject;
-            Transaction bundleTx3 = Build.A.Transaction.WithGasLimit(GasCostOf.Transaction).WithGasPrice(100ul).SignedAndResolved(TestItem.PrivateKeyA).TestObject;
-            
-            chain.SendBundle(1, bundleTx1);
-            chain.SendBundle(1, bundleTx2);
-            chain.SendBundle(1, bundleTx3);
->>>>>>> e46ccade
             
             await SendSignedTransaction(chain, poolTx1);
             await SendSignedTransaction(chain, poolTx2);
@@ -804,7 +654,6 @@
         }
         
         [Test]
-<<<<<<< HEAD
         public async Task Should_not_include_same_transaction_in_different_bundles_twice()
         {
             var chain = await CreateChain(3);
@@ -887,37 +736,21 @@
             SuccessfullySendBundle(chain, 2, revertingOnSecondCallTx1);
             Console.WriteLine(chain.BundlePool.GetBundles(2, UInt256.Zero).Count());
             SuccessfullySendBundle(chain, 2, revertingOnSecondCallTx2);
-=======
-        [Ignore("Whole bundle reverting bundle checking not yet implemented")]
-        public async Task Should_reject_second_bundle_where_they_succeed_individually_but_fail_if_in_the_same_block()
+            Console.WriteLine(chain.BundlePool.GetBundles(2, UInt256.Zero).Count());
+
+
+            await chain.AddBlock(true);
+
+            GetHashes(chain.BlockTree.Head!.Transactions).Should().Equal(GetHashes(new[] { revertingOnSecondCallTx1 }));
+        }
+        
+        [Test]
+        public async Task Should_reject_bundle_where_transactions_succeed_individually_but_fail_if_in_the_same_bundle()
         {
             var chain = await CreateChain(3);
             chain.GasLimitCalculator.GasLimit = 10_000_000;
             
             Address contractAddress = await Contracts.Deploy(chain, Contracts.SecondCallReverter);
-            Transaction revertingOnSecondCallTx1 = Build.A.Transaction.WithGasLimit(4_000_000).WithGasPrice(30ul).WithTo(contractAddress).WithData(Bytes.FromHexString(Contracts.SecondCallReverterInvokeFail)).WithValue(0).SignedAndResolved(TestItem.PrivateKeyA).TestObject;
-            Transaction revertingOnSecondCallTx2 = Build.A.Transaction.WithGasLimit(4_000_000).WithGasPrice(20ul).WithTo(contractAddress).WithData(Bytes.FromHexString(Contracts.SecondCallReverterInvokeFail)).WithValue(0).SignedAndResolved(TestItem.PrivateKeyB).TestObject;
-
-            chain.SendBundle(2, revertingOnSecondCallTx1);
-            Console.WriteLine(chain.BundlePool.GetBundles(2, UInt256.Zero).Count());
-            chain.SendBundle(2, revertingOnSecondCallTx2);
->>>>>>> e46ccade
-            Console.WriteLine(chain.BundlePool.GetBundles(2, UInt256.Zero).Count());
-
-
-            await chain.AddBlock(true);
-
-            GetHashes(chain.BlockTree.Head!.Transactions).Should().Equal(GetHashes(new[] { revertingOnSecondCallTx1 }));
-        }
-        
-        [Test]
-        public async Task Should_reject_bundle_where_transactions_succeed_individually_but_fail_if_in_the_same_bundle()
-        {
-            var chain = await CreateChain(3);
-            chain.GasLimitCalculator.GasLimit = 10_000_000;
-            
-            Address contractAddress = await Contracts.Deploy(chain, Contracts.SecondCallReverter);
-<<<<<<< HEAD
             BundleTransaction revertingOnSecondCallTx1 = Build.A.TypedTransaction<BundleTransaction>()
                 .WithGasLimit(4_000_000)
                 .WithGasPrice(30ul)
@@ -936,12 +769,6 @@
                 SignedAndResolved(TestItem.PrivateKeyA).TestObject;
 
             SuccessfullySendBundle(chain, 2, revertingOnSecondCallTx1, revertingOnSecondCallTx2);
-=======
-            Transaction revertingOnSecondCallTx1 = Build.A.Transaction.WithGasLimit(4_000_000).WithGasPrice(30ul).WithTo(contractAddress).WithData(Bytes.FromHexString(Contracts.SecondCallReverterInvokeFail)).WithValue(0).SignedAndResolved(TestItem.PrivateKeyA).TestObject;
-            Transaction revertingOnSecondCallTx2 = Build.A.Transaction.WithGasLimit(4_000_000).WithGasPrice(20ul).WithTo(contractAddress).WithData(Bytes.FromHexString(Contracts.SecondCallReverterInvokeFail)).WithNonce(1).WithValue(0).SignedAndResolved(TestItem.PrivateKeyA).TestObject;
-
-            chain.SendBundle(2, revertingOnSecondCallTx1, revertingOnSecondCallTx2);
->>>>>>> e46ccade
 
             await chain.AddBlock(true);
 
@@ -955,7 +782,6 @@
             chain.GasLimitCalculator.GasLimit = 10_000_000;
             
             Address contractAddress = await Contracts.Deploy(chain, Contracts.SecondCallReverter);
-<<<<<<< HEAD
             BundleTransaction revertingOnSecondCallTx1 = Build.A.TypedTransaction<BundleTransaction>()
                 .WithGasLimit(4_000_000)
                 .WithGasPrice(30ul)
@@ -976,18 +802,10 @@
 
             SuccessfullySendBundle(chain, 2, revertingOnSecondCallTx2);
             SuccessfullySendBundle(chain, 2, revertingOnSecondCallTx1);
-=======
-            Transaction revertingOnSecondCallTx1 = Build.A.Transaction.WithGasLimit(4_000_000).WithGasPrice(30ul).WithTo(contractAddress).WithData(Bytes.FromHexString(Contracts.SecondCallReverterInvokeFail)).SignedAndResolved(TestItem.PrivateKeyA).TestObject;
-            Transaction revertingOnSecondCallTx2 = Build.A.Transaction.WithGasLimit(4_000_000).WithGasPrice(20ul).WithTo(contractAddress).WithData(Bytes.FromHexString(Contracts.SecondCallReverterInvokeFail)).SignedAndResolved(TestItem.PrivateKeyB).TestObject;
-
-            chain.SendBundle(2, new Keccak[] {revertingOnSecondCallTx2.Hash!}, revertingOnSecondCallTx2);
-            chain.SendBundle(2, new Keccak[] {revertingOnSecondCallTx1.Hash!}, revertingOnSecondCallTx1);
->>>>>>> e46ccade
 
             await chain.AddBlock(true);
 
             GetHashes(chain.BlockTree.Head!.Transactions).Should().Equal(GetHashes(new[] { revertingOnSecondCallTx1, revertingOnSecondCallTx2 }));
-<<<<<<< HEAD
         }
 
         [Test]
@@ -1192,8 +1010,6 @@
             await chain.AddBlock(true);
 
             GetHashes(chain.BlockTree.Head!.Transactions).Count().Should().Be(714);
-=======
->>>>>>> e46ccade
         }
     }
 }