--- conflicted
+++ resolved
@@ -10,15 +10,9 @@
     <WarningsAsErrors />
   </PropertyGroup>
 
-<<<<<<< HEAD
-    <ItemGroup>
-      <PackageReference Include="BenchmarkDotNet" Version="0.13.3" />
-    </ItemGroup>
-=======
   <ItemGroup>
     <PackageReference Include="BenchmarkDotNet" />
   </ItemGroup>
->>>>>>> d0778c9c
 
   <ItemGroup>
     <ProjectReference Include="..\Ethereum.Test.Base\Ethereum.Test.Base.csproj" />
