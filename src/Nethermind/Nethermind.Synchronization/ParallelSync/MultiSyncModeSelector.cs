--- conflicted
+++ resolved
@@ -521,56 +521,13 @@
             && (best.State == best.Header ||
                 best.Header == best.Block) // and we do not need to catch up to headers anymore 
             && best.Processed < best.State; // not processed the block yet
-
-        protected virtual bool AnyDesiredPeerKnown(Snapshot best)
-        {
-            UInt256 localChainDifficulty = _syncProgressResolver.ChainDifficulty;
-            bool anyDesiredPeerKnown = best.PeerDifficulty > localChainDifficulty
-                                       || best.PeerDifficulty == localChainDifficulty && best.PeerBlock > best.Header;
-<<<<<<< HEAD
-=======
-                                      // || best.PeerBlock > best.Block; // TODO: this should be only if we are in the post merge world 
->>>>>>> a64339de
-            if (anyDesiredPeerKnown)
-            {
-                if (_logger.IsTrace)
-                    _logger.Trace($"   Best peer [{best.PeerBlock},{best.PeerDifficulty}] " +
-                                  $"> local [{best.Header},{localChainDifficulty}]");
-            }
-
-            return anyDesiredPeerKnown;
-        }
-        // private bool AnyDesiredPeerKnown(Snapshot best) =>
-        //      _betterPeerStrategy.IsDesiredPeer((best.PeerDifficulty, best.PeerBlock), best.Header);
+        
+        private bool AnyDesiredPeerKnown(Snapshot best) =>
+             _betterPeerStrategy.IsDesiredPeer((best.PeerDifficulty, best.PeerBlock), best.Header);
 
 
         private bool AnyPostPivotPeerKnown(long bestPeerBlock) => bestPeerBlock > _syncConfig.PivotNumberParsed;
-
-<<<<<<< HEAD
-=======
-        // private (UInt256? maxPeerDifficulty, long? number) ReloadDataFromPeers()
-        // {
-        //     UInt256? maxPeerDifficulty = null;
-        //     long? number = 0;
-        //
-        //     foreach (PeerInfo peer in _syncPeerPool.InitializedPeers)
-        //     {
-        //         UInt256 currentMax = maxPeerDifficulty ?? UInt256.Zero;
-        //         if (peer.TotalDifficulty > currentMax || peer.TotalDifficulty == currentMax && peer.HeadNumber > number)
-        //         {
-        //             // we don't trust parity TotalDifficulty, so we are checking if we know the hash and get our total difficulty
-        //             var realTotalDifficulty = _syncProgressResolver.GetTotalDifficulty(peer.HeadHash) ?? peer.TotalDifficulty;
-        //             if (realTotalDifficulty > currentMax || peer.TotalDifficulty == currentMax && peer.HeadNumber > number)
-        //             {
-        //                 maxPeerDifficulty = realTotalDifficulty;
-        //                 number = peer.HeadNumber;
-        //             }
-        //         }
-        //     }
-        //
-        //     return (maxPeerDifficulty, number);
-        // }
->>>>>>> a64339de
+        
         
         private (UInt256? maxPeerDifficulty, long? number) ReloadDataFromPeers()
         {
@@ -580,7 +537,6 @@
             foreach (PeerInfo peer in _syncPeerPool.InitializedPeers)
             {
                 UInt256 currentMax = maxPeerDifficulty ?? UInt256.Zero;
-<<<<<<< HEAD
                 long currentMaxNumber = number ?? 0;
                 bool isNewPeerBetterThanCurrentMax =
                     _betterPeerStrategy.Compare((currentMax, currentMaxNumber), peer.SyncPeer) < 0;
@@ -594,13 +550,6 @@
                     bool isRealPeerBetterThanCurrentMax =
                         _betterPeerStrategy.Compare(((currentMax, currentMaxNumber)), (realTotalDifficulty == 0 ? peer.TotalDifficulty : realTotalDifficulty, peer.HeadNumber)) < 0;
                     if (isRealPeerBetterThanCurrentMax)
-=======
-                if (peer.TotalDifficulty > currentMax)
-                {
-                    // we don't trust parity TotalDifficulty, so we are checking if we know the hash and get our total difficulty
-                    var realTotalDifficulty = _syncProgressResolver.GetTotalDifficulty(peer.HeadHash) ?? peer.TotalDifficulty;
-                    if (realTotalDifficulty > currentMax)
->>>>>>> a64339de
                     {
                         maxPeerDifficulty = realTotalDifficulty;
                         number = peer.HeadNumber;
