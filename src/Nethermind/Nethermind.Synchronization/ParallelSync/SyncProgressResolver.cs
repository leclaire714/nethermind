// SPDX-FileCopyrightText: 2022 Demerzel Solutions Limited
// SPDX-License-Identifier: LGPL-3.0-only

using System;
using System.Diagnostics;
using Nethermind.Blockchain;
using Nethermind.Blockchain.Synchronization;
using Nethermind.Core;
using Nethermind.Core.Crypto;
using Nethermind.Int256;
using Nethermind.Logging;
using Nethermind.Synchronization.FastBlocks;
using Nethermind.Synchronization.SnapSync;

namespace Nethermind.Synchronization.ParallelSync
{
    public class SyncProgressResolver : ISyncProgressResolver
    {
<<<<<<< HEAD
        // TODO: we can search 1024 back and confirm 128 deep header and start using it as Max(0, confirmed)
        // then we will never have to look 128 back again
        // note that we will be doing that every second or so
        private const int MaxLookupBack = 192;
=======
>>>>>>> 4401d7f1

        private readonly IBlockTree _blockTree;
        private readonly ISyncConfig _syncConfig;
        private readonly IFullStateFinder _fullStateFinder;

        // ReSharper disable once NotAccessedField.Local
        private readonly ILogger _logger;

        private readonly ISyncFeed<HeadersSyncBatch?>? _headersSyncFeed;
        private readonly ISyncFeed<BodiesSyncBatch?>? _bodiesSyncFeed;
        private readonly ISyncFeed<ReceiptsSyncBatch?>? _receiptsSyncFeed;
        private readonly ISyncFeed<SnapSyncBatch?>? _snapSyncFeed;

        public SyncProgressResolver(
            IBlockTree blockTree,
            IFullStateFinder fullStateFinder,
            ISyncConfig syncConfig,
            ISyncFeed<HeadersSyncBatch?>? headersSyncFeed,
            ISyncFeed<BodiesSyncBatch?>? bodiesSyncFeed,
            ISyncFeed<ReceiptsSyncBatch?>? receiptsSyncFeed,
            ISyncFeed<SnapSyncBatch?>? snapSyncFeed,
            ILogManager logManager)
        {
            _logger = logManager?.GetClassLogger() ?? throw new ArgumentNullException(nameof(logManager));
            _blockTree = blockTree ?? throw new ArgumentNullException(nameof(blockTree));
            _fullStateFinder = fullStateFinder ?? throw new ArgumentNullException(nameof(fullStateFinder));
            _syncConfig = syncConfig ?? throw new ArgumentNullException(nameof(syncConfig));

<<<<<<< HEAD
            _bodiesBarrier = _syncConfig.AncientBodiesBarrierCalc;
            _receiptsBarrier = _syncConfig.AncientReceiptsBarrierCalc;
        }

        public void UpdateBarriers()
        {
            _bodiesBarrier = _syncConfig.AncientBodiesBarrierCalc;
            _receiptsBarrier = _syncConfig.AncientReceiptsBarrierCalc;
        }

        private bool IsFullySynced(Keccak stateRoot)
        {
            if (stateRoot == Keccak.EmptyTreeHash)
            {
                return true;
            }

            TrieNode trieNode = _trieNodeResolver.FindCachedOrUnknown(stateRoot, Array.Empty<byte>(), Array.Empty<byte>());
            if (trieNode is null) return false;
            bool stateRootIsInMemory = trieNode.NodeType != NodeType.Unknown;
            // We check whether one of below happened:
            //   1) the block has been processed but not yet persisted (pruning) OR
            //   2) the block has been persisted and removed from cache already OR
            //   3) the full block state has been synced in the state nodes sync (fast sync)
            // In 2) and 3) the state root will be saved in the database.
            // In fast sync we never save the state root unless all the descendant nodes have been stored in the DB.
            return stateRootIsInMemory || _trieNodeResolver.ExistsInDB(stateRoot, Array.Empty<byte>());
=======
            _headersSyncFeed = headersSyncFeed;
            _bodiesSyncFeed = bodiesSyncFeed;
            _receiptsSyncFeed = receiptsSyncFeed;
            _snapSyncFeed = snapSyncFeed;
>>>>>>> 4401d7f1
        }

        public long FindBestFullState()
        {
            return _fullStateFinder.FindBestFullState();
        }

        public long FindBestHeader() => _blockTree.BestSuggestedHeader?.Number ?? 0;
        public long FindBestFullBlock() => Math.Min(FindBestHeader(), _blockTree.BestSuggestedBody?.Number ?? 0); // avoiding any potential concurrency issue

        public bool IsLoadingBlocksFromDb() => !_blockTree.CanAcceptNewBlocks;

        public long FindBestProcessedBlock() => _blockTree.Head?.Number ?? -1;

        public UInt256 ChainDifficulty => _blockTree.BestSuggestedBody?.TotalDifficulty ?? UInt256.Zero;

        public UInt256? GetTotalDifficulty(Hash256 blockHash)
        {
            BlockHeader best = _blockTree.BestSuggestedHeader;

            if (best is not null)
            {
                if (best.Hash == blockHash)
                {
                    return best.TotalDifficulty;
                }

                if (best.ParentHash == blockHash)
                {
                    return best.TotalDifficulty - best.Difficulty;
                }
            }

            return _blockTree.FindHeader(blockHash)?.TotalDifficulty == 0 ? null : _blockTree.FindHeader(blockHash)?.TotalDifficulty;
        }

        public bool IsFastBlocksHeadersFinished() => !IsFastBlocks() || (!_syncConfig.DownloadHeadersInFastSync ||
                                                                         (_headersSyncFeed?.IsFinished == true));

        public bool IsFastBlocksBodiesFinished() => !IsFastBlocks() || (!_syncConfig.DownloadBodiesInFastSync ||
                                                                        (_bodiesSyncFeed?.IsFinished == true));

        public bool IsFastBlocksReceiptsFinished() => !IsFastBlocks() || (!_syncConfig.DownloadReceiptsInFastSync ||
                                                                          (_receiptsSyncFeed?.IsFinished == true));

        public bool IsSnapGetRangesFinished() => _snapSyncFeed?.IsFinished ?? true;

        public void RecalculateProgressPointers() => _blockTree.RecalculateTreeLevels();

        private bool IsFastBlocks()
        {
            bool isFastBlocks = _syncConfig.FastBlocks;

            // if pivot number is 0 then it is equivalent to fast blocks disabled
            if (!isFastBlocks || _syncConfig.PivotNumberParsed == 0L)
            {
                return false;
            }

            return true;
        }
    }
}<|MERGE_RESOLUTION|>--- conflicted
+++ resolved
@@ -16,13 +16,6 @@
 {
     public class SyncProgressResolver : ISyncProgressResolver
     {
-<<<<<<< HEAD
-        // TODO: we can search 1024 back and confirm 128 deep header and start using it as Max(0, confirmed)
-        // then we will never have to look 128 back again
-        // note that we will be doing that every second or so
-        private const int MaxLookupBack = 192;
-=======
->>>>>>> 4401d7f1
 
         private readonly IBlockTree _blockTree;
         private readonly ISyncConfig _syncConfig;
@@ -51,40 +44,10 @@
             _fullStateFinder = fullStateFinder ?? throw new ArgumentNullException(nameof(fullStateFinder));
             _syncConfig = syncConfig ?? throw new ArgumentNullException(nameof(syncConfig));
 
-<<<<<<< HEAD
-            _bodiesBarrier = _syncConfig.AncientBodiesBarrierCalc;
-            _receiptsBarrier = _syncConfig.AncientReceiptsBarrierCalc;
-        }
-
-        public void UpdateBarriers()
-        {
-            _bodiesBarrier = _syncConfig.AncientBodiesBarrierCalc;
-            _receiptsBarrier = _syncConfig.AncientReceiptsBarrierCalc;
-        }
-
-        private bool IsFullySynced(Keccak stateRoot)
-        {
-            if (stateRoot == Keccak.EmptyTreeHash)
-            {
-                return true;
-            }
-
-            TrieNode trieNode = _trieNodeResolver.FindCachedOrUnknown(stateRoot, Array.Empty<byte>(), Array.Empty<byte>());
-            if (trieNode is null) return false;
-            bool stateRootIsInMemory = trieNode.NodeType != NodeType.Unknown;
-            // We check whether one of below happened:
-            //   1) the block has been processed but not yet persisted (pruning) OR
-            //   2) the block has been persisted and removed from cache already OR
-            //   3) the full block state has been synced in the state nodes sync (fast sync)
-            // In 2) and 3) the state root will be saved in the database.
-            // In fast sync we never save the state root unless all the descendant nodes have been stored in the DB.
-            return stateRootIsInMemory || _trieNodeResolver.ExistsInDB(stateRoot, Array.Empty<byte>());
-=======
             _headersSyncFeed = headersSyncFeed;
             _bodiesSyncFeed = bodiesSyncFeed;
             _receiptsSyncFeed = receiptsSyncFeed;
             _snapSyncFeed = snapSyncFeed;
->>>>>>> 4401d7f1
         }
 
         public long FindBestFullState()
