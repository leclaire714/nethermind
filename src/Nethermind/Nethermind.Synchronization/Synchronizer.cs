// SPDX-FileCopyrightText: 2022 Demerzel Solutions Limited
// SPDX-License-Identifier: LGPL-3.0-only

using System;
using System.Threading;
using System.Threading.Tasks;
using Nethermind.Blockchain;
using Nethermind.Blockchain.Receipts;
using Nethermind.Blockchain.Synchronization;
using Nethermind.Config;
using Nethermind.Core;
using Nethermind.Core.Extensions;
using Nethermind.Core.Specs;
using Nethermind.Db;
using Nethermind.Logging;
using Nethermind.Specs.ChainSpecStyle;
using Nethermind.Stats;
using Nethermind.Stats.Model;
using Nethermind.Synchronization.Blocks;
using Nethermind.Synchronization.DbTuner;
using Nethermind.Synchronization.FastBlocks;
using Nethermind.Synchronization.FastSync;
using Nethermind.Synchronization.ParallelSync;
using Nethermind.Synchronization.Peers;
using Nethermind.Synchronization.Reporting;
using Nethermind.Synchronization.SnapSync;
using Nethermind.Synchronization.StateSync;
<<<<<<< HEAD
using Nethermind.Trie.ByPath;
=======
>>>>>>> 4401d7f1
using Nethermind.Trie.Pruning;

namespace Nethermind.Synchronization
{
    public class Synchronizer : ISynchronizer
    {
        private const int FeedsTerminationTimeout = 5_000;

        private readonly ISpecProvider _specProvider;
        private readonly IReceiptStorage _receiptStorage;
        private readonly IBlockDownloaderFactory _blockDownloaderFactory;
        private readonly INodeStatsManager _nodeStatsManager;

        protected readonly ILogger _logger;
        protected readonly IBlockTree _blockTree;
        protected readonly ISyncConfig _syncConfig;
        protected readonly ISyncPeerPool _syncPeerPool;
        protected readonly ILogManager _logManager;
        protected readonly ISyncReport _syncReport;
        protected readonly IPivot _pivot;

        protected CancellationTokenSource? _syncCancellation = new();

        /* sync events are used mainly for managing sync peers reputation */
        public event EventHandler<SyncEventArgs>? SyncEvent;

        private readonly IDbProvider _dbProvider;
        private FastSyncFeed? _fastSyncFeed;
        private StateSyncFeed? _stateSyncFeed;
        private FullSyncFeed? _fullSyncFeed;
        private IProcessExitSource _exitSource;
        protected IBetterPeerStrategy _betterPeerStrategy;
        private readonly ChainSpec _chainSpec;

        public ISnapProvider SnapProvider { get; }

        private HeadersSyncFeed? _headersSyncFeed;
        private HeadersSyncFeed? HeadersSyncFeed => _headersSyncFeed ??= CreateHeadersSyncFeed();

        private ReceiptsSyncFeed? _receiptsSyncFeed;
        private ReceiptsSyncFeed? ReceiptsSyncFeed => _receiptsSyncFeed ??= CreateReceiptsSyncFeed();

        private BodiesSyncFeed? _bodiesSyncFeed;
        private BodiesSyncFeed? BodiesSyncFeed => _bodiesSyncFeed ??= CreateBodiesSyncFeed();

        private SnapSyncFeed? _snapSyncFeed;
        private SnapSyncFeed? SnapSyncFeed => _snapSyncFeed ??= CreateSnapSyncFeed();

        private ISyncProgressResolver? _syncProgressResolver;
        public ISyncProgressResolver SyncProgressResolver => _syncProgressResolver ??= new SyncProgressResolver(
            _blockTree,
            new FullStateFinder(_blockTree, _dbProvider.StateDb, _readOnlyTrieStore),
            _syncConfig,
            HeadersSyncFeed,
            BodiesSyncFeed,
            ReceiptsSyncFeed,
            SnapSyncFeed,
            _logManager);

        private readonly IReadOnlyTrieStore _readOnlyTrieStore;


        protected ISyncModeSelector? _syncModeSelector;
        public virtual ISyncModeSelector SyncModeSelector => _syncModeSelector ??= new MultiSyncModeSelector(
            SyncProgressResolver,
            _syncPeerPool!,
            _syncConfig,
            No.BeaconSync,
            _betterPeerStrategy!,
            _logManager,
            _chainSpec?.SealEngineType == SealEngineType.Clique);

        public Synchronizer(
            IDbProvider dbProvider,
            ISpecProvider specProvider,
            IBlockTree blockTree,
            IReceiptStorage receiptStorage,
            ISyncPeerPool peerPool,
            INodeStatsManager nodeStatsManager,
            ISyncConfig syncConfig,
            IBlockDownloaderFactory blockDownloaderFactory,
            IPivot pivot,
            IProcessExitSource processExitSource,
            IReadOnlyTrieStore readOnlyTrieStore,
            IBetterPeerStrategy betterPeerStrategy,
            ChainSpec chainSpec,
            ILogManager logManager)
        {
            _dbProvider = dbProvider ?? throw new ArgumentNullException(nameof(dbProvider));
            _logger = logManager?.GetClassLogger() ?? throw new ArgumentNullException(nameof(logManager));
            _specProvider = specProvider ?? throw new ArgumentNullException(nameof(specProvider));
            _blockTree = blockTree ?? throw new ArgumentNullException(nameof(blockTree));
            _receiptStorage = receiptStorage ?? throw new ArgumentNullException(nameof(receiptStorage));
            _syncConfig = syncConfig ?? throw new ArgumentNullException(nameof(syncConfig));
            _blockDownloaderFactory = blockDownloaderFactory ?? throw new ArgumentNullException(nameof(blockDownloaderFactory));
            _pivot = pivot ?? throw new ArgumentNullException(nameof(pivot));
            _syncPeerPool = peerPool ?? throw new ArgumentNullException(nameof(peerPool));
            _nodeStatsManager = nodeStatsManager ?? throw new ArgumentNullException(nameof(nodeStatsManager));
            _exitSource = processExitSource ?? throw new ArgumentNullException(nameof(processExitSource));
            _logManager = logManager ?? throw new ArgumentNullException(nameof(logManager));
            _betterPeerStrategy = betterPeerStrategy ?? throw new ArgumentNullException(nameof(betterPeerStrategy));
            _chainSpec = chainSpec ?? throw new ArgumentNullException(nameof(chainSpec));
            _readOnlyTrieStore = readOnlyTrieStore ?? throw new ArgumentNullException(nameof(readOnlyTrieStore));

            _syncReport = new SyncReport(_syncPeerPool!, nodeStatsManager!, _syncConfig, _pivot, logManager);

            ProgressTracker progressTracker = new(
                blockTree,
                dbProvider.StateDb,
                logManager,
                _syncConfig.SnapSyncAccountRangePartitionCount);
            SnapProvider = new SnapProvider(progressTracker, dbProvider, logManager);
        }

        public virtual void Start()
        {
            if (!_syncConfig.SynchronizationEnabled)
            {
                return;
            }

            StartFullSyncComponents();

            if (_syncConfig.FastSync)
            {
                if (_syncConfig.FastBlocks)
                {
                    StartFastBlocksComponents();
                }

                StartFastSyncComponents();

                if (_syncConfig.SnapSync)
                {
                    StartSnapSyncComponents();
                }

                StartStateSyncComponents();
            }

            if (_syncConfig.TuneDbMode != ITunableDb.TuneType.Default || _syncConfig.BlocksDbTuneDbMode != ITunableDb.TuneType.Default)
            {
                SetupDbOptimizer();
            }

            if (_syncConfig.ExitOnSynced)
            {
                _exitSource.WatchForExit(SyncModeSelector, _logManager, TimeSpan.FromSeconds(_syncConfig.ExitOnSyncedWaitTimeSec));
            }

            WireMultiSyncModeSelector();

            new MallocTrimmer(SyncModeSelector, TimeSpan.FromSeconds(_syncConfig.MallocTrimIntervalSec), _logManager);
            SyncModeSelector.Changed += _syncReport.SyncModeSelectorOnChanged;
        }

        private HeadersSyncFeed? CreateHeadersSyncFeed()
        {
            if (!_syncConfig.FastSync || !_syncConfig.FastBlocks || !_syncConfig.DownloadHeadersInFastSync) return null;
            return new HeadersSyncFeed(_blockTree, _syncPeerPool, _syncConfig, _syncReport, _logManager);
        }

        private BodiesSyncFeed? CreateBodiesSyncFeed()
        {
            if (!_syncConfig.FastSync || !_syncConfig.FastBlocks || !_syncConfig.DownloadHeadersInFastSync || !_syncConfig.DownloadBodiesInFastSync) return null;
            return new BodiesSyncFeed(_blockTree, _syncPeerPool, _syncConfig, _syncReport, _dbProvider.BlocksDb, _logManager);
        }

        private ReceiptsSyncFeed? CreateReceiptsSyncFeed()
        {
            if (!_syncConfig.FastSync || !_syncConfig.FastBlocks || !_syncConfig.DownloadHeadersInFastSync || !_syncConfig.DownloadBodiesInFastSync || !_syncConfig.DownloadReceiptsInFastSync) return null;
            return new ReceiptsSyncFeed(_specProvider, _blockTree, _receiptStorage, _syncPeerPool, _syncConfig, _syncReport, _logManager);
        }

        private SnapSyncFeed? CreateSnapSyncFeed()
        {
            if (!_syncConfig.FastSync || !_syncConfig.SnapSync) return null;
            return new SnapSyncFeed(SnapProvider, _logManager);
        }

        private void SetupDbOptimizer()
        {
            new SyncDbTuner(
                _syncConfig,
                SnapSyncFeed,
                BodiesSyncFeed,
                ReceiptsSyncFeed,
                _dbProvider.StateDb as ITunableDb,
                _dbProvider.CodeDb as ITunableDb,
                _dbProvider.BlocksDb as ITunableDb,
                _dbProvider.ReceiptsDb as ITunableDb);
        }

        private void StartFullSyncComponents()
        {
            _fullSyncFeed = new FullSyncFeed();
            BlockDownloader fullSyncBlockDownloader = _blockDownloaderFactory.Create(_fullSyncFeed, _blockTree, _receiptStorage, _syncPeerPool, _syncReport);
            fullSyncBlockDownloader.SyncEvent += DownloaderOnSyncEvent;

            SyncDispatcher<BlocksRequest> dispatcher = CreateDispatcher(
                _fullSyncFeed,
                fullSyncBlockDownloader,
                _blockDownloaderFactory.CreateAllocationStrategyFactory()
            );

            dispatcher.Start(_syncCancellation!.Token).ContinueWith(t =>
            {
                if (t.IsFaulted)
                {
                    if (_logger.IsError) _logger.Error("Full sync block downloader failed", t.Exception);
                }
                else
                {
                    if (_logger.IsInfo) _logger.Info("Full sync block downloader task completed.");
                }
            });
        }

        private void StartFastSyncComponents()
        {
            _fastSyncFeed = new FastSyncFeed(_syncConfig);
            BlockDownloader downloader = _blockDownloaderFactory.Create(_fastSyncFeed, _blockTree, _receiptStorage, _syncPeerPool, _syncReport);
            downloader.SyncEvent += DownloaderOnSyncEvent;

            SyncDispatcher<BlocksRequest> dispatcher = CreateDispatcher(
                _fastSyncFeed,
                downloader,
                _blockDownloaderFactory.CreateAllocationStrategyFactory()
            );

            dispatcher.Start(_syncCancellation!.Token).ContinueWith(t =>
            {
                if (t.IsFaulted)
                {
                    if (_logger.IsError) _logger.Error("Fast sync failed", t.Exception);
                }
                else
                {
                    if (_logger.IsInfo) _logger.Info("Fast sync blocks downloader task completed.");
                }
            });
        }

        private void StartStateSyncComponents()
        {
<<<<<<< HEAD
            //TreeSync treeSync = new(SyncMode.StateNodes, _dbProvider.CodeDb, _dbProvider.StateDb, _blockTree, TrieNodeResolverCapability.Hash, _logManager);
            TreeSync treeSync = new(SyncMode.StateNodes, _dbProvider.CodeDb, _dbProvider.PathStateDb, _blockTree, TrieNodeResolverCapability.Path, _logManager);
            _stateSyncFeed = new StateSyncFeed(_syncMode, treeSync, _logManager);
=======
            TreeSync treeSync = new(SyncMode.StateNodes, _dbProvider.CodeDb, _dbProvider.StateDb, _blockTree, _logManager);
            _stateSyncFeed = new StateSyncFeed(treeSync, _logManager);
>>>>>>> 4401d7f1
            SyncDispatcher<StateSyncBatch> stateSyncDispatcher = CreateDispatcher(
                _stateSyncFeed,
                new StateSyncDownloader(_logManager),
                new StateSyncAllocationStrategyFactory()
            );

            Task syncDispatcherTask = stateSyncDispatcher.Start(_syncCancellation.Token).ContinueWith(t =>
            {
                if (t.IsFaulted)
                {
                    if (_logger.IsError) _logger.Error("State sync failed", t.Exception);
                }
                else
                {
                    if (_logger.IsInfo) _logger.Info("State sync task completed.");
                }
            });
        }

        private void StartSnapSyncComponents()
        {
            SyncDispatcher<SnapSyncBatch> dispatcher = CreateDispatcher(
                SnapSyncFeed,
                new SnapSyncDownloader(_logManager),
                new SnapSyncAllocationStrategyFactory()
            );

            Task _ = dispatcher.Start(_syncCancellation!.Token).ContinueWith(t =>
            {
                if (t.IsFaulted)
                {
                    if (_logger.IsError) _logger.Error("State sync failed", t.Exception);
                }
                else
                {
                    if (_logger.IsInfo) _logger.Info("State sync task completed.");
                }
            });
        }

        private void StartFastBlocksComponents()
        {
            FastBlocksPeerAllocationStrategyFactory fastFactory = new();
            SyncDispatcher<HeadersSyncBatch> headersDispatcher = CreateDispatcher(
                HeadersSyncFeed,
                new HeadersSyncDownloader(_logManager),
                fastFactory
            );

            Task headersTask = headersDispatcher.Start(_syncCancellation!.Token).ContinueWith(t =>
            {
                if (t.IsFaulted)
                {
                    if (_logger.IsError) _logger.Error("Fast blocks headers downloader failed", t.Exception);
                }
                else
                {
                    if (_logger.IsInfo) _logger.Info("Fast blocks headers task completed.");
                }
            });

            if (_syncConfig.DownloadHeadersInFastSync)
            {
                if (_syncConfig.DownloadBodiesInFastSync)
                {

                    SyncDispatcher<BodiesSyncBatch> bodiesDispatcher = CreateDispatcher(
                        BodiesSyncFeed!,
                        new BodiesSyncDownloader(_logManager),
                        fastFactory
                    );

                    Task bodiesTask = bodiesDispatcher.Start(_syncCancellation.Token).ContinueWith(t =>
                    {
                        if (t.IsFaulted)
                        {
                            if (_logger.IsError) _logger.Error("Fast bodies sync failed", t.Exception);
                        }
                        else
                        {
                            if (_logger.IsInfo) _logger.Info("Fast blocks bodies task completed.");
                        }
                    });
                }

                if (_syncConfig.DownloadReceiptsInFastSync)
                {
                    SyncDispatcher<ReceiptsSyncBatch> receiptsDispatcher = CreateDispatcher(
                        ReceiptsSyncFeed!,
                        new ReceiptsSyncDispatcher(_logManager),
                        fastFactory
                    );

                    Task receiptsTask = receiptsDispatcher.Start(_syncCancellation.Token).ContinueWith(t =>
                    {
                        if (t.IsFaulted)
                        {
                            if (_logger.IsError) _logger.Error("Fast receipts sync failed", t.Exception);
                        }
                        else
                        {
                            if (_logger.IsInfo) _logger.Info("Fast blocks receipts task completed.");
                        }
                    });
                }
            }
        }

        protected SyncDispatcher<T> CreateDispatcher<T>(ISyncFeed<T> feed, ISyncDownloader<T> downloader, IPeerAllocationStrategyFactory<T> peerAllocationStrategyFactory)
        {
            return new(
                _syncConfig.MaxProcessingThreads,
                feed!,
                downloader,
                _syncPeerPool,
                peerAllocationStrategyFactory,
                _logManager);
        }

        private NodeStatsEventType Convert(SyncEvent syncEvent)
        {
            return syncEvent switch
            {
                Synchronization.SyncEvent.Started => NodeStatsEventType.SyncStarted,
                Synchronization.SyncEvent.Failed => NodeStatsEventType.SyncFailed,
                Synchronization.SyncEvent.Cancelled => NodeStatsEventType.SyncCancelled,
                Synchronization.SyncEvent.Completed => NodeStatsEventType.SyncCompleted,
                _ => throw new ArgumentOutOfRangeException(nameof(syncEvent))
            };
        }

        private void DownloaderOnSyncEvent(object? sender, SyncEventArgs e)
        {
            _nodeStatsManager.ReportSyncEvent(e.Peer.Node, Convert(e.SyncEvent));
            SyncEvent?.Invoke(this, e);
        }

        public Task StopAsync()
        {
            _syncCancellation?.Cancel();

            return Task.WhenAny(
                Task.Delay(FeedsTerminationTimeout),
                Task.WhenAll(
                    _fastSyncFeed?.FeedTask ?? Task.CompletedTask,
                    _stateSyncFeed?.FeedTask ?? Task.CompletedTask,
                    SnapSyncFeed?.FeedTask ?? Task.CompletedTask,
                    _fullSyncFeed?.FeedTask ?? Task.CompletedTask,
                    HeadersSyncFeed?.FeedTask ?? Task.CompletedTask,
                    BodiesSyncFeed?.FeedTask ?? Task.CompletedTask,
                    ReceiptsSyncFeed?.FeedTask ?? Task.CompletedTask));
        }

        private void WireMultiSyncModeSelector()
        {
            WireFeedWithModeSelector(_fastSyncFeed);
            WireFeedWithModeSelector(_stateSyncFeed);
            WireFeedWithModeSelector(SnapSyncFeed);
            WireFeedWithModeSelector(_fullSyncFeed);
            WireFeedWithModeSelector(HeadersSyncFeed);
            WireFeedWithModeSelector(BodiesSyncFeed);
            WireFeedWithModeSelector(ReceiptsSyncFeed);
        }

        protected void WireFeedWithModeSelector<T>(ISyncFeed<T>? feed)
        {
            if (feed == null) return;
            SyncModeSelector.Changed += ((sender, args) =>
            {
                feed?.SyncModeSelectorOnChanged(args.Current);
            });
            feed?.SyncModeSelectorOnChanged(SyncModeSelector.Current);
        }

        public void Dispose()
        {
            CancellationTokenExtensions.CancelDisposeAndClear(ref _syncCancellation);
            _syncReport.Dispose();
            _fastSyncFeed?.Dispose();
            _stateSyncFeed?.Dispose();
            SnapSyncFeed?.Dispose();
            _fullSyncFeed?.Dispose();
            HeadersSyncFeed?.Dispose();
            BodiesSyncFeed?.Dispose();
            ReceiptsSyncFeed?.Dispose();
        }
    }
}<|MERGE_RESOLUTION|>--- conflicted
+++ resolved
@@ -12,6 +12,7 @@
 using Nethermind.Core.Extensions;
 using Nethermind.Core.Specs;
 using Nethermind.Db;
+using Nethermind.Db.ByPathState;
 using Nethermind.Logging;
 using Nethermind.Specs.ChainSpecStyle;
 using Nethermind.Stats;
@@ -25,10 +26,7 @@
 using Nethermind.Synchronization.Reporting;
 using Nethermind.Synchronization.SnapSync;
 using Nethermind.Synchronization.StateSync;
-<<<<<<< HEAD
 using Nethermind.Trie.ByPath;
-=======
->>>>>>> 4401d7f1
 using Nethermind.Trie.Pruning;
 
 namespace Nethermind.Synchronization
@@ -274,14 +272,8 @@
 
         private void StartStateSyncComponents()
         {
-<<<<<<< HEAD
-            //TreeSync treeSync = new(SyncMode.StateNodes, _dbProvider.CodeDb, _dbProvider.StateDb, _blockTree, TrieNodeResolverCapability.Hash, _logManager);
-            TreeSync treeSync = new(SyncMode.StateNodes, _dbProvider.CodeDb, _dbProvider.PathStateDb, _blockTree, TrieNodeResolverCapability.Path, _logManager);
-            _stateSyncFeed = new StateSyncFeed(_syncMode, treeSync, _logManager);
-=======
-            TreeSync treeSync = new(SyncMode.StateNodes, _dbProvider.CodeDb, _dbProvider.StateDb, _blockTree, _logManager);
+            TreeSync treeSync = new(SyncMode.StateNodes, _dbProvider.CodeDb, _dbProvider.PathStateDb as ByPathStateDb, _blockTree, _logManager);
             _stateSyncFeed = new StateSyncFeed(treeSync, _logManager);
->>>>>>> 4401d7f1
             SyncDispatcher<StateSyncBatch> stateSyncDispatcher = CreateDispatcher(
                 _stateSyncFeed,
                 new StateSyncDownloader(_logManager),
