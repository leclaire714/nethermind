--- conflicted
+++ resolved
@@ -18,13 +18,8 @@
     private readonly Hash256 _stateRoot;
     private readonly ITrieNodeRecovery<GetTrieNodesRequest>? _recovery;
 
-<<<<<<< HEAD
-    public HealingStorageTree(ITrieStore? trieStore, Keccak rootHash, ILogManager? logManager, Address address, Keccak stateRoot, ITrieNodeRecovery<GetTrieNodesRequest>? recovery)
-        : base(trieStore, rootHash, logManager, address)
-=======
     public HealingStorageTree(ITrieStore? trieStore, Hash256 rootHash, ILogManager? logManager, Address address, Hash256 stateRoot, ITrieNodeRecovery<GetTrieNodesRequest>? recovery)
         : base(trieStore, rootHash, logManager)
->>>>>>> 4401d7f1
     {
         _address = address;
         _stateRoot = stateRoot;
