--- conflicted
+++ resolved
@@ -184,11 +184,7 @@
                 else
                 {
                     // BlockInfo has no timestamp
-<<<<<<< HEAD
-                    IReleaseSpec releaseSpec = _specProvider.GetSpec(blockInfo.BlockNumber);
-=======
                     IReleaseSpec releaseSpec = _specProvider.GetSpec((ForkActivation)blockInfo.BlockNumber);
->>>>>>> d821522c
                     preparedReceipts = receipts.GetReceiptsRoot(releaseSpec, header.ReceiptsRoot) != header.ReceiptsRoot
                         ? null
                         : receipts;
