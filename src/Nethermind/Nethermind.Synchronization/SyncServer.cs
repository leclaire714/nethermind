//  Copyright (c) 2021 Demerzel Solutions Limited
//  This file is part of the Nethermind library.
// 
//  The Nethermind library is free software: you can redistribute it and/or modify
//  it under the terms of the GNU Lesser General Public License as published by
//  the Free Software Foundation, either version 3 of the License, or
//  (at your option) any later version.
// 
//  The Nethermind library is distributed in the hope that it will be useful,
//  but WITHOUT ANY WARRANTY; without even the implied warranty of
//  MERCHANTABILITY or FITNESS FOR A PARTICULAR PURPOSE. See the
//  GNU Lesser General Public License for more details.
// 
//  You should have received a copy of the GNU Lesser General Public License
//  along with the Nethermind. If not, see <http://www.gnu.org/licenses/>.

using System;
using System.Collections.Generic;
using System.ComponentModel;
using System.IO;
using System.Text;
using System.Threading.Tasks;
using Nethermind.Blockchain;
using Nethermind.Blockchain.Receipts;
using Nethermind.Blockchain.Synchronization;
using Nethermind.Blockchain.Validators;
using Nethermind.Consensus;
using Nethermind.Core;
using Nethermind.Core.Attributes;
using Nethermind.Core.Caching;
using Nethermind.Core.Crypto;
using Nethermind.Db;
using Nethermind.Int256;
using Nethermind.Logging;
using Nethermind.State;
using Nethermind.Synchronization.FastSync;
using Nethermind.Synchronization.LesSync;
using Nethermind.Synchronization.ParallelSync;
using Nethermind.Synchronization.Peers;

namespace Nethermind.Synchronization
{
    /// <summary>
    /// This class is responsible for serving sync requests from other nodes and for broadcasting new data to peers.
    /// </summary>
    public class SyncServer : ISyncServer
    {
        private readonly IBlockTree _blockTree;
        private readonly ILogger _logger;
        private readonly ISyncPeerPool _pool;
        private readonly ISyncModeSelector _syncModeSelector;
        private readonly IReceiptFinder _receiptFinder;
        private readonly IBlockValidator _blockValidator;
        private readonly ISealValidator _sealValidator;
        private readonly IDb _stateDb;
        private readonly IDb _codeDb;
        private readonly ISyncConfig _syncConfig;
        private readonly IWitnessRepository _witnessRepository;
        private readonly CanonicalHashTrie? _cht;
        private object _dummyValue = new object();

        private ICache<Keccak, object> _recentlySuggested =
            new LruCache<Keccak, object>(128, 128, "recently suggested blocks");

        private long _pivotNumber;
        private Keccak _pivotHash;
        private BlockHeader? _pivotHeader;

        public SyncServer(
            IDb stateDb,
            IDb codeDb,
            IBlockTree blockTree,
            IReceiptFinder receiptFinder,
            IBlockValidator blockValidator,
            ISealValidator sealValidator,
            ISyncPeerPool pool,
            ISyncModeSelector syncModeSelector,
            ISyncConfig syncConfig,
            IWitnessRepository? witnessRepository,
            ILogManager logManager,
            CanonicalHashTrie? cht = null)
        {
            _syncConfig = syncConfig ?? throw new ArgumentNullException(nameof(syncConfig));
            _witnessRepository = witnessRepository ?? throw new ArgumentNullException(nameof(witnessRepository));
            _pool = pool ?? throw new ArgumentNullException(nameof(pool));
            _syncModeSelector = syncModeSelector ?? throw new ArgumentNullException(nameof(syncModeSelector));
            _sealValidator = sealValidator ?? throw new ArgumentNullException(nameof(sealValidator));
            _stateDb = stateDb ?? throw new ArgumentNullException(nameof(stateDb));
            _codeDb = codeDb ?? throw new ArgumentNullException(nameof(codeDb));
            _blockTree = blockTree ?? throw new ArgumentNullException(nameof(blockTree));
            _receiptFinder = receiptFinder ?? throw new ArgumentNullException(nameof(receiptFinder));
            _blockValidator = blockValidator ?? throw new ArgumentNullException(nameof(blockValidator));
            _logger = logManager.GetClassLogger() ?? throw new ArgumentNullException(nameof(logManager));
            _cht = cht;
            _pivotNumber = _syncConfig.PivotNumberParsed;

            _blockTree.NewHeadBlock += OnNewHeadBlock;
            _pivotHash = new Keccak(_syncConfig.PivotHash ?? Keccak.Zero.ToString());
        }

        public long ChainId => _blockTree.ChainId;
        public BlockHeader Genesis => _blockTree.Genesis;

        public BlockHeader? Head
        {
            get
            {
                if (_blockTree.Head == null)
                {
                    return null;
                }

                bool headIsGenesis = _blockTree.Head.Hash == _blockTree.Genesis.Hash;
                if (headIsGenesis)
                {
                    _pivotHeader ??= _blockTree.FindHeader(_pivotHash, BlockTreeLookupOptions.None);
                }

                return headIsGenesis
                    ? _pivotHeader ?? _blockTree.Genesis
                    : _blockTree.Head?.Header;
            }
        }

        public Keccak[]? GetBlockWitnessHashes(Keccak blockHash)
        {
            return _witnessRepository.Load(blockHash);
        }

        public int GetPeerCount()
        {
            return _pool.PeerCount;
        }

        private Guid _sealValidatorUserGuid = Guid.NewGuid();

        public void AddNewBlock(Block block, ISyncPeer nodeWhoSentTheBlock)
        {
            if (block.TotalDifficulty == null)
            {
                throw new InvalidDataException("Cannot add a block with unknown total difficulty");
            }
            
            if (block.Hash == null)
            {
                throw new InvalidDataException("Cannot add a block with unknown hash");
            }

            // Now, there are some complexities here.
            // We can have a scenario when a node sends us a block whose parent we do not know.
            // In such cases we cannot verify the total difficulty of the block
            // but we do want to update the information about what the peer believes its total difficulty is.
            // This is tricky because we may end up preferring the node over others just because it is convinced
            // to have higher total difficulty .
            // Also, note, Parity consistently sends invalid TotalDifficulty values both on Clique and Mainnet.
            // So even validating the total difficulty and disconnecting misbehaving nodes leads to problems
            // - it creates an impression of Nethermind being unstable with peers.
            // So, in the end, we decide to update the peer info, but soon after nullify the TotalDifficulty information
            // so that the block tree may actually calculate it when the parent is known.
            // (in case the parent is unknown the tree will ignore the block anyway).
            // The other risky scenario (as happened in the past) is when we nor validate the TotalDifficulty
            // neither nullify it and then BlockTree may end up saving a header or block with incorrect value set.
            // This may lead to corrupted block tree history.
            UpdatePeerInfoBasedOnBlockData(block, nodeWhoSentTheBlock);

            // Now it is important that all the following checks happen after the peer information was updated
            // even if the block is not something that we want to include in the block tree
            // it delivers information about the peer's chain.

            bool isBlockBeforeTheSyncPivot = block.Number < _pivotNumber;
            bool isBlockOlderThanMaxReorgAllows = block.Number < (_blockTree.Head?.Number ?? 0) - Sync.MaxReorgLength;
            bool isBlockTotalDifficultyLow = block.TotalDifficulty < _blockTree.BestSuggestedHeader.TotalDifficulty;
            if (isBlockBeforeTheSyncPivot || isBlockTotalDifficultyLow || isBlockOlderThanMaxReorgAllows) return;

            lock (_recentlySuggested)
            {
                if (_recentlySuggested.Get(block.Hash) != null) return;
                _recentlySuggested.Set(block.Hash, _dummyValue);
            }

            ValidateSeal(block, nodeWhoSentTheBlock);
            if ((_syncModeSelector.Current & (SyncMode.FastSync | SyncMode.StateNodes)) == SyncMode.None
                || (_syncModeSelector.Current & (SyncMode.Full | SyncMode.Beam)) != SyncMode.None)
            {
                LogBlockAuthorNicely(block, nodeWhoSentTheBlock);
                SyncBlock(block, nodeWhoSentTheBlock);
            }
        }

        private void ValidateSeal(Block block, ISyncPeer syncPeer)
        {
            if (_logger.IsTrace)
                _logger.Trace($"Validating seal of {block.ToString(Block.Format.Short)}) from {syncPeer:c}");

            // We hint validation range mostly to help ethash to cache epochs.
            // It is important that we only do that here, after we ensured that the block is
            // in the range of [Head - MaxReorganizationLength, Head].
            // Otherwise we could hint incorrect ranges and cause expensive cache recalculations.
            _sealValidator.HintValidationRange(_sealValidatorUserGuid, block.Number - 128, block.Number + 1024);
            if (!_sealValidator.ValidateSeal(block.Header, true))
            {
                string message = $"Peer {syncPeer?.Node:c} sent a block with an invalid seal";
                if (_logger.IsDebug) _logger.Debug($"Peer {syncPeer?.Node:c} sent a block with an invalid seal");
                throw new EthSyncException(message);
            }
        }

        private void UpdatePeerInfoBasedOnBlockData(Block block, ISyncPeer syncPeer)
        {
            if ((block.TotalDifficulty ?? 0) > syncPeer.TotalDifficulty)
            {
                if (_logger.IsTrace)
                    _logger.Trace(
                        $"ADD NEW BLOCK Updating header of {syncPeer} from {syncPeer.HeadNumber} {syncPeer.TotalDifficulty} to {block.Number} {block.TotalDifficulty}");
                syncPeer.HeadNumber = block.Number;
                syncPeer.HeadHash = block.Hash;
                syncPeer.TotalDifficulty = block.TotalDifficulty ?? syncPeer.TotalDifficulty;
            }
        }

        private void SyncBlock(Block block, ISyncPeer? syncPeer)
        {
            if (_logger.IsTrace) _logger.Trace($"{block}");

            // we do not trust total difficulty from peers
            // Parity sends invalid data here and it is equally expensive to validate and to set from null
            block.Header.TotalDifficulty = null;

            bool isKnownParent = _blockTree.IsKnownBlock(block.Number - 1, block.ParentHash);
            if (isKnownParent)
            {
                if (!_blockValidator.ValidateSuggestedBlock(block))
                {
                    string message = $"Peer {syncPeer?.Node:c} sent an invalid block";
                    if (_logger.IsDebug) _logger.Debug(message);
                    lock (_recentlySuggested)
                    {
                        _recentlySuggested.Delete(block.Hash!);
                    }

                    throw new EthSyncException(message);
                }

                AddBlockResult result = _blockTree.SuggestBlock(block);
                if (_logger.IsTrace) _logger.Trace($"{block.Hash} ({block.Number}) adding result is {result}");
            }
        }

        /// <summary>
        /// Code from AndreaLanfranchi - https://github.com/NethermindEth/nethermind/pull/2078
        /// Generally it tries to find the sealer / miner name.
        /// </summary>
        private void LogBlockAuthorNicely(Block block, ISyncPeer syncPeer)
        {
            StringBuilder sb = new StringBuilder();
            sb.Append($"Discovered new block {block.ToString(Block.Format.HashNumberAndTx)}");

            if (block.Author != null)
            {
                sb.Append(" sealer ");
                if (KnownAddresses.GoerliValidators.ContainsKey(block.Author))
                {
                    sb.Append(KnownAddresses.GoerliValidators[block.Author]);
                }
                else if (KnownAddresses.RinkebyValidators.ContainsKey(block.Author))
                {
                    sb.Append(KnownAddresses.GoerliValidators[block.Author]);
                }
                else
                {
                    sb.Append(block.Author);
                }
            }
            else if (block.Beneficiary != null)
            {
                sb.Append(" miner ");
                if (KnownAddresses.KnownMiners.ContainsKey(block.Beneficiary))
                {
                    sb.Append(KnownAddresses.KnownMiners[block.Beneficiary]);
                }
                else
                {
                    sb.Append(block.Beneficiary);
                }
            }

            sb.Append($", sent by {syncPeer:s}");

            if (block.Header?.AuRaStep != null)
            {
                sb.Append($", with AuRa step {block.Header.AuRaStep.Value}");
            }

            if (_logger.IsDebug)
            {
                sb.Append($", with difficulty {block.Difficulty}/{block.TotalDifficulty}");
            }

            _logger.Info(sb.ToString());
        }

        public void HintBlock(Keccak hash, long number, ISyncPeer syncPeer)
        {
            if (number > syncPeer.HeadNumber)
            {
                if (_logger.IsTrace)
                    _logger.Trace(
                        $"HINT Updating header of {syncPeer} from {syncPeer.HeadNumber} {syncPeer.TotalDifficulty} to {number}");
                syncPeer.HeadNumber = number;
                syncPeer.HeadHash = hash;

                lock (_recentlySuggested)
                {
                    if (_recentlySuggested.Get(hash) != null) return;

                    /* do not add as this is a hint only */
                }

                if (!_blockTree.IsKnownBlock(number, hash))
                {
                    _pool.RefreshTotalDifficulty(syncPeer, hash);
                }
            }
        }

        public TxReceipt[] GetReceipts(Keccak blockHash)
        {
            return blockHash != null ? _receiptFinder.Get(blockHash) : Array.Empty<TxReceipt>();
        }

        public BlockHeader[] FindHeaders(Keccak hash, int numberOfBlocks, int skip, bool reverse)
        {
            return _blockTree.FindHeaders(hash, numberOfBlocks, skip, reverse);
        }

        public byte[]?[] GetNodeData(IList<Keccak> keys,
            NodeDataType includedTypes = NodeDataType.State | NodeDataType.Code)
        {
            byte[]?[] values = new byte[keys.Count][];
            for (int i = 0; i < keys.Count; i++)
            {
                IDb stateDb = _stateDb.Innermost;
                IDb codeDb = _codeDb.Innermost;

                values[i] = null;
                if ((includedTypes & NodeDataType.State) == NodeDataType.State)
                {
                    values[i] = stateDb.Get(keys[i]);
                }

                if (values[i] == null && (includedTypes & NodeDataType.Code) == NodeDataType.Code)
                {
                    values[i] = codeDb.Get(keys[i]);
                }
            }

            return values;
        }

        public BlockHeader FindLowestCommonAncestor(BlockHeader firstDescendant, BlockHeader secondDescendant)
        {
            return _blockTree.FindLowestCommonAncestor(firstDescendant, secondDescendant, Sync.MaxReorgLength);
        }

        private object _chtLock = new object();

        // TODO - Cancellation token?
        // TODO - not a fan of this function name - CatchUpCHT, AddMissingCHTBlocks, ...?
        public Task BuildCHT()
        {
<<<<<<< HEAD
            return Task.CompletedTask;

=======
            return Task.CompletedTask; // removing LES code

#pragma warning disable 162
>>>>>>> 41823d3a
            return Task.Run(() =>
            {
                lock (_chtLock)
                {
                    if (_cht == null)
                    {
                        throw new InvalidAsynchronousStateException("CHT reference is null when building CHT.");
                    }

                    // Note: The spec says this should be 2048, but I don't think we'd ever want it to be higher than the max reorg depth we allow.
                    long maxSection =
                        CanonicalHashTrie.GetSectionFromBlockNo(_blockTree.FindLatestHeader().Number -
                                                                Sync.MaxReorgLength);
                    long maxKnownSection = _cht.GetMaxSectionIndex();

                    for (long section = (maxKnownSection + 1); section <= maxSection; section++)
                    {
                        long sectionStart = section * CanonicalHashTrie.SectionSize;
                        for (int blockOffset = 0; blockOffset < CanonicalHashTrie.SectionSize; blockOffset++)
                        {
                            _cht.Set(_blockTree.FindHeader(sectionStart + blockOffset));
                        }

                        _cht.Commit(section);
                    }
                }
            });
#pragma warning restore 162
        }

        public CanonicalHashTrie? GetCHT()
        {
            return _cht;
        }

        public Block Find(Keccak hash) => _blockTree.FindBlock(hash, BlockTreeLookupOptions.TotalDifficultyNotNeeded);


        public Keccak? FindHash(long number)
        {
            try
            {
                Keccak? hash = _blockTree.FindHash(number);
                return hash;
            }
            catch (Exception)
            {
                _logger.Debug(
                    "Could not handle a request for block by number since multiple blocks are available at the level and none is marked as canonical. (a fix is coming)");
            }

            return null;
        }

        private Random _broadcastRandomizer = new Random();

        [Todo(Improve.Refactor, "This may not be desired if the other node is just syncing now too")]
        private void OnNewHeadBlock(object? sender, BlockEventArgs blockEventArgs)
        {
            Task.Run(() =>
            {
                Block block = blockEventArgs.Block;
                if (_blockTree.BestKnownNumber > block.Number) return;

                int peerCount = _pool.PeerCount;
                double broadcastRatio = Math.Sqrt(peerCount) / peerCount;

                int counter = 0;
                foreach (PeerInfo peerInfo in _pool.AllPeers)
                {
                    if (peerInfo.TotalDifficulty < (block.TotalDifficulty ?? UInt256.Zero))
                    {
                        if (_broadcastRandomizer.NextDouble() < broadcastRatio)
                        {
                            peerInfo.SyncPeer.NotifyOfNewBlock(block, SendBlockPriority.High);
                            counter++;
                        }
                        else
                        {
                            peerInfo.SyncPeer.NotifyOfNewBlock(block, SendBlockPriority.Low);
                        }
                    }
                }

                if (counter > 0)
                {
                    if (_logger.IsDebug)
                        _logger.Debug(
                            $"Broadcasting block {block.ToString(Block.Format.Short)} to {counter} peers.");
                }

                if ((block.Number - Sync.MaxReorgLength) % CanonicalHashTrie.SectionSize == 0)
                {
                    _ = BuildCHT();
                }
            }).ContinueWith(
                t =>
                    t.Exception?.Handle(ex =>
                    {
                        _logger.Error(ex.Message, ex);
                        return true;
                    })
                , TaskContinuationOptions.OnlyOnFaulted
            );
        }

        public void Dispose()
        {
            _blockTree.NewHeadBlock -= OnNewHeadBlock;
        }
    }
}<|MERGE_RESOLUTION|>--- conflicted
+++ resolved
@@ -368,14 +368,9 @@
         // TODO - not a fan of this function name - CatchUpCHT, AddMissingCHTBlocks, ...?
         public Task BuildCHT()
         {
-<<<<<<< HEAD
-            return Task.CompletedTask;
-
-=======
             return Task.CompletedTask; // removing LES code
 
 #pragma warning disable 162
->>>>>>> 41823d3a
             return Task.Run(() =>
             {
                 lock (_chtLock)
