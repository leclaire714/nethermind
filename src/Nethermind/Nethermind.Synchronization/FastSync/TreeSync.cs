--- conflicted
+++ resolved
@@ -70,27 +70,20 @@
         // concurrent request handling with the read lock.
         private readonly ReaderWriterLockSlim _syncStateLock = new();
         private readonly ConcurrentDictionary<StateSyncBatch, object?> _pendingRequests = new();
-<<<<<<< HEAD
-        private Dictionary<StateSyncItem, HashSet<DependentItem>> _dependencies = new(StateSyncItemComparer.Instance);
-        // private LruKeyCache<Keccak> _alreadySavedNode = new(AlreadySavedCapacity, "saved nodes");
-        // private LruKeyCache<Keccak> _alreadySavedCode = new(AlreadySavedCapacity, "saved nodes");
-        private readonly HashSet<Keccak> _codesSameAsNodes = new();
-        private readonly ConcurrentDictionary<Keccak, List<byte>> _additionalLeafNibbles;
-        private byte[] farRightPath = new byte[64];
-        private bool rootChanged = false;
-=======
         private Dictionary<Hash256, HashSet<DependentItem>> _dependencies = new();
         private LruKeyCache<Hash256> _alreadySavedNode = new(AlreadySavedCapacity, "saved nodes");
         private LruKeyCache<Hash256> _alreadySavedCode = new(AlreadySavedCapacity, "saved nodes");
         private readonly HashSet<Hash256> _codesSameAsNodes = new();
->>>>>>> 4401d7f1
+        private readonly ConcurrentDictionary<Hash256, List<byte>> _additionalLeafNibbles;
+        private byte[] farRightPath = new byte[64];
+        private bool rootChanged = false;
 
         private BranchProgress _branchProgress;
         private int _hintsToResetRoot;
         private long _blockNumber;
         private SyncMode _syncMode;
 
-        public TreeSync(SyncMode syncMode, IDb codeDb, IColumnsDb<StateColumns> stateDb, IBlockTree blockTree, TrieNodeResolverCapability resolverCapability, ILogManager logManager)
+        public TreeSync(SyncMode syncMode, IDb codeDb, IDb stateDb, IBlockTree blockTree, ILogManager logManager)
         {
             _syncMode = syncMode;
             _codeDb = codeDb ?? throw new ArgumentNullException(nameof(codeDb));
@@ -104,17 +97,28 @@
             _pendingItems = new PendingSyncItems();
             _branchProgress = new BranchProgress(0, _logger);
 
-            if (resolverCapability == TrieNodeResolverCapability.Hash)
-            {
-                _stateStore = new TrieStore(stateDb, logManager);
-            }
-            else if (resolverCapability == TrieNodeResolverCapability.Path)
-            {
-                _pathStateDb = stateDb as IByPathStateDb;
-                _stateStore = new TrieStoreByPath(stateDb, logManager);
-            }
-
-            _additionalLeafNibbles = new ConcurrentDictionary<Keccak, List<byte>>();
+            _stateStore = new TrieStore(stateDb, logManager);
+
+            _additionalLeafNibbles = new ConcurrentDictionary<Hash256, List<byte>>();
+        }
+
+        public TreeSync(SyncMode syncMode, IDb codeDb, IByPathStateDb stateDb, IBlockTree blockTree, ILogManager logManager)
+        {
+            _syncMode = syncMode;
+            _codeDb = codeDb ?? throw new ArgumentNullException(nameof(codeDb));
+            _pathStateDb = stateDb ?? throw new ArgumentNullException(nameof(stateDb));
+            _blockTree = blockTree ?? throw new ArgumentNullException(nameof(blockTree));
+
+            _logger = logManager.GetClassLogger() ?? throw new ArgumentNullException(nameof(logManager));
+
+            byte[] progress = _codeDb.Get(_fastSyncProgressKey);
+            _data = new DetailedProgress(_blockTree.NetworkId, progress);
+            _pendingItems = new PendingSyncItems();
+            _branchProgress = new BranchProgress(0, _logger);
+
+            _stateStore = new TrieStoreByPath(stateDb, logManager);
+
+            _additionalLeafNibbles = new ConcurrentDictionary<Hash256, List<byte>>();
         }
 
         public async Task<StateSyncBatch?> PrepareRequest(SyncMode syncMode)
@@ -455,11 +459,7 @@
             ResetStateRoot(bestSuggested.Number, bestSuggested.StateRoot!, currentState);
         }
 
-<<<<<<< HEAD
-        public void ResetStateRoot(long blockNumber, Keccak stateRoot, SyncFeedState currentState, bool forceRootChange = true)
-=======
-        public void ResetStateRoot(long blockNumber, Hash256 stateRoot, SyncFeedState currentState)
->>>>>>> 4401d7f1
+        public void ResetStateRoot(long blockNumber, Hash256 stateRoot, SyncFeedState currentState, bool forceRootChange = true)
         {
             _syncStateLock.EnterWriteLock();
             try
@@ -553,9 +553,15 @@
                     _branchProgress.ReportSynced(syncItem, NodeProgressState.Requested);
                 }
 
-<<<<<<< HEAD
-                // LruKeyCache<Keccak> alreadySavedCache =
-                //     syncItem.NodeDataType == NodeDataType.Code ? _alreadySavedCode : _alreadySavedNode;
+                LruKeyCache<Hash256> alreadySavedCache =
+                    syncItem.NodeDataType == NodeDataType.Code ? _alreadySavedCode : _alreadySavedNode;
+                if (alreadySavedCache.Get(syncItem.Hash))
+                {
+                    Interlocked.Increment(ref _data.CheckWasCached);
+                    if (_logger.IsTrace) _logger.Trace($"Node already in the DB - skipping {syncItem.Hash}");
+                    _branchProgress.ReportSynced(syncItem, NodeProgressState.AlreadySaved);
+                    return AddNodeResult.AlreadySaved;
+                }
 
                 // Keccak hashToCheckInCache = syncItem.Hash;
 
@@ -576,23 +582,12 @@
                 //     _branchProgress.ReportSynced(syncItem, NodeProgressState.AlreadySaved);
                 //     return AddNodeResult.AlreadySaved;
                 // }
-=======
-                LruKeyCache<Hash256> alreadySavedCache =
-                    syncItem.NodeDataType == NodeDataType.Code ? _alreadySavedCode : _alreadySavedNode;
-                if (alreadySavedCache.Get(syncItem.Hash))
-                {
-                    Interlocked.Increment(ref _data.CheckWasCached);
-                    if (_logger.IsTrace) _logger.Trace($"Node already in the DB - skipping {syncItem.Hash}");
-                    _branchProgress.ReportSynced(syncItem, NodeProgressState.AlreadySaved);
-                    return AddNodeResult.AlreadySaved;
-                }
->>>>>>> 4401d7f1
 
                 ReaderWriterLockSlim lockToTake = syncItem.NodeDataType == NodeDataType.Code ? _codeDbLock : _stateDbLock;
                 lockToTake.EnterReadLock();
                 try
                 {
-                    IDb dbToCheck = syncItem.NodeDataType == NodeDataType.Code ? _codeDb : _stateDb;
+                    IKeyValueStore dbToCheck = syncItem.NodeDataType == NodeDataType.Code ? _codeDb : _stateDb;
                     Interlocked.Increment(ref _data.DbChecks);
                     bool keyExists;
                     if (_stateStore.Capability == TrieNodeResolverCapability.Path)
@@ -642,11 +637,11 @@
                 bool isAlreadyRequested;
                 lock (_dependencies)
                 {
-                    isAlreadyRequested = _dependencies.ContainsKey(syncItem);
+                    isAlreadyRequested = _dependencies.ContainsKey(syncItem.Hash);
                     if (dependentItem is not null)
                     {
                         if (_logger.IsTrace) _logger.Trace($"Adding dependency Hash: {syncItem.Hash} PathNibbles: {syncItem.PathNibbles.ToHexString()} AccountPath: {syncItem.AccountPathNibbles.ToHexString()} -> {dependentItem.SyncItem.Hash} PathNibbles: {dependentItem.SyncItem.PathNibbles.ToHexString()} AccountPath: {dependentItem.SyncItem.AccountPathNibbles.ToHexString()}");
-                        AddDependency(syncItem, dependentItem);
+                        AddDependency(syncItem.Hash, dependentItem);
                     }
                 }
 
@@ -666,23 +661,19 @@
             return AddNodeResult.Added;
         }
 
-<<<<<<< HEAD
-        private void PossiblySaveDependentNodes(StateSyncItem item)
-=======
         private void PossiblySaveDependentNodes(Hash256 hash)
->>>>>>> 4401d7f1
         {
             List<DependentItem> nodesToSave = new();
             lock (_dependencies)
             {
-                if (_dependencies.TryGetValue(item, out HashSet<DependentItem> value))
+                if (_dependencies.TryGetValue(hash, out HashSet<DependentItem> value))
                 {
                     HashSet<DependentItem> dependentItems = value;
 
                     if (_logger.IsTrace)
                     {
                         string nodeNodes = dependentItems.Count == 1 ? "node" : "nodes";
-                        if (_logger.IsTrace) _logger.Trace($"{dependentItems.Count} {nodeNodes} dependent on {item.Hash} {item.PathNibbles.ToHexString()}");
+                        _logger.Trace($"{dependentItems.Count} {nodeNodes} dependent on {hash}");
                     }
 
                     foreach (DependentItem dependentItem in dependentItems)
@@ -695,11 +686,11 @@
                         }
                     }
 
-                    _dependencies.Remove(item);
+                    _dependencies.Remove(hash);
                 }
                 else
                 {
-                    if (_logger.IsTrace) _logger.Trace($"No nodes dependent on {item}");
+                    if (_logger.IsTrace) _logger.Trace($"No nodes dependent on {hash}");
                 }
             }
 
@@ -852,7 +843,7 @@
             }
 
             _branchProgress.ReportSynced(syncItem.Level, syncItem.ParentBranchChildIndex, syncItem.BranchChildIndex, syncItem.NodeDataType, NodeProgressState.Saved);
-            PossiblySaveDependentNodes(syncItem);
+            PossiblySaveDependentNodes(syncItem.Hash);
         }
 
         private void VerifyPostSyncCleanUp()
@@ -864,11 +855,7 @@
                     if (_logger.IsError) _logger.Error($"POSSIBLE FAST SYNC CORRUPTION | Dependencies hanging after the root node saved - count: {_dependencies.Count}, first: {_dependencies.Keys.First()}");
                 }
 
-<<<<<<< HEAD
-                _dependencies = new Dictionary<StateSyncItem, HashSet<DependentItem>>(StateSyncItemComparer.Instance);
-=======
                 _dependencies = new Dictionary<Hash256, HashSet<DependentItem>>();
->>>>>>> 4401d7f1
                 // _alreadySaved = new LruKeyCache<Keccak>(AlreadySavedCapacity, "saved nodes");
             }
 
@@ -957,14 +944,9 @@
 
                     for (int childIndex = 15; childIndex >= 0; childIndex--)
                     {
-<<<<<<< HEAD
-                        Keccak? childHash = trieNode.GetChildHash(childIndex);
-                        if (childHash is not null && alreadyProcessedChildHashes.Contains(childHash))
-=======
                         Hash256? childHash = trieNode.GetChildHash(childIndex);
                         if (childHash is not null &&
                             alreadyProcessedChildHashes.Contains(childHash))
->>>>>>> 4401d7f1
                         {
                             if (_additionalLeafNibbles.TryGetValue(childHash, out List<byte> leafNibbles))
                                 leafNibbles.Add((byte)childIndex);
@@ -1052,13 +1034,8 @@
                     if (nodeDataType == NodeDataType.State)
                     {
                         _pendingItems.MaxStateLevel = 64;
-<<<<<<< HEAD
-                        DependentItem dependentItem = new(currentStateSyncItem, currentResponseItem, 2, true, trieNode);
-                        (Keccak codeHash, Keccak storageRoot) = AccountDecoder.DecodeHashesOnly(new RlpStream(trieNode.Value.ToArray()));
-=======
                         DependentItem dependentItem = new(currentStateSyncItem, currentResponseItem, 2, true);
                         (Hash256 codeHash, Hash256 storageRoot) = AccountDecoder.DecodeHashesOnly(new RlpStream(trieNode.Value.ToArray()));
->>>>>>> 4401d7f1
                         if (codeHash != Keccak.OfAnEmptyString)
                         {
                             // prepare a branch without the code DB
@@ -1153,11 +1130,7 @@
         /// </summary>
         /// <param name="dependency">Sync item that this item is dependent on.</param>
         /// <param name="dependentItem">Item that can only be persisted if all its dependenies are persisted</param>
-<<<<<<< HEAD
-        private void AddDependency(StateSyncItem dependency, DependentItem dependentItem)
-=======
         private void AddDependency(Hash256 dependency, DependentItem dependentItem)
->>>>>>> 4401d7f1
         {
             lock (_dependencies)
             {
@@ -1197,7 +1170,7 @@
             {
                 if (!node.IsChildNull(childIndex))
                 {
-                    Keccak? childHash = node.GetChildHash(childIndex);
+                    Hash256? childHash = node.GetChildHash(childIndex);
                     if (childHash is null)
                     {
                         if (_logger.IsTrace)
