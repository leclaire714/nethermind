// SPDX-FileCopyrightText: 2022 Demerzel Solutions Limited
// SPDX-License-Identifier: LGPL-3.0-only

using System.Collections.Generic;
using System.Diagnostics;
using Nethermind.Core.Crypto;

namespace Nethermind.Synchronization.FastSync
{
    [DebuggerDisplay("Requested Nodes: {RequestedNodes?.Count ?? 0}, Responses: {Responses?.Length ?? 0}, Assigned: {AssignedPeer?.Current}")]
    public class StateSyncBatch
    {
        public StateSyncBatch(Keccak stateRoot, NodeDataType nodeDataType, IList<StateSyncItem> requestedNodes)
        {
            StateRoot = stateRoot;
            NodeDataType = nodeDataType;
            RequestedNodes = requestedNodes;
        }

        public NodeDataType NodeDataType { get; }

        public Keccak StateRoot;

        public IList<StateSyncItem>? RequestedNodes { get; }

        public IReadOnlyList<byte[]>? Responses { get; set; }

        public int ConsumerId { get; set; }

        public override string ToString()
        {
<<<<<<< HEAD
            return $"{RequestedNodes?.Length ?? 0} state sync requests with {Responses?.Count ?? 0} responses";
=======
            return $"{RequestedNodes?.Count ?? 0} state sync requests with {Responses?.Length ?? 0} responses";
>>>>>>> dd2f2362
        }
    }
}<|MERGE_RESOLUTION|>--- conflicted
+++ resolved
@@ -29,11 +29,7 @@
 
         public override string ToString()
         {
-<<<<<<< HEAD
-            return $"{RequestedNodes?.Length ?? 0} state sync requests with {Responses?.Count ?? 0} responses";
-=======
-            return $"{RequestedNodes?.Count ?? 0} state sync requests with {Responses?.Length ?? 0} responses";
->>>>>>> dd2f2362
+            return $"{RequestedNodes?.Count ?? 0} state sync requests with {Responses?.Count ?? 0} responses";
         }
     }
 }