--- conflicted
+++ resolved
@@ -26,14 +26,7 @@
             MemColumnsDb<StateColumns> memDb = new();
             IDb stateDb = memDb;
             TrieStore trieStore = new(stateDb, new MemoryLimit(0.MB()), Persist.EveryBlock, LimboLogs.Instance);
-<<<<<<< HEAD
-            TrieStoreByPath storageTrieStore = new(memDb.GetColumnDb(StateColumns.Storage), new MemoryLimit(0.MB()), Persist.EveryBlock, LimboLogs.Instance);
-
-            StateProvider stateProvider = new(trieStore, storageTrieStore, stateDb, LimboLogs.Instance);
-            StorageProvider storageProvider = new(trieStore, stateProvider, LimboLogs.Instance);
-=======
             WorldState stateProvider = new(trieStore, stateDb, LimboLogs.Instance);
->>>>>>> 0a8ec2b9
 
             stateProvider.CreateAccount(TestItem.AddressA, 1);
             stateProvider.InsertCode(TestItem.AddressA, new byte[] { 1, 2, 3 }, Istanbul.Instance);
