// SPDX-FileCopyrightText: 2022 Demerzel Solutions Limited
// SPDX-License-Identifier: LGPL-3.0-only

using System.Threading.Tasks;
using FluentAssertions;
using Nethermind.Core;
using Nethermind.Core.Crypto;
using Nethermind.Core.Specs;
using Nethermind.Db;
using Nethermind.Specs;
using Nethermind.Int256;
using Nethermind.Logging;
using Nethermind.Specs.Forks;
using Nethermind.State;
using Nethermind.Trie.Pruning;
using NSubstitute;
using NUnit.Framework;
using System.Threading;
using Nethermind.Core.Test;

namespace Nethermind.Store.Test
{
    [TestFixture, Parallelizable(ParallelScope.All)]
    public class StateReaderTests
    {
        private static readonly Keccak Hash1 = Keccak.Compute("1");
        private readonly Address _address1 = new(Hash1);
        private static readonly ILogManager Logger = NUnitLogManager.Instance;

        private static (string, ITrieStore, ITrieStore)[] _variants;
        public static (string name, ITrieStore trieStore, ITrieStore storageTrieStore)[] Variants
            => LazyInitializer.EnsureInitialized(ref _variants, InitVariants);

        public static (string Name, ITrieStore TrieStore, ITrieStore StorageTrieStore)[] InitVariants()
        {
            TrieStore ts = new TrieStore(new MemDb(), Logger);
            MemColumnsDb<StateColumns> memDb = new MemColumnsDb<StateColumns>();
            return new (string, ITrieStore, ITrieStore)[]
            {
                ("Keccak Store", ts, ts),
                ("Path Store", new TrieStoreByPath(memDb, Logger), new TrieStoreByPath(memDb.GetColumnDb(StateColumns.Storage), Logger))
            };
        }

        [Test]
        [TestCaseSource(nameof(Variants))]
        public async Task CanAskAboutBalanceInParallel((string Name, ITrieStore TrieStore, ITrieStore StorageTrieStore) testCase)
        {
            IReleaseSpec spec = MainnetSpecProvider.Instance.GetSpec((ForkActivation)MainnetSpecProvider.ConstantinopleFixBlockNumber);
<<<<<<< HEAD
            StateProvider provider = new StateProvider(testCase.TrieStore, testCase.StorageTrieStore, Substitute.For<IDb>(), Logger);
=======
            MemDb stateDb = new();
            WorldState provider =
                new(new TrieStore(stateDb, Logger), Substitute.For<IDb>(), Logger);
>>>>>>> 0a8ec2b9
            provider.CreateAccount(_address1, 0);
            provider.AddToBalance(_address1, 1, spec);
            provider.Commit(spec);
            provider.CommitTree(0);
            Keccak stateRoot0 = provider.StateRoot;

            provider.AddToBalance(_address1, 1, spec);
            provider.Commit(spec);
            provider.CommitTree(1);
            Keccak stateRoot1 = provider.StateRoot;

            provider.AddToBalance(_address1, 1, spec);
            provider.Commit(spec);
            provider.CommitTree(2);
            Keccak stateRoot2 = provider.StateRoot;

            provider.AddToBalance(_address1, 1, spec);
            provider.Commit(spec);
            provider.CommitTree(3);
            Keccak stateRoot3 = provider.StateRoot;

            //provider.CommitTree(0);

            StateReader reader =
                new(testCase.TrieStore, testCase.StorageTrieStore, Substitute.For<IDb>(), Logger);

            Task a = StartTask(reader, stateRoot0, 1);
            //Task b = StartTask(reader, stateRoot1, 2);
            //Task c = StartTask(reader, stateRoot2, 3);
            //Task d = StartTask(reader, stateRoot3, 4);

            //await Task.WhenAll(a, b, c, d);
            await Task.WhenAll(a);
        }

        [Test]
        [TestCaseSource(nameof(Variants))]
        public async Task CanAskAboutStorageInParallel((string Name, ITrieStore TrieStore, ITrieStore StorageTrieStore) testCase)
        {
            StorageCell storageCell = new(_address1, UInt256.One);
            IReleaseSpec spec = MuirGlacier.Instance;
<<<<<<< HEAD
            StateProvider provider = new(testCase.TrieStore, testCase.StorageTrieStore, new MemDb(), Logger);
            StorageProvider storageProvider = new(testCase.StorageTrieStore, provider, Logger);
=======
            MemDb stateDb = new();
            TrieStore trieStore = new(stateDb, Logger);
            WorldState provider = new(trieStore, new MemDb(), Logger);
>>>>>>> 0a8ec2b9

            void UpdateStorageValue(byte[] newValue)
            {
                provider.Set(storageCell, newValue);
            }

            void AddOneToBalance()
            {
                provider.AddToBalance(_address1, 1, spec);
            }

            void CommitEverything(long blockNumber)
            {
<<<<<<< HEAD
                storageProvider.Commit();
                storageProvider.CommitTrees(blockNumber);
=======
>>>>>>> 0a8ec2b9
                provider.Commit(spec);
                provider.CommitTree(blockNumber);
            }

            provider.CreateAccount(_address1, 1);
            CommitEverything(0);

            AddOneToBalance();
            UpdateStorageValue(new byte[] { 1 });
            CommitEverything(1);
            Keccak stateRoot0 = provider.StateRoot;

            AddOneToBalance();
            UpdateStorageValue(new byte[] { 2 });
            CommitEverything(2);
            Keccak stateRoot1 = provider.StateRoot;

            AddOneToBalance();
            UpdateStorageValue(new byte[] { 3 });
            CommitEverything(3);
            Keccak stateRoot2 = provider.StateRoot;

            AddOneToBalance();
            UpdateStorageValue(new byte[] { 4 });
            CommitEverything(4);
            Keccak stateRoot3 = provider.StateRoot;

            StateReader reader =
                new(testCase.TrieStore, testCase.StorageTrieStore, Substitute.For<IDb>(), Logger);

            Task a = StartStorageTask(reader, stateRoot0, storageCell, new byte[] { 1 });
            Task b = StartStorageTask(reader, stateRoot1, storageCell, new byte[] { 2 });
            Task c = StartStorageTask(reader, stateRoot2, storageCell, new byte[] { 3 });
            Task d = StartStorageTask(reader, stateRoot3, storageCell, new byte[] { 4 });

            await Task.WhenAll(a, b, c, d);
        }

        [Test]
        [TestCaseSource(nameof(Variants))]
        public void NonExisting((string Name, ITrieStore TrieStore, ITrieStore StorageTrieStore) testCase)
        {
            StorageCell storageCell = new(_address1, UInt256.One);
            IReleaseSpec spec = MuirGlacier.Instance;

<<<<<<< HEAD
            StateProvider provider = new(testCase.TrieStore, testCase.StorageTrieStore, new MemDb(), Logger);
            StorageProvider storageProvider = new(testCase.TrieStore, provider, Logger);
=======
            MemDb stateDb = new();
            TrieStore trieStore = new(stateDb, Logger);
            WorldState provider = new(trieStore, new MemDb(), Logger);
>>>>>>> 0a8ec2b9

            void CommitEverything()
            {
                provider.Commit(spec);
                provider.CommitTree(0);
            }

            provider.CreateAccount(_address1, 1);
            provider.Set(storageCell, new byte[] { 1 });
            CommitEverything();
            Keccak stateRoot0 = provider.StateRoot;

            StateReader reader =
                new(testCase.TrieStore, testCase.StorageTrieStore, Substitute.For<IDb>(), Logger);
            reader.GetStorage(stateRoot0, _address1, storageCell.Index + 1).Should().BeEquivalentTo(new byte[] { 0 });
        }

        private Task StartTask(StateReader reader, Keccak stateRoot, UInt256 value)
        {
            return Task.Run(
                () =>
                {
                    for (int i = 0; i < 10000; i++)
                    {
                        UInt256 balance = reader.GetBalance(stateRoot, _address1);
                        Assert.That(balance, Is.EqualTo(value));
                    }
                });
        }

        private Task StartStorageTask(StateReader reader, Keccak stateRoot, StorageCell storageCell, byte[] value)
        {
            return Task.Run(
                () =>
                {
                    for (int i = 0; i < 1000; i++)
                    {
                        byte[] result = reader.GetStorage(stateRoot, storageCell.Address, storageCell.Index);
                        result.Should().BeEquivalentTo(value);
                    }
                });
        }

        [Test]
        [TestCaseSource(nameof(Variants))]
        public async Task GetStorage((string Name, ITrieStore TrieStore, ITrieStore StorageTrieStore) testCase)
        {
            IDbProvider dbProvider = await TestMemDbProvider.InitAsync();

            /* all testing will be touching just a single storage cell */
            StorageCell storageCell = new(_address1, UInt256.One);

<<<<<<< HEAD
            StateProvider state = new(testCase.TrieStore, testCase.StorageTrieStore, dbProvider.CodeDb, Logger);
            StorageProvider storage = new(testCase.StorageTrieStore, state, Logger);
=======
            TrieStore trieStore = new(dbProvider.StateDb, Logger);
            WorldState state = new(trieStore, dbProvider.CodeDb, Logger);
>>>>>>> 0a8ec2b9

            /* to start with we need to create an account that we will be setting storage at */
            state.CreateAccount(storageCell.Address, UInt256.One);
            state.Commit(MuirGlacier.Instance);
            state.CommitTree(1);

            /* at this stage we have an account with empty storage at the address that we want to test */

            byte[] initialValue = new byte[] { 1, 2, 3 };
            state.Set(storageCell, initialValue);
            state.Commit(MuirGlacier.Instance);
            state.CommitTree(2);

            StateReader reader = new(testCase.TrieStore, testCase.StorageTrieStore, dbProvider.CodeDb, Logger);

            byte[] retrieved = reader.GetStorage(state.StateRoot, _address1, storageCell.Index);
            retrieved.Should().BeEquivalentTo(initialValue);

            /* at this stage we set the value in storage to 1,2,3 at the tested storage cell */

            /* Now we are testing scenario where the storage is being changed by the block processor.
               To do that we create some different storage / state access stack that represents the processor.
               It is a different stack of objects than the one that is used by the blockchain bridge. */

            byte[] newValue = new byte[] { 1, 2, 3, 4, 5 };

<<<<<<< HEAD
            StateProvider processorStateProvider =
                new(testCase.TrieStore, testCase.StorageTrieStore, new MemDb(), LimboLogs.Instance);
            processorStateProvider.StateRoot = state.StateRoot;

            StorageProvider processorStorageProvider =
                new(testCase.StorageTrieStore, processorStateProvider, LimboLogs.Instance);

            processorStorageProvider.Set(storageCell, newValue);
            processorStorageProvider.Commit();
            processorStorageProvider.CommitTrees(3);
=======
            WorldState processorStateProvider =
                new(trieStore, new MemDb(), LimboLogs.Instance);
            processorStateProvider.StateRoot = state.StateRoot;

            processorStateProvider.Set(storageCell, newValue);
>>>>>>> 0a8ec2b9
            processorStateProvider.Commit(MuirGlacier.Instance);
            processorStateProvider.CommitTree(3);

            /* At this stage the DB should have the storage value updated to 5.
               We will try to retrieve the value by taking the state root from the processor.*/

            retrieved =
                reader.GetStorage(processorStateProvider.StateRoot, storageCell.Address, storageCell.Index);
            retrieved.Should().BeEquivalentTo(newValue);

            /* If it failed then it means that the blockchain bridge cached the previous call value */
        }
    }
}<|MERGE_RESOLUTION|>--- conflicted
+++ resolved
@@ -47,13 +47,9 @@
         public async Task CanAskAboutBalanceInParallel((string Name, ITrieStore TrieStore, ITrieStore StorageTrieStore) testCase)
         {
             IReleaseSpec spec = MainnetSpecProvider.Instance.GetSpec((ForkActivation)MainnetSpecProvider.ConstantinopleFixBlockNumber);
-<<<<<<< HEAD
-            StateProvider provider = new StateProvider(testCase.TrieStore, testCase.StorageTrieStore, Substitute.For<IDb>(), Logger);
-=======
             MemDb stateDb = new();
             WorldState provider =
                 new(new TrieStore(stateDb, Logger), Substitute.For<IDb>(), Logger);
->>>>>>> 0a8ec2b9
             provider.CreateAccount(_address1, 0);
             provider.AddToBalance(_address1, 1, spec);
             provider.Commit(spec);
@@ -95,14 +91,9 @@
         {
             StorageCell storageCell = new(_address1, UInt256.One);
             IReleaseSpec spec = MuirGlacier.Instance;
-<<<<<<< HEAD
-            StateProvider provider = new(testCase.TrieStore, testCase.StorageTrieStore, new MemDb(), Logger);
-            StorageProvider storageProvider = new(testCase.StorageTrieStore, provider, Logger);
-=======
             MemDb stateDb = new();
             TrieStore trieStore = new(stateDb, Logger);
             WorldState provider = new(trieStore, new MemDb(), Logger);
->>>>>>> 0a8ec2b9
 
             void UpdateStorageValue(byte[] newValue)
             {
@@ -116,11 +107,6 @@
 
             void CommitEverything(long blockNumber)
             {
-<<<<<<< HEAD
-                storageProvider.Commit();
-                storageProvider.CommitTrees(blockNumber);
-=======
->>>>>>> 0a8ec2b9
                 provider.Commit(spec);
                 provider.CommitTree(blockNumber);
             }
@@ -166,14 +152,9 @@
             StorageCell storageCell = new(_address1, UInt256.One);
             IReleaseSpec spec = MuirGlacier.Instance;
 
-<<<<<<< HEAD
-            StateProvider provider = new(testCase.TrieStore, testCase.StorageTrieStore, new MemDb(), Logger);
-            StorageProvider storageProvider = new(testCase.TrieStore, provider, Logger);
-=======
             MemDb stateDb = new();
             TrieStore trieStore = new(stateDb, Logger);
             WorldState provider = new(trieStore, new MemDb(), Logger);
->>>>>>> 0a8ec2b9
 
             void CommitEverything()
             {
@@ -226,13 +207,8 @@
             /* all testing will be touching just a single storage cell */
             StorageCell storageCell = new(_address1, UInt256.One);
 
-<<<<<<< HEAD
-            StateProvider state = new(testCase.TrieStore, testCase.StorageTrieStore, dbProvider.CodeDb, Logger);
-            StorageProvider storage = new(testCase.StorageTrieStore, state, Logger);
-=======
             TrieStore trieStore = new(dbProvider.StateDb, Logger);
             WorldState state = new(trieStore, dbProvider.CodeDb, Logger);
->>>>>>> 0a8ec2b9
 
             /* to start with we need to create an account that we will be setting storage at */
             state.CreateAccount(storageCell.Address, UInt256.One);
@@ -259,24 +235,11 @@
 
             byte[] newValue = new byte[] { 1, 2, 3, 4, 5 };
 
-<<<<<<< HEAD
-            StateProvider processorStateProvider =
-                new(testCase.TrieStore, testCase.StorageTrieStore, new MemDb(), LimboLogs.Instance);
-            processorStateProvider.StateRoot = state.StateRoot;
-
-            StorageProvider processorStorageProvider =
-                new(testCase.StorageTrieStore, processorStateProvider, LimboLogs.Instance);
-
-            processorStorageProvider.Set(storageCell, newValue);
-            processorStorageProvider.Commit();
-            processorStorageProvider.CommitTrees(3);
-=======
             WorldState processorStateProvider =
                 new(trieStore, new MemDb(), LimboLogs.Instance);
             processorStateProvider.StateRoot = state.StateRoot;
 
             processorStateProvider.Set(storageCell, newValue);
->>>>>>> 0a8ec2b9
             processorStateProvider.Commit(MuirGlacier.Instance);
             processorStateProvider.CommitTree(3);
 
