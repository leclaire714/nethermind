--- conflicted
+++ resolved
@@ -76,11 +76,7 @@
                 if (_bundlePool is null)
                 {
                     var (getFromApi, _) = _nethermindApi!.ForProducer;
-<<<<<<< HEAD
                     TxBundleSimulator txBundleSimulator = new(TracerFactory, getFromApi.GasLimitCalculator, getFromApi.Timestamper, getFromApi.TxPool!, getFromApi.EngineSigner);
-=======
-                    TxBundleSimulator txBundleSimulator = new(TracerFactory, getFromApi.GasLimitCalculator, getFromApi.Timestamper, getFromApi.TxPool!);
->>>>>>> e46ccade
                     _bundlePool = new BundlePool(getFromApi.BlockTree!, txBundleSimulator, getFromApi.Timestamper, _mevConfig, getFromApi.LogManager);
                 }
 
@@ -187,7 +183,7 @@
 
         public bool Enabled => _mevConfig.Enabled;
 
-        private void TxPoolOnNewPending(object? sender, TxEventArgs e)
+        private void TxPoolOnNewPending(object? sender, TxPool.TxEventArgs e)
         {
             IBlockchainBridge bridge = _nethermindApi!.CreateBlockchainBridge();
             // create a bundle
