--- conflicted
+++ resolved
@@ -26,19 +26,12 @@
 using Nethermind.Core;
 using Nethermind.Core.Crypto;
 using Nethermind.Core.Extensions;
-<<<<<<< HEAD
 using Nethermind.Crypto;
-=======
 using Nethermind.Core.Specs;
->>>>>>> 1cebe151
 using Nethermind.Int256;
 using Nethermind.Logging;
 using Nethermind.Mev.Data;
 using Nethermind.Mev.Execution;
-<<<<<<< HEAD
-using Nethermind.Serialization.Rlp;
-=======
->>>>>>> 1cebe151
 using Nethermind.TxPool;
 using Nethermind.TxPool.Collections;
 using ILogger = Nethermind.Logging.ILogger;
@@ -85,14 +78,10 @@
             _simulator = simulator;
             _txPool = txPool ?? throw new ArgumentNullException(nameof(txPool));
             _logger = logManager.GetClassLogger();
-            
-<<<<<<< HEAD
             _txPool.NewPending += TxPoolOnNewPending;
             _blockTree.BlockAddedToMain += BlockTreeOnBlockAddedToMain;
             
             _blockTree.NewHeadBlock += OnNewBlock;
-=======
->>>>>>> 1cebe151
             IComparer<MevBundle> comparer = CompareMevBundleByBlock.Default.ThenBy(CompareMevBundleByMinTimestamp.Default);
             _bundles = new BundleSortedPool(
                 _mevConfig.BundlePoolSize,
