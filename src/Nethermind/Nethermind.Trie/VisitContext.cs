--- conflicted
+++ resolved
@@ -18,15 +18,13 @@
         public bool IsStorage { get; internal set; }
         public int? BranchChildIndex { get; internal set; }
         public bool ExpectAccounts { get; init; }
-<<<<<<< HEAD
         public bool KeepTrackOfAbsolutePath { get; init; }
 
         private List<byte>? _absolutePathNibbles;
 
         public List<byte> AbsolutePathNibbles => _absolutePathNibbles ??= new List<byte>();
-=======
+
         public int VisitedNodes => _visitedNodes;
->>>>>>> dd2f2362
 
         public int MaxDegreeOfParallelism
         {
