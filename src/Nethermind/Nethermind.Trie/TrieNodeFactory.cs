--- conflicted
+++ resolved
@@ -1,13 +1,7 @@
 // SPDX-FileCopyrightText: 2022 Demerzel Solutions Limited
 // SPDX-License-Identifier: LGPL-3.0-only
 
-<<<<<<< HEAD
-using System;
-using System.Diagnostics;
-using System.Xml.XPath;
-=======
 using Nethermind.Core.Buffers;
->>>>>>> c7526030
 
 namespace Nethermind.Trie
 {
@@ -19,7 +13,6 @@
             return node;
         }
 
-<<<<<<< HEAD
         public static TrieNode CreateBranch(Span<byte> pathToNode, byte[] storagePrefix)
         {
             TrieNode node = new(NodeType.Branch);
@@ -28,10 +21,7 @@
             return node;
         }
 
-        public static TrieNode CreateLeaf(byte[] path, byte[]? value)
-=======
         public static TrieNode CreateLeaf(byte[] path, CappedArray<byte> value)
->>>>>>> c7526030
         {
             TrieNode node = new(NodeType.Leaf);
             node.Key = path;
