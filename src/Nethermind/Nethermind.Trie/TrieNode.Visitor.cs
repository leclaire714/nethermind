// SPDX-FileCopyrightText: 2022 Demerzel Solutions Limited
// SPDX-License-Identifier: LGPL-3.0-only

using System;
using System.Collections.Concurrent;
using System.Collections.Generic;
using System.IO;
using System.Runtime.CompilerServices;
using System.Threading;
using System.Threading.Tasks;
using Nethermind.Core;
using Nethermind.Serialization.Rlp;
using Nethermind.Trie.Pruning;

[assembly: InternalsVisibleTo("Ethereum.Trie.Test")]
[assembly: InternalsVisibleTo("Nethermind.Blockchain.Test")]
[assembly: InternalsVisibleTo("Nethermind.Trie.Test")]

namespace Nethermind.Trie
{
    public partial class TrieNode
    {
        public const int BranchesCount = 16;

        internal void Accept(ITreeVisitor visitor, ITrieNodeResolver nodeResolver, TrieVisitContext trieVisitContext)
        {
            try
            {
                ResolveNode(nodeResolver);
            }
            catch (TrieException)
            {
                visitor.VisitMissingNode(Keccak, trieVisitContext);
                return;
            }

            ResolveKey(nodeResolver, trieVisitContext.Level == 0);

            switch (NodeType)
            {
                case NodeType.Branch:
                    {
                        [MethodImpl(MethodImplOptions.AggressiveInlining)]
                        void VisitChild(int i, TrieNode? child, ITrieNodeResolver resolver, ITreeVisitor v, TrieVisitContext context)
                        {
                            if (child is not null)
                            {
                                child.ResolveKey(resolver, false);
                                if (v.ShouldVisit(child.Keccak!))
                                {
                                    context.BranchChildIndex = i;
                                    child.Accept(v, resolver, context);
                                }

                                if (child.IsPersisted)
                                {
                                    UnresolveChild(i);
                                }
                            }
                        }

                        [MethodImpl(MethodImplOptions.AggressiveInlining)]
                        void VisitSingleThread(ITreeVisitor treeVisitor, ITrieNodeResolver trieNodeResolver, TrieVisitContext visitContext)
                        {
                            // single threaded route
                            for (int i = 0; i < BranchesCount; i++)
                            {
                                using (trieVisitContext.AbsolutePathNext((byte)i))
                                {
                                    VisitChild(i, GetChild(trieNodeResolver, i), trieNodeResolver, treeVisitor, visitContext);
                                }
                            }
                        }

                        [MethodImpl(MethodImplOptions.AggressiveInlining)]
                        void VisitMultiThread(ITreeVisitor treeVisitor, ITrieNodeResolver trieNodeResolver, TrieVisitContext visitContext, TrieNode?[] children)
                        {
                            // multithreaded route
                            Parallel.For(0, BranchesCount, i =>
                            {
                                visitContext.Semaphore.Wait();
                                try
                                {
                                    // we need to have separate context for each thread as context tracks level and branch child index
                                    TrieVisitContext childContext = visitContext.Clone();
                                    if (trieVisitContext.KeepTrackOfAbsolutePath)
                                    {
                                        childContext.AbsolutePathNibbles.Add((byte)i);
                                    }
                                    VisitChild(i, children[i], trieNodeResolver, treeVisitor, childContext);
                                    // no need to remove the element from AbsolutePathNibbles as the childContext is not used in another branch
                                }
                                finally
                                {
                                    visitContext.Semaphore.Release();
                                }
                            });
                        }

                        visitor.VisitBranch(this, trieVisitContext);
                        trieVisitContext.AddVisited();
                        trieVisitContext.Level++;

                        if (trieVisitContext.MaxDegreeOfParallelism != 1 && trieVisitContext.Semaphore.CurrentCount > 1)
                        {
                            // we need to preallocate children
                            TrieNode?[] children = new TrieNode?[BranchesCount];
                            for (int i = 0; i < BranchesCount; i++)
                            {
                                children[i] = GetChild(nodeResolver, i);
                            }

                            if (trieVisitContext.Semaphore.CurrentCount > 1)
                            {
                                VisitMultiThread(visitor, nodeResolver, trieVisitContext, children);
                            }
                            else
                            {
                                VisitSingleThread(visitor, nodeResolver, trieVisitContext);
                            }
                        }
                        else
                        {
                            VisitSingleThread(visitor, nodeResolver, trieVisitContext);
                        }

                        trieVisitContext.Level--;
                        trieVisitContext.BranchChildIndex = null;
                        break;
                    }

                case NodeType.Extension:
                    {
<<<<<<< HEAD
                        using (trieVisitContext.AbsolutePathNext(Path!))
=======
                        visitor.VisitExtension(this, trieVisitContext);
                        trieVisitContext.AddVisited();
                        TrieNode child = GetChild(nodeResolver, 0);
                        if (child is null)
>>>>>>> dd2f2362
                        {
                            visitor.VisitExtension(this, trieVisitContext);
                            TrieNode child = GetChild(nodeResolver, 0);
                            if (child == null)
                            {
                                throw new InvalidDataException($"Child of an extension {Key} should not be null.");
                            }

                            child.ResolveKey(nodeResolver, false);
                            if (visitor.ShouldVisit(child.Keccak!))
                            {
                                trieVisitContext.Level++;
                                trieVisitContext.BranchChildIndex = null;
                                child.Accept(visitor, nodeResolver, trieVisitContext);
                                trieVisitContext.Level--;
                            }
                        }
                        break;
                    }

                case NodeType.Leaf:
                    {
<<<<<<< HEAD
                        using (trieVisitContext.AbsolutePathNext(Path!))
=======
                        visitor.VisitLeaf(this, trieVisitContext, Value);
                        trieVisitContext.AddVisited();
                        if (!trieVisitContext.IsStorage && trieVisitContext.ExpectAccounts) // can combine these conditions
>>>>>>> dd2f2362
                        {
                            visitor.VisitLeaf(this, trieVisitContext, Value);
                            if (!trieVisitContext.IsStorage && trieVisitContext.ExpectAccounts) // can combine these conditions
                            {
                                Account account = _accountDecoder.Decode(Value.AsRlpStream());
                                if (account.HasCode && visitor.ShouldVisit(account.CodeHash))
                                {
                                    trieVisitContext.Level++;
                                    trieVisitContext.BranchChildIndex = null;
                                    visitor.VisitCode(account.CodeHash, trieVisitContext);
                                    trieVisitContext.Level--;
                                }

                                if (account.HasStorage && visitor.ShouldVisit(account.StorageRoot))
                                {
                                    trieVisitContext.IsStorage = true;
                                    trieVisitContext.Level++;
                                    trieVisitContext.BranchChildIndex = null;

                                    if (TryResolveStorageRoot(nodeResolver, out TrieNode? storageRoot))
                                    {
                                        storageRoot!.Accept(visitor, nodeResolver, trieVisitContext);
                                    }
                                    else
                                    {
                                        visitor.VisitMissingNode(account.StorageRoot, trieVisitContext);
                                    }

                                    trieVisitContext.Level--;
                                    trieVisitContext.IsStorage = false;
                                }
                            }
                        }

                        break;
                    }

                default:
                    throw new TrieException($"An attempt was made to visit a node {Keccak} of type {NodeType}");
            }
        }
    }
}<|MERGE_RESOLUTION|>--- conflicted
+++ resolved
@@ -131,17 +131,11 @@
 
                 case NodeType.Extension:
                     {
-<<<<<<< HEAD
-                        using (trieVisitContext.AbsolutePathNext(Path!))
-=======
-                        visitor.VisitExtension(this, trieVisitContext);
-                        trieVisitContext.AddVisited();
-                        TrieNode child = GetChild(nodeResolver, 0);
-                        if (child is null)
->>>>>>> dd2f2362
+                        using (trieVisitContext.AbsolutePathNext(Key!))
                         {
                             visitor.VisitExtension(this, trieVisitContext);
                             TrieNode child = GetChild(nodeResolver, 0);
+                            trieVisitContext.AddVisited();
                             if (child == null)
                             {
                                 throw new InvalidDataException($"Child of an extension {Key} should not be null.");
@@ -161,15 +155,10 @@
 
                 case NodeType.Leaf:
                     {
-<<<<<<< HEAD
-                        using (trieVisitContext.AbsolutePathNext(Path!))
-=======
-                        visitor.VisitLeaf(this, trieVisitContext, Value);
-                        trieVisitContext.AddVisited();
-                        if (!trieVisitContext.IsStorage && trieVisitContext.ExpectAccounts) // can combine these conditions
->>>>>>> dd2f2362
+                        using (trieVisitContext.AbsolutePathNext(Key!))
                         {
                             visitor.VisitLeaf(this, trieVisitContext, Value);
+                            trieVisitContext.AddVisited();
                             if (!trieVisitContext.IsStorage && trieVisitContext.ExpectAccounts) // can combine these conditions
                             {
                                 Account account = _accountDecoder.Decode(Value.AsRlpStream());
