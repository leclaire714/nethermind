//  Copyright (c) 2018 Demerzel Solutions Limited
//  This file is part of the Nethermind library.
// 
//  The Nethermind library is free software: you can redistribute it and/or modify
//  it under the terms of the GNU Lesser General Public License as published by
//  the Free Software Foundation, either version 3 of the License, or
//  (at your option) any later version.
// 
//  The Nethermind library is distributed in the hope that it will be useful,
//  but WITHOUT ANY WARRANTY; without even the implied warranty of
//  MERCHANTABILITY or FITNESS FOR A PARTICULAR PURPOSE. See the
//  GNU Lesser General Public License for more details.
// 
//  You should have received a copy of the GNU Lesser General Public License
//  along with the Nethermind. If not, see <http://www.gnu.org/licenses/>.

using System;
using System.Collections.Generic;
using System.ComponentModel;
using System.IO;
using System.Runtime.CompilerServices;
using System.Threading;
using Nethermind.Core;
using Nethermind.Core.Crypto;
using Nethermind.Core.Extensions;
using Nethermind.Logging;
using Nethermind.Serialization.Rlp;
using Nethermind.Trie.Pruning;

[assembly: InternalsVisibleTo("Ethereum.Trie.Test")]
[assembly: InternalsVisibleTo("Nethermind.Blockchain.Test")]
[assembly: InternalsVisibleTo("Nethermind.Trie.Test")]

namespace Nethermind.Trie
{
    public partial class TrieNode
    {
#if DEBUG
        private static int _idCounter;

        public int Id = Interlocked.Increment(ref _idCounter);

        public long LastConnectedBlock;
#endif

        public TrieNode(NodeType nodeType)
        {
            NodeType = nodeType;
            IsDirty = true;
        }

        public TrieNode(NodeType nodeType, Keccak keccak)
        {
            NodeType = nodeType;
            Keccak = keccak;
            if (nodeType == NodeType.Unknown)
            {
                Refs = int.MaxValue;
                IsPersisted = true;
            }
        }

        public TrieNode(NodeType nodeType, byte[] rlp)
        {
            NodeType = nodeType;
            FullRlp = rlp;
            _rlpStream = rlp.AsRlpStream();
        }

        /// <summary>
        /// Ethereum Patricia Trie specification allows for branch values,
        /// although branched never have values as all the keys are of equal length.
        /// Keys are of length 64 for TxTrie and ReceiptsTrie and StateTrie.
        ///
        /// We leave this switch for testing purposes.
        /// </summary>
        public static bool AllowBranchValues { private get; set; }

        /// <summary>
        /// Temporary reference counting while in memory 
        /// </summary>
        public int Refs
        {
            get => _refs;
            internal set
            {
                if (IsPersisted)
                {
                    return;
                }

                if (value < 0)
                {
                    throw new InvalidOperationException(
                        $"Cannot change {nameof(Refs)} on {this} to {value}");
                }

                _refs = value;
            }
        }

        /// <summary>
        /// Sealed node is the one that is already immutable except for reference counting and resolving existing data
        /// </summary>
        public bool IsSealed => !IsDirty;

        // TODO: we can just check if int.MaxValue
        public bool IsPersisted
        {
            get => _isPersisted;
            set
            {
                if (value)
                {
                    Refs = int.MaxValue;
                }

                _isPersisted = value;
            }
        }

        /// <summary>
        /// Node will no longer be mutable except for ref counting
        /// </summary>
        public void Seal()
        {
            if (IsSealed)
            {
                throw new InvalidOperationException($"{nameof(TrieNode)} {this} is already sealed.");
            }

            IsDirty = false;
        }

        public Keccak? Keccak { get; private set; }

        public byte[]? FullRlp { get; private set; }

        public NodeType NodeType { get; private set; }

        public bool IsValidWithOneNodeLess
        {
            get
            {
                int nonEmptyNodes = 0;
                for (int i = 0; i < 16; i++)
                {
                    if (!IsChildNull(i))
                    {
                        nonEmptyNodes++;
                    }

                    if (nonEmptyNodes > 2)
                    {
                        return true;
                    }
                }

                if (AllowBranchValues)
                {
                    nonEmptyNodes += (Value?.Length ?? 0) > 0 ? 1 : 0;
                }

                return nonEmptyNodes > 2;
            }
        }

        public bool IsDirty { get; private set; }

        public bool IsLeaf => NodeType == NodeType.Leaf;
        public bool IsBranch => NodeType == NodeType.Branch;
        public bool IsExtension => NodeType == NodeType.Extension;

<<<<<<< HEAD
        public byte[]? Path => Key?.Path;
=======
        public byte[] Path => Key?.Path;
>>>>>>> f7c01dbc

        internal HexPrefix? Key
        {
            get => _data?[0] as HexPrefix;
            set
            {
                if (IsSealed)
                {
                    throw new InvalidOperationException(
                        $"{nameof(TrieNode)} {this} is already sealed when setting {nameof(Key)}.");
                }

                InitData();
                _data![0] = value;
                UnresolveKey();
            }
        }

        /// <summary>
        /// Highly optimized
        /// </summary>
        public byte[]? Value
        {
            get
            {
                InitData();
                if (IsLeaf)
                {
                    return (byte[]?) _data![1];
                }

                if (!AllowBranchValues)
                {
                    // branches that we use for state will never have value set as all the keys are equal length
                    return Array.Empty<byte>();
                }

                if (_data![16] == null)
                {
                    if (_rlpStream == null)
                    {
                        _data[16] = Array.Empty<byte>();
                    }
                    else
                    {
                        SeekChild(16);
                        _data![16] = _rlpStream!.DecodeByteArray();
                    }
                }

                return (byte[]) _data[16];
            }

            set
            {
                if (IsSealed)
                {
                    throw new InvalidOperationException(
                        $"{nameof(TrieNode)} {this} is already sealed when setting {nameof(Value)}.");
                }

                InitData();
                if (IsBranch && !AllowBranchValues)
                {
                    // in Ethereum all paths are of equal length, hence branches will never have values
                    // so we decided to save 1/17th of the array size in memory
                    throw new TrieException("Optimized Patricia Trie does not support setting values on branches.");
                }

                _data![IsLeaf ? 1 : 16] = value;
            }
        }

        /// <summary>
        /// Highly optimized
        /// </summary>
        internal void ResolveNode(ITrieNodeResolver tree, bool allowCaching)
        {
            try
            {
                if (NodeType == NodeType.Unknown)
                {
                    if (FullRlp == null)
                    {
                        if (Keccak == null)
                        {
                            throw new TrieException("Unable to resolve node without Keccak");
                        }

                        FullRlp = tree.LoadRlp(Keccak, allowCaching);
                        IsPersisted = true;

                        if (FullRlp == null)
                        {
                            throw new TrieException($"Trie returned a malformed RLP for node {Keccak}");
                        }

                        _rlpStream = FullRlp.AsRlpStream();
                    }
                }
                else
                {
                    return;
                }

                if (_rlpStream == null)
                {
                    throw new InvalidAsynchronousStateException(
                        $"{nameof(_rlpStream)} is null when {nameof(NodeType)} is {NodeType}");
                }

                Metrics.TreeNodeRlpDecodings++;
                _rlpStream.ReadSequenceLength();

                // micro optimization to prevent searches beyond 3 items for branches (search up to three)
                int numberOfItems = _rlpStream.ReadNumberOfItemsRemaining(null, 3);

                if (numberOfItems > 2)
                {
                    NodeType = NodeType.Branch;
                }
                else if (numberOfItems == 2)
                {
                    HexPrefix key = HexPrefix.FromBytes(_rlpStream.DecodeByteArraySpan());
                    bool isExtension = key.IsExtension;

                    // a hack to set internally and still verify attempts from the outside
                    // after the code is ready we should just add proper access control for methods from the outside and inside
                    IsDirty = true;

                    if (isExtension)
                    {
                        NodeType = NodeType.Extension;
                        Key = key;
                    }
                    else
                    {
                        NodeType = NodeType.Leaf;
                        Key = key;
                        Value = _rlpStream.DecodeByteArray();
                    }

                    IsDirty = false;
                }
                else
                {
                    throw new TrieException($"Unexpected number of items = {numberOfItems} when decoding a node");
                }
            }
            catch (RlpException rlpException)
            {
                throw new TrieException($"Error when decoding node {Keccak}", rlpException);
            }
        }

        public void ResolveNode(ITrieNodeResolver tree)
        {
            ResolveNode(tree, true);
        }

        public void ResolveKey(ITrieNodeResolver tree, bool isRoot)
        {
            if (Keccak != null)
            {
                // please not it is totally fine to leave the RLP null here
                // this node will simply act as a ref only node (a ref to some node with unresolved data in the DB)
                return;
            }

            if (FullRlp == null || IsDirty)
            {
                FullRlp = RlpEncode(tree);
                _rlpStream = FullRlp.AsRlpStream();
            }

            /* nodes that are descendants of other nodes are stored inline
             * if their serialized length is less than Keccak length
             * */
            if (FullRlp.Length < 32 && !isRoot)
            {
                return;
            }

            Metrics.TreeNodeHashCalculations++;
            Keccak = Keccak.Compute(FullRlp);
        }

        internal byte[] RlpEncode(ITrieNodeResolver tree)
        {
            byte[] rlp = _nodeDecoder.Encode(tree, this);
            // just included here to improve the class reading
            // after some analysis I believe that any non-test Ethereum cases of a trie ever have nodes with RLP shorter than 32 bytes
            // if (rlp.Bytes.Length < 32)
            // {
            //     throw new InvalidDataException("Unexpected less than 32");
            // }

            return rlp;
        }

<<<<<<< HEAD
        public Keccak? GetChildHash(int i)
=======
        private void InitData()
        {
            if (_data == null)
            {
                switch (NodeType)
                {
                    case NodeType.Unknown:
                        throw new InvalidOperationException($"Cannot resolve children of an {nameof(NodeType.Unknown)} node");
                    case NodeType.Branch:
                        _data = new object[AllowBranchValues ? 17 : 16];
                        break;
                    default:
                        _data = new object[2];
                        break;
                }
            }
        }

        private void SeekChild(int itemToSetOn)
        {
            if (_rlpStream == null)
            {
                return;
            }

            _rlpStream.Reset();
            _rlpStream.SkipLength();
            if (IsExtension)
            {
                _rlpStream.SkipItem();
                itemToSetOn--;
            }

            for (int i = 0; i < itemToSetOn; i++)
            {
                _rlpStream.SkipItem();
            }
        }

        private void UnresolveChild(int i)
        {
            TrieNode child = _data[i] as TrieNode;
            if (child != null)
            {
                if (!child.IsDirty)
                {
                    _data[i] = new TrieNode(NodeType.Unknown, child.Keccak); // unresolved
                }
            }
        }
        
        private void ResolveChild(int i)
        {
            if (_rlpStream == null)
            {
                return;
            }

            InitData();
            if (_data[i] == null)
            {
                SeekChild(i);
                int prefix = _rlpStream.ReadByte();
                switch (prefix)
                {
                    case 0:
                    case 128:
                        _data[i] = _nullNode;
                        break;
                    case 160:
                        _rlpStream.Position--;
                        _data[i] = new TrieNode(NodeType.Unknown, _rlpStream.DecodeKeccak());
                        break;
                    default:
                    {
                        _rlpStream.Position--;
                        Span<byte> fullRlp = _rlpStream.PeekNextItem();
                        TrieNode child = new TrieNode(NodeType.Unknown, fullRlp.ToArray());
                        _data[i] = child;
                        break;
                    }
                }
            }
        }

        public Keccak GetChildHash(int i)
>>>>>>> f7c01dbc
        {
            if (_rlpStream == null)
            {
                return null;
            }

            SeekChild(i);
            (int _, int length) = _rlpStream!.PeekPrefixAndContentLength();
            return length == 32 ? _rlpStream.DecodeKeccak() : null;
        }

        public bool IsChildNull(int i)
        {
            if (!IsBranch)
            {
                throw new TrieException("An attempt was made to ask about whether a child is null on a non-branch node.");
            }

            if (_rlpStream != null && _data?[i] == null)
            {
                SeekChild(i);
                return _rlpStream!.PeekNextRlpLength() == 1;
            }

            return _data?[i] == null || ReferenceEquals(_data[i], _nullNode);
        }

        public bool IsChildDirty(int i)
        {
            if (IsExtension)
            {
                i++;
            }

            if (_data?[i] == null)
            {
                return false;
            }

            if (ReferenceEquals(_data[i], _nullNode))
            {
                return false;
            }

            return ((TrieNode) _data[i])!.IsDirty;
        }

        public TrieNode? this[int i]
        {
            // get => GetChild(i);
            set => SetChild(i, value);
        }

        public TrieNode? GetChild(ITrieNodeResolver tree, int childIndex)
        {
            /* extensions store value before the child while branches store children before the value
             * so just to treat them in the same way we update index on extensions
             */
            childIndex = IsExtension ? childIndex + 1 : childIndex;
            ResolveChild(tree, childIndex);
            return ReferenceEquals(_data![childIndex], _nullNode) ? null : (TrieNode) _data[childIndex];
        }

        public void ReplaceChildRef(int i, TrieNode child)
        {
            if (child == null)
            {
                throw new InvalidOperationException();
            }

            InitData();
            int index = IsExtension ? i + 1 : i;
            _data![index] = child;
        }

        public void SetChild(int i, TrieNode? node)
        {
            if (IsSealed)
            {
                throw new InvalidOperationException(
                    $"{nameof(TrieNode)} {this} is already sealed when setting a child.");
            }

            InitData();
            int index = IsExtension ? i + 1 : i;
            _data![index] = node ?? _nullNode;
            UnresolveKey();
        }

        public long GetMemorySize(bool recursive)
        {
            int keccakSize =
                Keccak == null
                    ? MemorySizes.RefSize
                    : MemorySizes.RefSize + Keccak.MemorySize;
            long fullRlpSize =
                MemorySizes.RefSize +
                (FullRlp is null ? 0 : MemorySizes.Align(FullRlp.Length + MemorySizes.ArrayOverhead));
            long rlpStreamSize =
                MemorySizes.RefSize + (_rlpStream?.MemorySize ?? 0)
                - (FullRlp is null ? 0 : MemorySizes.Align(FullRlp.Length + MemorySizes.ArrayOverhead));
            long dataSize =
                MemorySizes.RefSize +
                (_data is null
                    ? 0
                    : MemorySizes.Align(_data.Length * MemorySizes.RefSize + MemorySizes.ArrayOverhead));
            int objectOverhead = MemorySizes.SmallObjectOverhead - MemorySizes.SmallObjectFreeDataSize;
            int isDirtySize = 1;
            int nodeTypeSize = 1;
            /* _isDirty + NodeType aligned to 4 (is it 8?) and end up in object overhead*/

            for (int i = 0; i < (_data?.Length ?? 0); i++)
            {
                if (_data![i] == null)
                {
<<<<<<< HEAD
                    continue;
                }

                if (_data![i] is Keccak)
                {
                    dataSize += Keccak.MemorySize;
                }
=======
                    visitor.VisitBranch(this, trieVisitContext);
                    trieVisitContext.Level++;
                    for (int i = 0; i < 16; i++)
                    {
                        TrieNode child = GetChild(i);
                        if (child != null && visitor.ShouldVisit(child.Keccak))
                        {
                            trieVisitContext.BranchChildIndex = i;
                            child.Accept(visitor, tree, trieVisitContext);
                            UnresolveChild(i);
                        }
                    }
>>>>>>> f7c01dbc

                if (_data![i] is byte[] array)
                {
                    dataSize += MemorySizes.ArrayOverhead + array.Length;
                }

                if (recursive)
                {
                    if (_data![i] is TrieNode node)
                    {
<<<<<<< HEAD
                        dataSize += node.GetMemorySize(true);
=======
                        trieVisitContext.Level++;
                        trieVisitContext.BranchChildIndex = null;
                        child.Accept(visitor, tree, trieVisitContext);
                        UnresolveChild(1); // extension child index is 1
                        trieVisitContext.Level--;
>>>>>>> f7c01dbc
                    }
                }
            }

            long unaligned = keccakSize +
                             fullRlpSize +
                             rlpStreamSize +
                             dataSize +
                             isDirtySize +
                             nodeTypeSize +
                             objectOverhead;

            return MemorySizes.Align(unaligned);
        }

        public override string ToString()
        {
#if DEBUG
            return $"[{NodeType}({FullRlp?.Length}){(FullRlp != null && FullRlp?.Length < 32 ? $"{FullRlp.ToHexString()}" : "")}" +
                   $"|{Id}|{Keccak?.ToShortString()}|refs:{Refs}|D:{IsDirty}|S:{IsSealed}|P:{IsPersisted}|";
#else
            return $"[{NodeType}({FullRlp?.Length})|{Keccak?.ToShortString()}|refs:{Refs}|D:{IsDirty}|S:{IsSealed}|P:{IsPersisted}|";
#endif
        }

        public TrieNode CloneWithChangedKey(HexPrefix key)
        {
            TrieNode trieNode = Clone();
            trieNode.Key = key;
            return trieNode;
        }

        public TrieNode Clone()
        {
            TrieNode trieNode = new TrieNode(NodeType);
            if (_data != null)
            {
                trieNode.InitData();
                for (int i = 0; i < _data.Length; i++)
                {
                    trieNode._data![i] = _data[i];
                }
            }

            if (FullRlp != null)
            {
                trieNode.FullRlp = FullRlp;
                trieNode._rlpStream = FullRlp.AsRlpStream();
            }

            return trieNode;
        }

        public TrieNode CloneWithChangedValue(byte[]? changedValue)
        {
            TrieNode trieNode = Clone();
            trieNode.Value = changedValue;
            return trieNode;
        }

        public TrieNode CloneWithChangedKeyAndValue(HexPrefix key, byte[]? changedValue)
        {
            TrieNode trieNode = Clone();
            trieNode.Key = key;
            trieNode.Value = changedValue;
            return trieNode;
        }

        // TODO: can do it as visitors but seems an overkill
        public void DecrementRefsRecursively(ILogger logger, bool isParentPersisted = false)
        {
            if (!IsPersisted && isParentPersisted)
            {
                throw new InvalidDataException($"{this} is not persisted while parent is.");
            }
            
            if (!IsLeaf)
            {
                if (_data != null)
                {
                    for (int i = 0; i < _data.Length; i++)
                    {
                        TrieNode child = _data[i] as TrieNode;
                        if (child != null) // both unresolved and NULL are handled here
                        {
                            logger.Trace($"Decrementing refs recursively on child {i} {child}");
                            child.DecrementRefsRecursively(logger, IsPersisted);
                            if (child.Refs == 0)
                            {
                                _data[i] = _unresolvedChild;
                            }

                            // if (child.IsPersisted)
                            // {
                            //     _data[i] = _unresolvedChild;
                            // }
                        }
                    }
                }
            }

            Refs--;
        }

        // TODO: can do it as visitors but seems an overkill
        public void IncrementRefsRecursively(ILogger logger, long block, List<Keccak> storageRoots, bool isParentPersisted = false)
        {
            if (!IsPersisted && isParentPersisted)
            {
                throw new InvalidDataException($"{this} is not persisted while parent is.");
            }
            
            if (!IsLeaf)
            {
                if (_data != null)
                {
                    for (int i = 0; i < _data.Length; i++)
                    {
                        object o = _data[i];
                        if (o is TrieNode child)
                        {
                            logger.Trace($"Incrementing refs recursively on child {i} {child}");
                            child.IncrementRefsRecursively(logger, block, storageRoots, IsPersisted);
                            // if(child.IsPersisted)
                            // {
                            //     _data[i] = _unresolvedChild;
                            // }
                        }   
                    }
                }
            }
            else
            {
                if ((Value?.Length ?? 0) > 64) // if not storage
                {
                    Keccak storageRoot =
                        _accountDecoder.DecodeStorageRootOnly(Value.AsRlpStream());
                    if (storageRoot != Keccak.EmptyTreeHash)
                    {
                        storageRoots.Add(storageRoot);
                    }
                }
            }

#if DEBUG
            LastConnectedBlock = block;
#endif

            Refs++;
        }

        #region private

        private static object _nullNode = new object();

        private static object _unresolvedChild = null!;

        private static TrieNodeDecoder _nodeDecoder = new TrieNodeDecoder();

        private static AccountDecoder _accountDecoder = new AccountDecoder();

        private RlpStream? _rlpStream;

        private object?[]? _data;

        private int _refs;

        private bool _isPersisted;

        private void UnresolveKey()
        {
            Keccak = null;
        }

        private void InitData()
        {
            if (_data == null)
            {
                switch (NodeType)
                {
                    case NodeType.Unknown:
                        throw new InvalidOperationException($"Cannot resolve children of an {nameof(NodeType.Unknown)} node");
                    case NodeType.Branch:
                        _data = new object[AllowBranchValues ? 17 : 16];
                        break;
                    default:
                        _data = new object[2];
                        break;
                }
            }
        }

        private void SeekChild(int itemToSetOn)
        {
            if (_rlpStream == null)
            {
                return;
            }

            _rlpStream.Reset();
            _rlpStream.SkipLength();
            if (IsExtension)
            {
                _rlpStream.SkipItem();
                itemToSetOn--;
            }

            for (int i = 0; i < itemToSetOn; i++)
            {
                _rlpStream.SkipItem();
            }
        }

        private void ResolveChild(ITrieNodeResolver tree, int i)
        {
            if (_rlpStream == null)
            {
                return;
            }

            InitData();
            if (_data![i] == null)
            {
                SeekChild(i);
                int prefix = _rlpStream!.ReadByte();
                switch (prefix)
                {
                    case 0:
                    case 128:
                        _data![i] = _nullNode;
                        break;
                    case 160:
                        _rlpStream.Position--;
                        Keccak keccak = _rlpStream.DecodeKeccak();
                        // TODO: here we assume the node is in the DB and should be loadable from the DB
                        _data![i] = tree.FindCachedOrUnknown(keccak);
                        break;
                    default:
                    {
                        _rlpStream.Position--;
                        Span<byte> fullRlp = _rlpStream.PeekNextItem();
                        TrieNode child = new TrieNode(NodeType.Unknown, fullRlp.ToArray());
                        _data![i] = child;
                        break;
                    }
                }
            }
        }

        #endregion
    }
}<|MERGE_RESOLUTION|>--- conflicted
+++ resolved
@@ -170,12 +170,8 @@
         public bool IsLeaf => NodeType == NodeType.Leaf;
         public bool IsBranch => NodeType == NodeType.Branch;
         public bool IsExtension => NodeType == NodeType.Extension;
-
-<<<<<<< HEAD
+        
         public byte[]? Path => Key?.Path;
-=======
-        public byte[] Path => Key?.Path;
->>>>>>> f7c01dbc
 
         internal HexPrefix? Key
         {
@@ -375,97 +371,8 @@
 
             return rlp;
         }
-
-<<<<<<< HEAD
+        
         public Keccak? GetChildHash(int i)
-=======
-        private void InitData()
-        {
-            if (_data == null)
-            {
-                switch (NodeType)
-                {
-                    case NodeType.Unknown:
-                        throw new InvalidOperationException($"Cannot resolve children of an {nameof(NodeType.Unknown)} node");
-                    case NodeType.Branch:
-                        _data = new object[AllowBranchValues ? 17 : 16];
-                        break;
-                    default:
-                        _data = new object[2];
-                        break;
-                }
-            }
-        }
-
-        private void SeekChild(int itemToSetOn)
-        {
-            if (_rlpStream == null)
-            {
-                return;
-            }
-
-            _rlpStream.Reset();
-            _rlpStream.SkipLength();
-            if (IsExtension)
-            {
-                _rlpStream.SkipItem();
-                itemToSetOn--;
-            }
-
-            for (int i = 0; i < itemToSetOn; i++)
-            {
-                _rlpStream.SkipItem();
-            }
-        }
-
-        private void UnresolveChild(int i)
-        {
-            TrieNode child = _data[i] as TrieNode;
-            if (child != null)
-            {
-                if (!child.IsDirty)
-                {
-                    _data[i] = new TrieNode(NodeType.Unknown, child.Keccak); // unresolved
-                }
-            }
-        }
-        
-        private void ResolveChild(int i)
-        {
-            if (_rlpStream == null)
-            {
-                return;
-            }
-
-            InitData();
-            if (_data[i] == null)
-            {
-                SeekChild(i);
-                int prefix = _rlpStream.ReadByte();
-                switch (prefix)
-                {
-                    case 0:
-                    case 128:
-                        _data[i] = _nullNode;
-                        break;
-                    case 160:
-                        _rlpStream.Position--;
-                        _data[i] = new TrieNode(NodeType.Unknown, _rlpStream.DecodeKeccak());
-                        break;
-                    default:
-                    {
-                        _rlpStream.Position--;
-                        Span<byte> fullRlp = _rlpStream.PeekNextItem();
-                        TrieNode child = new TrieNode(NodeType.Unknown, fullRlp.ToArray());
-                        _data[i] = child;
-                        break;
-                    }
-                }
-            }
-        }
-
-        public Keccak GetChildHash(int i)
->>>>>>> f7c01dbc
         {
             if (_rlpStream == null)
             {
@@ -581,7 +488,6 @@
             {
                 if (_data![i] == null)
                 {
-<<<<<<< HEAD
                     continue;
                 }
 
@@ -589,20 +495,6 @@
                 {
                     dataSize += Keccak.MemorySize;
                 }
-=======
-                    visitor.VisitBranch(this, trieVisitContext);
-                    trieVisitContext.Level++;
-                    for (int i = 0; i < 16; i++)
-                    {
-                        TrieNode child = GetChild(i);
-                        if (child != null && visitor.ShouldVisit(child.Keccak))
-                        {
-                            trieVisitContext.BranchChildIndex = i;
-                            child.Accept(visitor, tree, trieVisitContext);
-                            UnresolveChild(i);
-                        }
-                    }
->>>>>>> f7c01dbc
 
                 if (_data![i] is byte[] array)
                 {
@@ -613,15 +505,7 @@
                 {
                     if (_data![i] is TrieNode node)
                     {
-<<<<<<< HEAD
                         dataSize += node.GetMemorySize(true);
-=======
-                        trieVisitContext.Level++;
-                        trieVisitContext.BranchChildIndex = null;
-                        child.Accept(visitor, tree, trieVisitContext);
-                        UnresolveChild(1); // extension child index is 1
-                        trieVisitContext.Level--;
->>>>>>> f7c01dbc
                     }
                 }
             }
