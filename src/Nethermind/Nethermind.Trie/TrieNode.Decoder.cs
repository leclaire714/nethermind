--- conflicted
+++ resolved
@@ -179,14 +179,9 @@
                         else
                         {
                             TrieNode childNode = (TrieNode)item._data[i];
-<<<<<<< HEAD
                             childNode!.ResolveNode(tree);
-                            childNode!.ResolveKey(tree, false);
-                            totalLength += childNode.Keccak is null ? childNode.FullRlp!.Length : Rlp.LengthOfKeccakRlp;
-=======
                             childNode!.ResolveKey(tree, false, bufferPool: bufferPool);
                             totalLength += childNode.Keccak is null ? childNode.FullRlp.Length : Rlp.LengthOfKeccakRlp;
->>>>>>> c7526030
                         }
                     }
 
