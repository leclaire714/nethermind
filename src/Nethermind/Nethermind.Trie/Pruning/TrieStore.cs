--- conflicted
+++ resolved
@@ -823,7 +823,6 @@
             });
         }
 
-<<<<<<< HEAD
         public TrieNode FindCachedOrUnknown(Span<byte> nodePath)
         {
             throw new NotImplementedException();
@@ -844,10 +843,7 @@
             return _keyValueStore[hash.Bytes] is not null;
         }
 
-        public byte[]? this[byte[] key]
-=======
         public byte[]? this[ReadOnlySpan<byte> key]
->>>>>>> 9c577df2
         {
             get => _pruningStrategy.PruningEnabled
                    && _dirtyNodes.AllNodes.TryGetValue(new Keccak(key.ToArray()), out TrieNode? trieNode)
