--- conflicted
+++ resolved
@@ -254,21 +254,6 @@
                 transaction.Nonce = GetNonce(stateRoot, transaction.SenderAddress);
             }
 
-<<<<<<< HEAD
-            BlockHeader callHeader = new(
-                blockHeader.Hash!,
-                Keccak.OfAnEmptySequenceRlp,
-                Address.Zero,
-                0,
-                treatBlockHeaderAsParentBlock ? blockHeader.Number + 1 : blockHeader.Number,
-                blockHeader.GasLimit,
-                timestamp,
-                Array.Empty<byte>());
-
-            callHeader.BaseFeePerGas = treatBlockHeaderAsParentBlock
-                ? BaseFeeCalculator.Calculate(blockHeader, _specProvider.GetSpec(callHeader))
-                : blockHeader.BaseFeePerGas;
-=======
             BlockHeader callHeader = treatBlockHeaderAsParentBlock
                 ? new(
                     blockHeader.Hash!,
@@ -279,9 +264,6 @@
                     blockHeader.GasLimit,
                     Math.Max(blockHeader.Timestamp + 1, _timestamper.UnixTime.Seconds),
                     Array.Empty<byte>())
-                {
-                    BaseFeePerGas = BaseFeeCalculator.Calculate(blockHeader, _specProvider.GetSpec(blockHeader.Number + 1)),
-                }
                 : new(
                     blockHeader.ParentHash!,
                     blockHeader.UnclesHash!,
@@ -290,12 +272,11 @@
                     blockHeader.Number,
                     blockHeader.GasLimit,
                     blockHeader.Timestamp,
-                    blockHeader.ExtraData)
-                {
-                    BaseFeePerGas = blockHeader.BaseFeePerGas,
-                };
->>>>>>> f14da669
-
+                    blockHeader.ExtraData);
+
+            callHeader.BaseFeePerGas = treatBlockHeaderAsParentBlock
+                ? BaseFeeCalculator.Calculate(blockHeader, _specProvider.GetSpec(callHeader))
+                : blockHeader.BaseFeePerGas;
             callHeader.MixHash = blockHeader.MixHash;
             transaction.Hash = transaction.CalculateHash();
             transactionProcessor.CallAndRestore(transaction, callHeader, tracer);
