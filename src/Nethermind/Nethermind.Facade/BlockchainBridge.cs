//  Copyright (c) 2021 Demerzel Solutions Limited
//  This file is part of the Nethermind library.
//
//  The Nethermind library is free software: you can redistribute it and/or modify
//  it under the terms of the GNU Lesser General Public License as published by
//  the Free Software Foundation, either version 3 of the License, or
//  (at your option) any later version.
//
//  The Nethermind library is distributed in the hope that it will be useful,
//  but WITHOUT ANY WARRANTY; without even the implied warranty of
//  MERCHANTABILITY or FITNESS FOR A PARTICULAR PURPOSE. See the
//  GNU Lesser General Public License for more details.
//
//  You should have received a copy of the GNU Lesser General Public License
//  along with the Nethermind. If not, see <http://www.gnu.org/licenses/>.

using System;
using System.Collections.Generic;
using Nethermind.Blockchain;
using Nethermind.Blockchain.Filters;
using Nethermind.Blockchain.Find;
using Nethermind.Blockchain.Receipts;
using Nethermind.Core;
using Nethermind.Core.Attributes;
using Nethermind.Core.Crypto;
using Nethermind.Crypto;
using Nethermind.Int256;
using Nethermind.Evm;
using Nethermind.Evm.Tracing;
using Nethermind.Trie;
using Nethermind.TxPool;
using Block = Nethermind.Core.Block;
using System.Threading;
using Nethermind.Consensus.Processing;
using Nethermind.Core.Eip2930;
using Nethermind.Core.Specs;
using Nethermind.Evm.TransactionProcessing;
using Nethermind.Facade.Filters;
using Nethermind.State;

namespace Nethermind.Facade
{
    public interface IBlockchainBridgeFactory
    {
        IBlockchainBridge CreateBlockchainBridge();
    }

    [Todo(Improve.Refactor, "I want to remove BlockchainBridge, split it into something with logging, state and tx processing. Then we can start using independent modules.")]
    public class BlockchainBridge : IBlockchainBridge
    {
        private readonly ReadOnlyTxProcessingEnv _processingEnv;
        private readonly ITxPool _txPool;
        private readonly IFilterStore _filterStore;
        private readonly IEthereumEcdsa _ecdsa;
        private readonly ITimestamper _timestamper;
        private readonly IFilterManager _filterManager;
        private readonly IReceiptFinder _receiptFinder;
        private readonly ILogFinder _logFinder;
        private readonly ISpecProvider _specProvider;

        public BlockchainBridge(ReadOnlyTxProcessingEnv processingEnv,
            ITxPool? txPool,
            IReceiptFinder? receiptStorage,
            IFilterStore? filterStore,
            IFilterManager? filterManager,
            IEthereumEcdsa? ecdsa,
            ITimestamper? timestamper,
            ILogFinder? logFinder,
            ISpecProvider specProvider,
            bool isMining)
        {
            _processingEnv = processingEnv ?? throw new ArgumentNullException(nameof(processingEnv));
            _txPool = txPool ?? throw new ArgumentNullException(nameof(_txPool));
            _receiptFinder = receiptStorage ?? throw new ArgumentNullException(nameof(receiptStorage));
            _filterStore = filterStore ?? throw new ArgumentNullException(nameof(filterStore));
            _filterManager = filterManager ?? throw new ArgumentNullException(nameof(filterManager));
            _ecdsa = ecdsa ?? throw new ArgumentNullException(nameof(ecdsa));
            _timestamper = timestamper ?? throw new ArgumentNullException(nameof(timestamper));
            _logFinder = logFinder ?? throw new ArgumentNullException(nameof(logFinder));
            _specProvider = specProvider ?? throw new ArgumentNullException(nameof(specProvider));
            IsMining = isMining;
        }

        public Block? HeadBlock
        {
            get
            {
                return _processingEnv.BlockTree.Head;
            }
        }

        public bool IsMining { get; }

        public (TxReceipt Receipt, UInt256? EffectiveGasPrice, int LogIndexStart) GetReceiptAndEffectiveGasPrice(Keccak txHash)
        {
            Keccak blockHash = _receiptFinder.FindBlockHash(txHash);
            if (blockHash is not null)
            {
                Block? block = _processingEnv.BlockTree.FindBlock(blockHash, BlockTreeLookupOptions.RequireCanonical);
                if (block is not null)
                {
                    TxReceipt[] txReceipts = _receiptFinder.Get(block);
                    TxReceipt txReceipt = txReceipts.ForTransaction(txHash);
                    int logIndexStart = txReceipts.GetBlockLogFirstIndex(txReceipt.Index);
                    Transaction tx = block.Transactions[txReceipt.Index];
                    bool is1559Enabled = _specProvider.GetSpec(block.Number).IsEip1559Enabled;
                    UInt256 effectiveGasPrice = tx.CalculateEffectiveGasPrice(is1559Enabled, block.Header.BaseFeePerGas);
                    return (txReceipt, effectiveGasPrice, logIndexStart);
                }
            }

            return (null, null, 0);
        }

        public (TxReceipt Receipt, Transaction Transaction, UInt256? baseFee) GetTransaction(Keccak txHash)
        {
            Keccak blockHash = _receiptFinder.FindBlockHash(txHash);
            if (blockHash is not null)
            {
                Block block = _processingEnv.BlockTree.FindBlock(blockHash, BlockTreeLookupOptions.TotalDifficultyNotNeeded);
                TxReceipt txReceipt = _receiptFinder.Get(block).ForTransaction(txHash);
                return (txReceipt, block?.Transactions[txReceipt.Index], block?.BaseFeePerGas);
            }

            if (_txPool.TryGetPendingTransaction(txHash, out Transaction? transaction))
            {
                return (null, transaction, null);
            }

            return (null, null, null);
        }

        public TxReceipt? GetReceipt(Keccak txHash)
        {
            Keccak? blockHash = _receiptFinder.FindBlockHash(txHash);
            return blockHash is not null ? _receiptFinder.Get(blockHash).ForTransaction(txHash) : null;
        }

        public class CallOutput
        {
            public CallOutput()
            {
            }

            public CallOutput(byte[] outputData, long gasSpent, string error, bool inputError = false)
            {
                Error = error;
                OutputData = outputData;
                GasSpent = gasSpent;
                InputError = inputError;
            }

            public string? Error { get; set; }

            public byte[] OutputData { get; set; }

            public long GasSpent { get; set; }

            public bool InputError { get; set; }

            public AccessList? AccessList { get; set; }
        }

        public CallOutput Call(BlockHeader header, Transaction tx, CancellationToken cancellationToken)
        {
            CallOutputTracer callOutputTracer = new();
            (bool Success, string Error) tryCallResult = TryCallAndRestore(header, tx, false,
                callOutputTracer.WithCancellation(cancellationToken));
            return new CallOutput
            {
                Error = tryCallResult.Success ? callOutputTracer.Error : tryCallResult.Error,
                GasSpent = callOutputTracer.GasSpent,
                OutputData = callOutputTracer.ReturnValue,
                InputError = !tryCallResult.Success
            };
        }

        public CallOutput EstimateGas(BlockHeader header, Transaction tx, CancellationToken cancellationToken)
        {
            using IReadOnlyTransactionProcessor? readOnlyTransactionProcessor = _processingEnv.Build(header.StateRoot!);

            EstimateGasTracer estimateGasTracer = new();
            (bool Success, string Error) tryCallResult = TryCallAndRestore(
                header,
                tx,
                true,
                estimateGasTracer.WithCancellation(cancellationToken));

            GasEstimator gasEstimator = new(readOnlyTransactionProcessor, _processingEnv.StateProvider, _specProvider);
            long estimate = gasEstimator.Estimate(tx, header, estimateGasTracer);

            return new CallOutput
            {
                Error = tryCallResult.Success ? estimateGasTracer.Error : tryCallResult.Error,
                GasSpent = estimate,
                InputError = !tryCallResult.Success
            };
        }

        public CallOutput CreateAccessList(BlockHeader header, Transaction tx, CancellationToken cancellationToken, bool optimize)
        {
            CallOutputTracer callOutputTracer = new();
            AccessTxTracer accessTxTracer = optimize
                ? new(tx.SenderAddress,
                    tx.GetRecipient(tx.IsContractCreation ? _processingEnv.StateReader.GetNonce(header.StateRoot, tx.SenderAddress) : 0))
                : new();

            (bool Success, string Error) tryCallResult = TryCallAndRestore(header, tx, false,
                new CompositeTxTracer(callOutputTracer, accessTxTracer).WithCancellation(cancellationToken));

            return new CallOutput
            {
                Error = tryCallResult.Success ? callOutputTracer.Error : tryCallResult.Error,
                GasSpent = accessTxTracer.GasSpent,
                OutputData = callOutputTracer.ReturnValue,
                InputError = !tryCallResult.Success,
                AccessList = accessTxTracer.AccessList
            };
        }

        private (bool Success, string Error) TryCallAndRestore(
            BlockHeader blockHeader,
            Transaction transaction,
            bool treatBlockHeaderAsParentBlock,
            ITxTracer tracer)
        {
            try
            {
                CallAndRestore(blockHeader, transaction, treatBlockHeaderAsParentBlock, tracer);
                return (true, string.Empty);
            }
            catch (InsufficientBalanceException ex)
            {
                return (false, ex.Message);
            }
        }

        private void CallAndRestore(
            BlockHeader blockHeader,
            Transaction transaction,
            bool treatBlockHeaderAsParentBlock,
            ITxTracer tracer)
        {
            if (transaction.SenderAddress is null)
            {
                transaction.SenderAddress = Address.SystemUser;
            }

            Keccak stateRoot = blockHeader.StateRoot!;
            using IReadOnlyTransactionProcessor transactionProcessor = _processingEnv.Build(stateRoot);

            if (transaction.Nonce == 0)
            {
                transaction.Nonce = GetNonce(stateRoot, transaction.SenderAddress);
            }

<<<<<<< HEAD
            BlockHeader callHeader = new(
                blockHeader.Hash!,
                Keccak.OfAnEmptySequenceRlp,
                Address.Zero,
                0,
                treatBlockHeaderAsParentBlock ? blockHeader.Number + 1 : blockHeader.Number,
                blockHeader.GasLimit,
                timestamp,
                Array.Empty<byte>());

            callHeader.BaseFeePerGas = treatBlockHeaderAsParentBlock
                ? BaseFeeCalculator.Calculate(blockHeader, _specProvider.GetSpec(callHeader))
                : blockHeader.BaseFeePerGas;
=======
            BlockHeader callHeader = treatBlockHeaderAsParentBlock
                ? new(
                    blockHeader.Hash!,
                    Keccak.OfAnEmptySequenceRlp,
                    Address.Zero,
                    UInt256.Zero,
                    blockHeader.Number + 1,
                    blockHeader.GasLimit,
                    Math.Max(blockHeader.Timestamp + 1, _timestamper.UnixTime.Seconds),
                    Array.Empty<byte>())
                {
                    BaseFeePerGas = BaseFeeCalculator.Calculate(blockHeader, _specProvider.GetSpec(blockHeader.Number + 1)),
                }
                : new(
                    blockHeader.ParentHash!,
                    blockHeader.UnclesHash!,
                    blockHeader.Beneficiary!,
                    blockHeader.Difficulty,
                    blockHeader.Number,
                    blockHeader.GasLimit,
                    blockHeader.Timestamp,
                    blockHeader.ExtraData)
                {
                    BaseFeePerGas = blockHeader.BaseFeePerGas,
                };
>>>>>>> f14da669

            callHeader.MixHash = blockHeader.MixHash;
            transaction.Hash = transaction.CalculateHash();
            transactionProcessor.CallAndRestore(transaction, callHeader, tracer);
        }

        public ulong GetChainId()
        {
            return _processingEnv.BlockTree.ChainId;
        }

        private UInt256 GetNonce(Keccak stateRoot, Address address)
        {
            return _processingEnv.StateReader.GetNonce(stateRoot, address);
        }

        public ulong GetNetworkId() => _processingEnv.BlockTree.ChainId;
        public bool FilterExists(int filterId) => _filterStore.FilterExists(filterId);
        public FilterType GetFilterType(int filterId) => _filterStore.GetFilterType(filterId);
        public FilterLog[] GetFilterLogs(int filterId) => _filterManager.GetLogs(filterId);

        public IEnumerable<FilterLog> GetLogs(
            BlockParameter fromBlock,
            BlockParameter toBlock,
            object? address = null,
            IEnumerable<object>? topics = null,
            CancellationToken cancellationToken = default)
        {
            LogFilter filter = _filterStore.CreateLogFilter(fromBlock, toBlock, address, topics, false);
            return _logFinder.FindLogs(filter, cancellationToken);
        }

        public bool TryGetLogs(int filterId, out IEnumerable<FilterLog> filterLogs, CancellationToken cancellationToken = default)
        {
            LogFilter? filter;
            filterLogs = null;
            if ((filter = _filterStore.GetFilter<LogFilter>(filterId)) is not null)
                filterLogs = _logFinder.FindLogs(filter, cancellationToken);

            return filter is not null;
        }

        public int NewFilter(BlockParameter fromBlock, BlockParameter toBlock,
            object? address = null, IEnumerable<object>? topics = null)
        {
            LogFilter filter = _filterStore.CreateLogFilter(fromBlock, toBlock, address, topics);
            _filterStore.SaveFilter(filter);
            return filter.Id;
        }

        public int NewBlockFilter()
        {
            BlockFilter filter = _filterStore.CreateBlockFilter(_processingEnv.BlockTree.Head!.Number);
            _filterStore.SaveFilter(filter);
            return filter.Id;
        }

        public int NewPendingTransactionFilter()
        {
            PendingTransactionFilter filter = _filterStore.CreatePendingTransactionFilter();
            _filterStore.SaveFilter(filter);
            return filter.Id;
        }

        public void UninstallFilter(int filterId) => _filterStore.RemoveFilter(filterId);
        public FilterLog[] GetLogFilterChanges(int filterId) => _filterManager.PollLogs(filterId);
        public Keccak[] GetBlockFilterChanges(int filterId) => _filterManager.PollBlockHashes(filterId);

        public void RecoverTxSenders(Block block)
        {
            TxReceipt[] receipts = _receiptFinder.Get(block);
            if (block.Transactions.Length == receipts.Length)
            {
                for (int i = 0; i < block.Transactions.Length; i++)
                {
                    Transaction transaction = block.Transactions[i];
                    TxReceipt receipt = receipts[i];
                    transaction.SenderAddress ??= receipt.Sender ?? RecoverTxSender(transaction);
                }
            }
            else
            {
                for (int i = 0; i < block.Transactions.Length; i++)
                {
                    Transaction transaction = block.Transactions[i];
                    transaction.SenderAddress ??= RecoverTxSender(transaction);
                }
            }
        }

        public Keccak[] GetPendingTransactionFilterChanges(int filterId) =>
            _filterManager.PollPendingTransactionHashes(filterId);

        public Address? RecoverTxSender(Transaction tx) => _ecdsa.RecoverAddress(tx);

        public void RunTreeVisitor(ITreeVisitor treeVisitor, Keccak stateRoot)
        {
            _processingEnv.StateReader.RunTreeVisitor(treeVisitor, stateRoot);
        }

        public IEnumerable<FilterLog> FindLogs(LogFilter filter, CancellationToken cancellationToken = default)
        {
            return _logFinder.FindLogs(filter, cancellationToken);
        }
    }
}<|MERGE_RESOLUTION|>--- conflicted
+++ resolved
@@ -37,6 +37,7 @@
 using Nethermind.Evm.TransactionProcessing;
 using Nethermind.Facade.Filters;
 using Nethermind.State;
+using Nethermind.Core.Extensions;
 
 namespace Nethermind.Facade
 {
@@ -254,21 +255,6 @@
                 transaction.Nonce = GetNonce(stateRoot, transaction.SenderAddress);
             }
 
-<<<<<<< HEAD
-            BlockHeader callHeader = new(
-                blockHeader.Hash!,
-                Keccak.OfAnEmptySequenceRlp,
-                Address.Zero,
-                0,
-                treatBlockHeaderAsParentBlock ? blockHeader.Number + 1 : blockHeader.Number,
-                blockHeader.GasLimit,
-                timestamp,
-                Array.Empty<byte>());
-
-            callHeader.BaseFeePerGas = treatBlockHeaderAsParentBlock
-                ? BaseFeeCalculator.Calculate(blockHeader, _specProvider.GetSpec(callHeader))
-                : blockHeader.BaseFeePerGas;
-=======
             BlockHeader callHeader = treatBlockHeaderAsParentBlock
                 ? new(
                     blockHeader.Hash!,
@@ -280,7 +266,7 @@
                     Math.Max(blockHeader.Timestamp + 1, _timestamper.UnixTime.Seconds),
                     Array.Empty<byte>())
                 {
-                    BaseFeePerGas = BaseFeeCalculator.Calculate(blockHeader, _specProvider.GetSpec(blockHeader.Number + 1)),
+                    BaseFeePerGas = BaseFeeCalculator.Calculate(blockHeader, _specProvider.GetSpecFor1559(blockHeader.Number + 1)),
                 }
                 : new(
                     blockHeader.ParentHash!,
@@ -294,7 +280,6 @@
                 {
                     BaseFeePerGas = blockHeader.BaseFeePerGas,
                 };
->>>>>>> f14da669
 
             callHeader.MixHash = blockHeader.MixHash;
             transaction.Hash = transaction.CalculateHash();
