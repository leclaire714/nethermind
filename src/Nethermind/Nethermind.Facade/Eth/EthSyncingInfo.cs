// SPDX-FileCopyrightText: 2022 Demerzel Solutions Limited
// SPDX-License-Identifier: LGPL-3.0-only

using System;
using System.Diagnostics;
using Nethermind.Blockchain;
using Nethermind.Blockchain.Receipts;
using Nethermind.Blockchain.Synchronization;
using Nethermind.Logging;
using Nethermind.Synchronization.ParallelSync;

namespace Nethermind.Facade.Eth
{
    public class EthSyncingInfo : IEthSyncingInfo
    {
        private readonly IBlockTree _blockTree;
        private readonly ISyncConfig _syncConfig;
        private readonly ILogger _logger;
        private readonly IReceiptStorage _receiptStorage;
        private readonly ISyncModeSelector _syncModeSelector;

        public EthSyncingInfo(
            IBlockTree blockTree,
            IReceiptStorage receiptStorage,
            ISyncConfig syncConfig,
            ISyncModeSelector syncModeSelector,
            ILogManager logManager)
        {
            _blockTree = blockTree;
            _syncConfig = syncConfig;
            _syncModeSelector = syncModeSelector;
            _logger = logManager.GetClassLogger();
            _receiptStorage = receiptStorage;
        }

        public SyncingResult GetFullInfo()
        {
            long bestSuggestedNumber = _blockTree.FindBestSuggestedHeader()?.Number ?? 0;
            long headNumberOrZero = _blockTree.Head?.Number ?? 0;
            bool isSyncing = bestSuggestedNumber > headNumberOrZero + 8;
            SyncMode syncMode = _syncModeSelector.Current;

            if (_logger.IsTrace) _logger.Trace($"Start - EthSyncingInfo - BestSuggestedNumber: {bestSuggestedNumber}, HeadNumberOrZero: {headNumberOrZero}, IsSyncing: {isSyncing} {_syncConfig}. LowestInsertedBodyNumber: {_blockTree.LowestInsertedBodyNumber} LowestInsertedReceiptBlockNumber: {_receiptStorage.LowestInsertedReceiptBlockNumber}");
            if (isSyncing)
            {
                if (_logger.IsTrace) _logger.Trace($"Too far from head - EthSyncingInfo - HighestBlock: {bestSuggestedNumber}, CurrentBlock: {headNumberOrZero}");
                return ReturnSyncing(headNumberOrZero, bestSuggestedNumber, syncMode);
            }

<<<<<<< HEAD
            if (_syncConfig.FastSync && _syncConfig.PivotNumber != null)
=======
            // If we're on FastSync mode and the pivot number is not defined (it's 0), then we might never need to download receipts/bodies
            // so we cannot check for the `LowestInsertedReceiptBlockNumber`.
            // On the other hand, if we do have a PivotNumber then we should download receipts/bodies, so we check if we're still downloading them.
            bool needsToDownloadReceiptsAndBodies = _syncConfig.PivotNumberParsed != 0;
            if (_syncConfig.FastSync && needsToDownloadReceiptsAndBodies)
>>>>>>> 3095d01d
            {
                bool isDownloadingReceipts = _receiptStorage.LowestInsertedReceiptBlockNumber is null
                                             || _receiptStorage.LowestInsertedReceiptBlockNumber > _syncConfig.AncientReceiptsBarrierCalc;
                if (_syncConfig.DownloadReceiptsInFastSync && isDownloadingReceipts)
                {
                    if (_logger.IsTrace) _logger.Trace($"Receipts not finished - EthSyncingInfo - HighestBlock: {bestSuggestedNumber}, CurrentBlock: {headNumberOrZero}, AncientReceiptsBarrier: {_syncConfig.AncientReceiptsBarrierCalc}. LowestInsertedBodyNumber: {_blockTree.LowestInsertedBodyNumber} LowestInsertedReceiptBlockNumber: {_receiptStorage.LowestInsertedReceiptBlockNumber}");
                    return ReturnSyncing(headNumberOrZero, bestSuggestedNumber, syncMode);
                }


                bool isDownloadingBodies = _blockTree.LowestInsertedBodyNumber is null
                                           || _blockTree.LowestInsertedBodyNumber > _syncConfig.AncientBodiesBarrierCalc;
                if (_syncConfig.DownloadBodiesInFastSync && isDownloadingBodies)
                {
                    if (_logger.IsTrace) _logger.Trace($"Bodies not finished - EthSyncingInfo - HighestBlock: {bestSuggestedNumber}, CurrentBlock: {headNumberOrZero}, AncientBodiesBarrier: {_syncConfig.AncientBodiesBarrierCalc}. LowestInsertedBodyNumber: {_blockTree.LowestInsertedBodyNumber} LowestInsertedReceiptBlockNumber: {_receiptStorage.LowestInsertedReceiptBlockNumber}");
                    return ReturnSyncing(headNumberOrZero, bestSuggestedNumber, syncMode);
                }
            }

            if (_logger.IsTrace) _logger.Trace($"Node is not syncing - EthSyncingInfo - HighestBlock: {bestSuggestedNumber}, CurrentBlock: {headNumberOrZero}. LowestInsertedBodyNumber: {_blockTree.LowestInsertedBodyNumber} LowestInsertedReceiptBlockNumber: {_receiptStorage.LowestInsertedReceiptBlockNumber}");
            return SyncingResult.NotSyncing;
        }

        private SyncingResult ReturnSyncing(long headNumberOrZero, long bestSuggestedNumber, SyncMode syncMode)
        {
            return new SyncingResult
            {
                CurrentBlock = headNumberOrZero,
                HighestBlock = bestSuggestedNumber,
                StartingBlock = 0L,
                SyncMode = syncMode,
                IsSyncing = true
            };
        }

        private readonly Stopwatch _syncStopwatch = new();
        public TimeSpan UpdateAndGetSyncTime()
        {
            if (!_syncStopwatch.IsRunning)
            {
                if (IsSyncing())
                {
                    _syncStopwatch.Start();
                }
                return TimeSpan.Zero;
            }

            if (!IsSyncing())
            {
                _syncStopwatch.Stop();
                return TimeSpan.Zero;
            }

            return _syncStopwatch.Elapsed;
        }

        public SyncMode SyncMode => _syncModeSelector.Current;

        public bool IsSyncing()
        {
            return GetFullInfo().IsSyncing;
        }
    }
}<|MERGE_RESOLUTION|>--- conflicted
+++ resolved
@@ -47,15 +47,11 @@
                 return ReturnSyncing(headNumberOrZero, bestSuggestedNumber, syncMode);
             }
 
-<<<<<<< HEAD
-            if (_syncConfig.FastSync && _syncConfig.PivotNumber != null)
-=======
             // If we're on FastSync mode and the pivot number is not defined (it's 0), then we might never need to download receipts/bodies
             // so we cannot check for the `LowestInsertedReceiptBlockNumber`.
             // On the other hand, if we do have a PivotNumber then we should download receipts/bodies, so we check if we're still downloading them.
             bool needsToDownloadReceiptsAndBodies = _syncConfig.PivotNumberParsed != 0;
             if (_syncConfig.FastSync && needsToDownloadReceiptsAndBodies)
->>>>>>> 3095d01d
             {
                 bool isDownloadingReceipts = _receiptStorage.LowestInsertedReceiptBlockNumber is null
                                              || _receiptStorage.LowestInsertedReceiptBlockNumber > _syncConfig.AncientReceiptsBarrierCalc;
