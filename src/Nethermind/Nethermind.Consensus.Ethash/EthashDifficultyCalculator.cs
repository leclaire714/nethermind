--- conflicted
+++ resolved
@@ -53,13 +53,8 @@
             long blockNumber,
             bool parentHasUncles)
         {
-<<<<<<< HEAD
             IReleaseSpec spec = _specProvider.GetSpec(blockNumber, currentTimestamp);
-            if (spec.FixedDifficulty != null && blockNumber != 0)
-=======
-            IReleaseSpec spec = _specProvider.GetSpec(blockNumber);
             if (spec.FixedDifficulty is not null && blockNumber != 0)
->>>>>>> f14da669
             {
                 return (UInt256)spec.FixedDifficulty.Value;
             }
