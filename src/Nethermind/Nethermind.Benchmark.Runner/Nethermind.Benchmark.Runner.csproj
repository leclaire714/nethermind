--- conflicted
+++ resolved
@@ -6,15 +6,9 @@
     <TieredPGO>true</TieredPGO>
   </PropertyGroup>
 
-<<<<<<< HEAD
-    <ItemGroup>
-      <PackageReference Include="BenchmarkDotNet" Version="0.13.3" />
-    </ItemGroup>
-=======
   <ItemGroup>
     <PackageReference Include="BenchmarkDotNet" />
   </ItemGroup>
->>>>>>> d0778c9c
 
   <ItemGroup>
     <ProjectReference Include="..\Nethermind.Benchmark\Nethermind.Benchmark.csproj" />
