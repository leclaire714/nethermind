// SPDX-FileCopyrightText: 2022 Demerzel Solutions Limited
// SPDX-License-Identifier: LGPL-3.0-only

using System.Linq;
using System.Threading.Tasks;
using FluentAssertions;
using Nethermind.Core;
using Nethermind.Core.Extensions;
using Nethermind.Core.Test.Builders;
using Nethermind.Db;
using Nethermind.Evm;
using Nethermind.Int256;
using NUnit.Framework;

namespace Nethermind.TxPool.Test
{
    [TestFixture]
    public partial class TxPoolTests
    {
        [Test]
        public void should_reject_tx_with_FeeTooLow_even_if_is_blob_type([Values(true, false)] bool isBlob, [Values(true, false)] bool persistentStorageEnabled)
        {
            const int poolSize = 10;
            TxPoolConfig txPoolConfig = new()
            {
                Size = isBlob ? 0 : poolSize,
                PersistentBlobStorageEnabled = persistentStorageEnabled,
                PersistentBlobStorageSize = persistentStorageEnabled ? poolSize : 0,
                InMemoryBlobPoolSize = persistentStorageEnabled ? 0 : poolSize
            };

            _txPool = CreatePool(txPoolConfig, GetCancunSpecProvider());
            EnsureSenderBalance(TestItem.AddressA, UInt256.MaxValue);
            EnsureSenderBalance(TestItem.AddressB, UInt256.MaxValue);

            for (int i = 0; i < poolSize; i++)
            {
                Transaction tx = Build.A.Transaction
                    .WithNonce((UInt256)i)
                    .WithType(isBlob ? TxType.Blob : TxType.EIP1559)
                    .WithShardBlobTxTypeAndFieldsIfBlobTx()
                    .WithMaxFeePerGas(1.GWei() + (UInt256)(100 - i))
                    .WithMaxPriorityFeePerGas(1.GWei() + (UInt256)(100 - i))
                    .SignedAndResolved(_ethereumEcdsa, TestItem.PrivateKeyA).TestObject;
                _txPool.SubmitTx(tx, TxHandlingOptions.PersistentBroadcast).Should().Be(AcceptTxResult.Accepted);
            }

            _txPool.GetPendingTransactionsCount().Should().Be(isBlob ? 0 : poolSize);
            _txPool.GetPendingBlobTransactionsCount().Should().Be(isBlob ? poolSize : 0);

            Transaction feeTooLowTx = Build.A.Transaction
                .WithNonce(UInt256.Zero)
                .WithType(isBlob ? TxType.Blob : TxType.EIP1559)
                .WithShardBlobTxTypeAndFieldsIfBlobTx()
                .WithMaxFeePerGas(1.GWei() + UInt256.One)
                .WithMaxPriorityFeePerGas(1.GWei() + UInt256.One)
                .SignedAndResolved(_ethereumEcdsa, TestItem.PrivateKeyB).TestObject;

            _txPool.SubmitTx(feeTooLowTx, TxHandlingOptions.None).Should().Be(AcceptTxResult.FeeTooLow);
        }

        [Test]
        public void should_add_blob_tx_and_return_when_requested([Values(true, false)] bool isPersistentStorage)
        {
            TxPoolConfig txPoolConfig = new() { Size = 10, PersistentBlobStorageEnabled = isPersistentStorage };
<<<<<<< HEAD
            BlobTxStorage blobTxStorage = new(new MemDb(), new MemDb());
=======
            BlobTxStorage blobTxStorage = new();
>>>>>>> 768ba88f
            _txPool = CreatePool(txPoolConfig, GetCancunSpecProvider(), txStorage: blobTxStorage);
            EnsureSenderBalance(TestItem.AddressA, UInt256.MaxValue);

            Transaction blobTxAdded = Build.A.Transaction
                .WithShardBlobTxTypeAndFields()
                .WithMaxFeePerGas(1.GWei())
                .WithMaxPriorityFeePerGas(1.GWei())
                .WithNonce(UInt256.Zero)
                .SignedAndResolved(_ethereumEcdsa, TestItem.PrivateKeyA).TestObject;

            _txPool.SubmitTx(blobTxAdded, TxHandlingOptions.None).Should().Be(AcceptTxResult.Accepted);
            _txPool.TryGetPendingTransaction(blobTxAdded.Hash!, out Transaction blobTxReturned);

            blobTxReturned.Should().BeEquivalentTo(blobTxAdded);

            blobTxStorage.TryGet(blobTxAdded.Hash, out Transaction blobTxFromDb).Should().Be(isPersistentStorage); // additional check for persistent db
            if (isPersistentStorage)
            {
                blobTxFromDb.Should().BeEquivalentTo(blobTxAdded, options => options
                    .Excluding(t => t.SenderAddress) // sender is not encoded/decoded...
                    .Excluding(t => t.GasBottleneck) // ...as well as GasBottleneck...
                    .Excluding(t => t.PoolIndex));   // ...and PoolIndex
            }
        }

        [Test]
        public void should_not_throw_when_asking_for_non_existing_tx()
        {
            TxPoolConfig txPoolConfig = new() { Size = 10 };
<<<<<<< HEAD
            BlobTxStorage blobTxStorage = new(new MemDb(), new MemDb());
=======
            BlobTxStorage blobTxStorage = new();
>>>>>>> 768ba88f
            _txPool = CreatePool(txPoolConfig, GetCancunSpecProvider(), txStorage: blobTxStorage);

            _txPool.TryGetPendingTransaction(TestItem.KeccakA, out Transaction blobTxReturned).Should().BeFalse();
            blobTxReturned.Should().BeNull();

            blobTxStorage.TryGet(TestItem.KeccakA, out Transaction blobTxFromDb).Should().BeFalse();
            blobTxFromDb.Should().BeNull();
        }

        [TestCase(999_999_999, false)]
        [TestCase(1_000_000_000, true)]
        public void should_not_allow_to_add_blob_tx_with_MaxPriorityFeePerGas_lower_than_1GWei(int maxPriorityFeePerGas, bool expectedResult)
        {
            TxPoolConfig txPoolConfig = new() { Size = 10 };
            _txPool = CreatePool(txPoolConfig, GetCancunSpecProvider());
            EnsureSenderBalance(TestItem.AddressA, UInt256.MaxValue);

            Transaction tx = Build.A.Transaction
                .WithShardBlobTxTypeAndFields()
                .WithMaxFeePerGas((UInt256)maxPriorityFeePerGas)
                .WithMaxPriorityFeePerGas((UInt256)maxPriorityFeePerGas)
                .SignedAndResolved(_ethereumEcdsa, TestItem.PrivateKeyA).TestObject;

            _txPool.SubmitTx(tx, TxHandlingOptions.None).Should().Be(expectedResult
                ? AcceptTxResult.Accepted
                : AcceptTxResult.FeeTooLow);
        }

        [Test]
        public void should_not_add_nonce_gap_blob_tx_even_to_not_full_TxPool([Values(true, false)] bool isBlob)
        {
            _txPool = CreatePool(new TxPoolConfig() { Size = 128 }, GetCancunSpecProvider());
            EnsureSenderBalance(TestItem.AddressA, UInt256.MaxValue);

            Transaction firstTx = Build.A.Transaction
                .WithType(isBlob ? TxType.Blob : TxType.EIP1559)
                .WithShardBlobTxTypeAndFieldsIfBlobTx()
                .WithMaxFeePerGas(1.GWei())
                .WithMaxPriorityFeePerGas(1.GWei())
                .WithNonce(UInt256.Zero)
                .SignedAndResolved(_ethereumEcdsa, TestItem.PrivateKeyA).TestObject;

            Transaction nonceGapTx = Build.A.Transaction
                .WithType(isBlob ? TxType.Blob : TxType.EIP1559)
                .WithShardBlobTxTypeAndFieldsIfBlobTx()
                .WithMaxFeePerGas(1.GWei())
                .WithMaxPriorityFeePerGas(1.GWei())
                .WithNonce((UInt256)2)
                .SignedAndResolved(_ethereumEcdsa, TestItem.PrivateKeyA).TestObject;

            _txPool.SubmitTx(firstTx, TxHandlingOptions.None).Should().Be(AcceptTxResult.Accepted);
            _txPool.SubmitTx(nonceGapTx, TxHandlingOptions.None).Should().Be(isBlob ? AcceptTxResult.NonceGap : AcceptTxResult.Accepted);
        }

        [Test]
        public void should_not_allow_to_have_pending_transactions_of_both_blob_type_and_other([Values(true, false)] bool firstIsBlob, [Values(true, false)] bool secondIsBlob)
        {
            Transaction GetTx(bool isBlob, UInt256 nonce)
            {
                return Build.A.Transaction
                    .WithType(isBlob ? TxType.Blob : TxType.EIP1559)
                    .WithShardBlobTxTypeAndFieldsIfBlobTx()
                    .WithMaxFeePerGas(1.GWei())
                    .WithMaxPriorityFeePerGas(1.GWei())
                    .WithNonce(nonce)
                    .SignedAndResolved(_ethereumEcdsa, TestItem.PrivateKeyA).TestObject;
            }

            _txPool = CreatePool(new TxPoolConfig() { Size = 128 }, GetCancunSpecProvider());
            EnsureSenderBalance(TestItem.AddressA, UInt256.MaxValue);

            Transaction firstTx = GetTx(firstIsBlob, UInt256.Zero);
            Transaction secondTx = GetTx(secondIsBlob, UInt256.One);

            _txPool.SubmitTx(firstTx, TxHandlingOptions.None).Should().Be(AcceptTxResult.Accepted);
            _txPool.SubmitTx(secondTx, TxHandlingOptions.None).Should().Be(firstIsBlob ^ secondIsBlob ? AcceptTxResult.PendingTxsOfOtherType : AcceptTxResult.Accepted);
        }

        [Test]
        public void should_remove_replaced_blob_tx_from_persistent_storage_and_cache()
        {
            TxPoolConfig txPoolConfig = new() { Size = 10, PersistentBlobStorageEnabled = true };
<<<<<<< HEAD
            BlobTxStorage blobTxStorage = new(new MemDb(), new MemDb());
=======
            BlobTxStorage blobTxStorage = new();
>>>>>>> 768ba88f
            _txPool = CreatePool(txPoolConfig, GetCancunSpecProvider(), txStorage: blobTxStorage);
            EnsureSenderBalance(TestItem.AddressA, UInt256.MaxValue);

            Transaction oldTx = Build.A.Transaction
                .WithShardBlobTxTypeAndFields()
                .WithNonce(UInt256.Zero)
                .WithMaxFeePerGas(1.GWei())
                .WithMaxPriorityFeePerGas(1.GWei())
                .SignedAndResolved(_ethereumEcdsa, TestItem.PrivateKeyA).TestObject;

            Transaction newTx = Build.A.Transaction
                .WithShardBlobTxTypeAndFields()
                .WithNonce(UInt256.Zero)
                .WithMaxFeePerGas(oldTx.MaxFeePerGas * 2)
                .WithMaxPriorityFeePerGas(oldTx.MaxPriorityFeePerGas * 2)
                .WithMaxFeePerBlobGas(oldTx.MaxFeePerBlobGas * 2)
                .SignedAndResolved(_ethereumEcdsa, TestItem.PrivateKeyA).TestObject;


            _txPool.SubmitTx(oldTx, TxHandlingOptions.None).Should().Be(AcceptTxResult.Accepted);
            _txPool.GetPendingBlobTransactionsCount().Should().Be(1);
            _txPool.TryGetPendingTransaction(oldTx.Hash!, out Transaction blobTxReturned).Should().BeTrue();
            blobTxReturned.Should().BeEquivalentTo(oldTx);
            blobTxStorage.TryGet(oldTx.Hash, out Transaction blobTxFromDb).Should().BeTrue();
            blobTxFromDb.Should().BeEquivalentTo(oldTx, options => options
                .Excluding(t => t.SenderAddress) // sender is not encoded/decoded...
                .Excluding(t => t.GasBottleneck) // ...as well as GasBottleneck...
                .Excluding(t => t.PoolIndex));   // ...and PoolIndex

            _txPool.SubmitTx(newTx, TxHandlingOptions.None).Should().Be(AcceptTxResult.Accepted);
            _txPool.GetPendingBlobTransactionsCount().Should().Be(1);
            _txPool.TryGetPendingTransaction(newTx.Hash!, out blobTxReturned).Should().BeTrue();
            blobTxReturned.Should().BeEquivalentTo(newTx);
            blobTxStorage.TryGet(oldTx.Hash, out blobTxFromDb).Should().BeFalse();
            blobTxStorage.TryGet(newTx.Hash, out blobTxFromDb).Should().BeTrue();
            blobTxFromDb.Should().BeEquivalentTo(newTx, options => options
                .Excluding(t => t.SenderAddress) // sender is not encoded/decoded...
                .Excluding(t => t.GasBottleneck) // ...as well as GasBottleneck...
                .Excluding(t => t.PoolIndex));   // ...and PoolIndex
        }

        [Test]
        public void should_keep_in_memory_only_light_blob_tx_equivalent_if_persistent_storage_enabled([Values(true, false)] bool isPersistentStorage)
        {
            TxPoolConfig txPoolConfig = new() { Size = 10, PersistentBlobStorageEnabled = isPersistentStorage };
            _txPool = CreatePool(txPoolConfig, GetCancunSpecProvider());
            EnsureSenderBalance(TestItem.AddressA, UInt256.MaxValue);

            Transaction tx = Build.A.Transaction
                .WithShardBlobTxTypeAndFields()
                .WithNonce(UInt256.Zero)
                .WithMaxFeePerGas(1.GWei())
                .WithMaxPriorityFeePerGas(1.GWei())
                .WithMaxFeePerBlobGas(UInt256.One)
                .SignedAndResolved(_ethereumEcdsa, TestItem.PrivateKeyA).TestObject;

            _txPool.SubmitTx(tx, TxHandlingOptions.None).Should().Be(AcceptTxResult.Accepted);
            _txPool.GetPendingBlobTransactionsCount().Should().Be(1);
            _txPool.GetPendingTransactionsCount().Should().Be(0);

            _txPool.TryGetBlobTxSortingEquivalent(tx.Hash!, out Transaction returned);
            returned.Should().BeEquivalentTo(isPersistentStorage ? new LightTransaction(tx) : tx);
        }

        [Test]
        public void should_dump_GasBottleneck_of_blob_tx_to_zero_if_MaxFeePerBlobGas_is_lower_than_current([Values(true, false)] bool isBlob, [Values(true, false)] bool isPersistentStorage)
        {
            TxPoolConfig txPoolConfig = new() { Size = 10, PersistentBlobStorageEnabled = isPersistentStorage };
            _txPool = CreatePool(txPoolConfig, GetCancunSpecProvider());
            EnsureSenderBalance(TestItem.AddressA, UInt256.MaxValue);

            _headInfo.CurrentPricePerBlobGas = UInt256.MaxValue;

            Transaction tx = Build.A.Transaction
                .WithType(isBlob ? TxType.Blob : TxType.EIP1559)
                .WithShardBlobTxTypeAndFieldsIfBlobTx()
                .WithNonce(UInt256.Zero)
                .WithMaxFeePerGas(1.GWei())
                .WithMaxPriorityFeePerGas(1.GWei())
                .WithMaxFeePerBlobGas(isBlob ? UInt256.One : null)
                .SignedAndResolved(_ethereumEcdsa, TestItem.PrivateKeyA).TestObject;

            _txPool.SubmitTx(tx, TxHandlingOptions.None).Should().Be(AcceptTxResult.Accepted);
            _txPool.GetPendingBlobTransactionsCount().Should().Be(isBlob ? 1 : 0);
            _txPool.GetPendingTransactionsCount().Should().Be(isBlob ? 0 : 1);
            if (isBlob)
            {
                _txPool.TryGetBlobTxSortingEquivalent(tx.Hash!, out Transaction returned);
                returned.GasBottleneck.Should().Be(UInt256.Zero);
                returned.Should().BeEquivalentTo(isPersistentStorage ? new LightTransaction(tx) : tx,
                    options => options.Excluding(t => t.GasBottleneck));
                returned.Should().NotBeEquivalentTo(isPersistentStorage ? tx : new LightTransaction(tx));
            }
            else
            {
                _txPool.TryGetPendingTransaction(tx.Hash!, out Transaction eip1559Tx);
                eip1559Tx.Should().BeEquivalentTo(tx);
                eip1559Tx.GasBottleneck.Should().Be(1.GWei());
            }
        }

        [Test]
        public void should_not_allow_to_replace_blob_tx_by_tx_with_less_blobs([Values(1, 2, 3, 4, 5, 6)] int blobsInFirstTx, [Values(1, 2, 3, 4, 5, 6)] int blobsInSecondTx)
        {
            bool shouldReplace = blobsInFirstTx <= blobsInSecondTx;

            _txPool = CreatePool(new TxPoolConfig() { Size = 128 }, GetCancunSpecProvider());
            EnsureSenderBalance(TestItem.AddressA, UInt256.MaxValue);

            Transaction firstTx = Build.A.Transaction
                .WithShardBlobTxTypeAndFields(blobsInFirstTx)
                .WithNonce(UInt256.Zero)
                .WithMaxFeePerGas(1.GWei())
                .WithMaxPriorityFeePerGas(1.GWei())
                .SignedAndResolved(_ethereumEcdsa, TestItem.PrivateKeyA).TestObject;

            Transaction secondTx = Build.A.Transaction
                .WithShardBlobTxTypeAndFields(blobsInSecondTx)
                .WithNonce(UInt256.Zero)
                .WithMaxFeePerGas(firstTx.MaxFeePerGas * 2)
                .WithMaxPriorityFeePerGas(firstTx.MaxPriorityFeePerGas * 2)
                .WithMaxFeePerBlobGas(firstTx.MaxFeePerBlobGas * 2)
                .SignedAndResolved(_ethereumEcdsa, TestItem.PrivateKeyA).TestObject;

            _txPool.SubmitTx(firstTx, TxHandlingOptions.None).Should().Be(AcceptTxResult.Accepted);

            _txPool.GetPendingBlobTransactionsCount().Should().Be(1);

            _txPool.SubmitTx(secondTx, TxHandlingOptions.None).Should().Be(shouldReplace ? AcceptTxResult.Accepted : AcceptTxResult.ReplacementNotAllowed);
            _txPool.GetPendingBlobTransactionsCount().Should().Be(1);
            _txPool.TryGetPendingTransaction(firstTx.Hash!, out Transaction returnedFirstTx).Should().Be(!shouldReplace);
            _txPool.TryGetPendingTransaction(secondTx.Hash!, out Transaction returnedSecondTx).Should().Be(shouldReplace);
            returnedFirstTx.Should().BeEquivalentTo(shouldReplace ? null : firstTx);
            returnedSecondTx.Should().BeEquivalentTo(shouldReplace ? secondTx : null);
        }

        [Test]
        public void should_discard_tx_when_data_gas_cost_cause_overflow([Values(false, true)] bool supportsBlobs)
        {
            _txPool = CreatePool(null, GetCancunSpecProvider());

            EnsureSenderBalance(TestItem.AddressA, UInt256.MaxValue);

            UInt256.MaxValue.Divide(GasCostOf.Transaction * 2, out UInt256 halfOfMaxGasPriceWithoutOverflow);

            Transaction firstTransaction = Build.A.Transaction
                .WithShardBlobTxTypeAndFields()
                .WithMaxFeePerBlobGas(UInt256.Zero)
                .WithNonce(UInt256.Zero)
                .WithMaxFeePerGas(halfOfMaxGasPriceWithoutOverflow)
                .WithMaxPriorityFeePerGas(halfOfMaxGasPriceWithoutOverflow)
                .SignedAndResolved(_ethereumEcdsa, TestItem.PrivateKeyA).TestObject;
            _txPool.SubmitTx(firstTransaction, TxHandlingOptions.PersistentBroadcast).Should().Be(AcceptTxResult.Accepted);

            Transaction transactionWithPotentialOverflow = Build.A.Transaction
                .WithShardBlobTxTypeAndFields()
                .WithMaxFeePerBlobGas(supportsBlobs
                    ? UInt256.One
                    : UInt256.Zero)
                .WithNonce(UInt256.One)
                .WithMaxFeePerGas(halfOfMaxGasPriceWithoutOverflow)
                .WithMaxPriorityFeePerGas(halfOfMaxGasPriceWithoutOverflow)
                .SignedAndResolved(_ethereumEcdsa, TestItem.PrivateKeyA).TestObject;

            _txPool.SubmitTx(transactionWithPotentialOverflow, TxHandlingOptions.PersistentBroadcast).Should().Be(supportsBlobs ? AcceptTxResult.Int256Overflow : AcceptTxResult.Accepted);
        }

        [Test]
        public async Task should_allow_to_have_pending_transaction_of_other_type_if_conflicting_one_was_included([Values(true, false)] bool firstIsBlob, [Values(true, false)] bool secondIsBlob)
        {
            Transaction GetTx(bool isBlob, UInt256 nonce)
            {
                return Build.A.Transaction
                    .WithType(isBlob ? TxType.Blob : TxType.EIP1559)
                    .WithShardBlobTxTypeAndFieldsIfBlobTx()
                    .WithMaxFeePerGas(1.GWei())
                    .WithMaxPriorityFeePerGas(1.GWei())
                    .WithNonce(nonce)
                    .SignedAndResolved(_ethereumEcdsa, TestItem.PrivateKeyA).TestObject;
            }

            _txPool = CreatePool(new TxPoolConfig() { Size = 128 }, GetCancunSpecProvider());
            EnsureSenderBalance(TestItem.AddressA, UInt256.MaxValue);

            Transaction firstTx = GetTx(firstIsBlob, UInt256.Zero);
            Transaction secondTx = GetTx(secondIsBlob, UInt256.One);

            _txPool.SubmitTx(firstTx, TxHandlingOptions.None).Should().Be(AcceptTxResult.Accepted);

            _txPool.GetPendingTransactionsCount().Should().Be(firstIsBlob ? 0 : 1);
            _txPool.GetPendingBlobTransactionsCount().Should().Be(firstIsBlob ? 1 : 0);
            _stateProvider.IncrementNonce(TestItem.AddressA);
            await RaiseBlockAddedToMainAndWaitForTransactions(1);

            _txPool.GetPendingTransactionsCount().Should().Be(0);
            _txPool.GetPendingBlobTransactionsCount().Should().Be(0);
            _txPool.SubmitTx(secondTx, TxHandlingOptions.None).Should().Be(AcceptTxResult.Accepted);
            _txPool.GetPendingTransactionsCount().Should().Be(secondIsBlob ? 0 : 1);
            _txPool.GetPendingBlobTransactionsCount().Should().Be(secondIsBlob ? 1 : 0);
        }

        [TestCase(0, 97)]
        [TestCase(1, 131324)]
        [TestCase(2, 262534)]
        [TestCase(3, 393741)]
        [TestCase(4, 524947)]
        [TestCase(5, 656156)]
        [TestCase(6, 787365)]
        public void should_calculate_size_of_blob_tx_correctly(int numberOfBlobs, int expectedLength)
        {
            Transaction blobTx = Build.A.Transaction
                .WithShardBlobTxTypeAndFields(numberOfBlobs)
                .SignedAndResolved()
                .TestObject;
            blobTx.GetLength().Should().Be(expectedLength);
        }
    }
}<|MERGE_RESOLUTION|>--- conflicted
+++ resolved
@@ -63,11 +63,7 @@
         public void should_add_blob_tx_and_return_when_requested([Values(true, false)] bool isPersistentStorage)
         {
             TxPoolConfig txPoolConfig = new() { Size = 10, PersistentBlobStorageEnabled = isPersistentStorage };
-<<<<<<< HEAD
-            BlobTxStorage blobTxStorage = new(new MemDb(), new MemDb());
-=======
             BlobTxStorage blobTxStorage = new();
->>>>>>> 768ba88f
             _txPool = CreatePool(txPoolConfig, GetCancunSpecProvider(), txStorage: blobTxStorage);
             EnsureSenderBalance(TestItem.AddressA, UInt256.MaxValue);
 
@@ -97,11 +93,7 @@
         public void should_not_throw_when_asking_for_non_existing_tx()
         {
             TxPoolConfig txPoolConfig = new() { Size = 10 };
-<<<<<<< HEAD
-            BlobTxStorage blobTxStorage = new(new MemDb(), new MemDb());
-=======
             BlobTxStorage blobTxStorage = new();
->>>>>>> 768ba88f
             _txPool = CreatePool(txPoolConfig, GetCancunSpecProvider(), txStorage: blobTxStorage);
 
             _txPool.TryGetPendingTransaction(TestItem.KeccakA, out Transaction blobTxReturned).Should().BeFalse();
@@ -184,11 +176,7 @@
         public void should_remove_replaced_blob_tx_from_persistent_storage_and_cache()
         {
             TxPoolConfig txPoolConfig = new() { Size = 10, PersistentBlobStorageEnabled = true };
-<<<<<<< HEAD
-            BlobTxStorage blobTxStorage = new(new MemDb(), new MemDb());
-=======
             BlobTxStorage blobTxStorage = new();
->>>>>>> 768ba88f
             _txPool = CreatePool(txPoolConfig, GetCancunSpecProvider(), txStorage: blobTxStorage);
             EnsureSenderBalance(TestItem.AddressA, UInt256.MaxValue);
 
