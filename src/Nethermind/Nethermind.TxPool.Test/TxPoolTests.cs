--- conflicted
+++ resolved
@@ -598,21 +598,15 @@
                 }
             }
 
-<<<<<<< HEAD
-            _txPool.GetPendingTransactionsCount().Should().Be(8);
-            _txPool.SubmitTx(transactions[7], TxHandlingOptions.PersistentBroadcast);
-            _txPool.GetPendingTransactionsCount().Should().Be(9);
-=======
-            _txPool.GetPendingTransactions().Length.Should().Be(8); // nonces 0-6 and 8
+            _txPool.GetPendingTransactionsCount().Should().Be(8); // nonces 0-6 and 8
             _txPool.GetPendingTransactions().Last().Nonce.Should().Be(8);
 
             _txPool.SubmitTx(transactions[8], TxHandlingOptions.PersistentBroadcast).Should().Be(AcceptTxResult.AlreadyKnown);
             _txPool.SubmitTx(transactions[7], TxHandlingOptions.PersistentBroadcast).Should().Be(AcceptTxResult.Accepted);
 
-            _txPool.GetPendingTransactions().Length.Should().Be(8); // nonces 0-7 - 8 was removed because of not enough balance
+            _txPool.GetPendingTransactionsCount().Should().Be(8); // nonces 0-7 - 8 was removed because of not enough balance
             _txPool.GetPendingTransactions().Last().Nonce.Should().Be(7);
             _txPool.GetPendingTransactions().Should().BeEquivalentTo(transactions.SkipLast(2));
->>>>>>> d36178a5
         }
 
         [Test]
