// SPDX-FileCopyrightText: 2022 Demerzel Solutions Limited
// SPDX-License-Identifier: LGPL-3.0-only

using System;
using System.Collections.Concurrent;
using System.Collections.Generic;
using System.Linq;
using System.Threading;
using System.Threading.Tasks;
using FluentAssertions;
using Nethermind.Blockchain;
using Nethermind.Config;
using Nethermind.Consensus;
using Nethermind.Consensus.Comparers;
using Nethermind.Consensus.Transactions;
using Nethermind.Consensus.Validators;
using Nethermind.Core;
using Nethermind.Core.Crypto;
using Nethermind.Core.Extensions;
using Nethermind.Core.Specs;
using Nethermind.Core.Test.Builders;
using Nethermind.Crypto;
using Nethermind.Db;
using Nethermind.Evm;
using Nethermind.Int256;
using Nethermind.Logging;
using Nethermind.Specs;
using Nethermind.Specs.Forks;
using Nethermind.Specs.Test;
using Nethermind.State;
using Nethermind.Trie.Pruning;
using Nethermind.TxPool.Filters;
using NSubstitute;
using NUnit.Framework;

namespace Nethermind.TxPool.Test
{
    [TestFixture]
    public class TxPoolTests
    {
        private ILogManager _logManager;
        private IEthereumEcdsa _ethereumEcdsa;
        private ISpecProvider _specProvider;
        private TxPool _txPool;
        private IWorldState _stateProvider;
        private IBlockTree _blockTree;

        private int _txGasLimit = 1_000_000;

        [SetUp]
        public void Setup()
        {
            _logManager = LimboLogs.Instance;
            _specProvider = MainnetSpecProvider.Instance;
            _ethereumEcdsa = new EthereumEcdsa(_specProvider.ChainId, _logManager);
            var trieStore = new TrieStoreByPath(new MemDb(), _logManager);
            var storageTrieStore = new TrieStoreByPath(new MemDb(), _logManager);
            var codeDb = new MemDb();
<<<<<<< HEAD
            _stateProvider = new StateProvider(trieStore, storageTrieStore, codeDb, _logManager);
=======
            _stateProvider = new WorldState(trieStore, codeDb, _logManager);
>>>>>>> 0a8ec2b9
            _blockTree = Substitute.For<IBlockTree>();
            Block block = Build.A.Block.WithNumber(0).TestObject;
            _blockTree.Head.Returns(block);
            _blockTree.FindBestSuggestedHeader().Returns(Build.A.BlockHeader.WithNumber(10000000).TestObject);
        }

        [Test]
        public void should_add_peers()
        {
            _txPool = CreatePool();
            var peers = GetPeers();

            foreach ((ITxPoolPeer peer, _) in peers)
            {
                _txPool.AddPeer(peer);
            }
        }

        [Test]
        public void should_delete_peers()
        {
            _txPool = CreatePool();
            var peers = GetPeers();

            foreach ((ITxPoolPeer peer, _) in peers)
            {
                _txPool.AddPeer(peer);
            }

            foreach ((ITxPoolPeer peer, _) in peers)
            {
                _txPool.RemovePeer(peer.Id);
            }
        }

        [Test]
        public void should_ignore_transactions_with_different_chain_id()
        {
            _txPool = CreatePool(null, new TestSpecProvider(Shanghai.Instance));
            EthereumEcdsa ecdsa = new(BlockchainIds.Sepolia, _logManager); // default is mainnet, we're passing sepolia
            Transaction tx = Build.A.Transaction.SignedAndResolved(ecdsa, TestItem.PrivateKeyA).TestObject;
            AcceptTxResult result = _txPool.SubmitTx(tx, TxHandlingOptions.PersistentBroadcast);
            _txPool.GetPendingTransactions().Length.Should().Be(0);
            result.Should().Be(AcceptTxResult.Invalid);
        }

        [Test]
        public void should_ignore_transactions_with_insufficient_intrinsic_gas()
        {
            _txPool = CreatePool();
            Transaction tx = Build.A.Transaction
                .WithData(new byte[]
                {
                    127, 243, 106, 181, 0, 0, 0, 0, 0, 0, 0, 0, 0, 0, 0, 0, 0, 0, 0, 0, 0, 0, 0, 0, 0, 0, 0, 0, 0, 0, 145, 162, 136, 9, 81, 126, 0, 0, 0, 0, 0, 0, 0, 0, 0, 0, 0, 0, 0, 0, 0, 0, 0, 0, 0, 0, 0, 0, 0, 0, 0, 0, 0, 0, 0, 0,
                    0, 128, 0, 0, 0, 0, 0, 0, 0, 0, 0, 0, 0, 0, 188, 120, 128, 96, 158, 141, 79, 126, 233, 131, 209, 47, 215, 166, 85, 190, 220, 187, 180, 115, 0, 0, 0, 0, 0, 0, 0, 0, 0, 0, 0, 0, 0, 0, 0, 0, 0, 0, 0, 0, 0, 0, 0, 0, 0,
                    0, 0, 0, 96, 44, 207, 221, 0, 0, 0, 0, 0, 0, 0, 0, 0, 0, 0, 0, 0, 0, 0, 0, 0, 0, 0, 0, 0, 0, 0, 0, 0, 0, 0, 0, 0, 0, 0, 3, 0, 0, 0, 0, 0, 0, 0, 0, 0, 0, 0, 0, 233, 29, 21, 62, 11, 65, 81, 138, 44, 232, 221, 61, 121,
                    68, 250, 134, 52, 99, 169, 125, 0, 0, 0, 0, 0, 0, 0, 0, 0, 0, 0, 0, 183, 211, 17, 226, 235, 85, 242, 246, 138, 148, 64, 218, 56, 231, 152, 146, 16, 185, 160, 94, 0, 0, 0, 0, 0, 0, 0, 0, 0, 0, 0, 0, 1, 22, 226, 139,
                    67, 163, 88, 22, 43, 150, 247, 11, 77, 225, 76, 152, 164, 70, 95, 37
                })
                .SignedAndResolved()
                .TestObject;

            AcceptTxResult result = _txPool.SubmitTx(tx, TxHandlingOptions.PersistentBroadcast);
            _txPool.GetPendingTransactions().Length.Should().Be(0);
            result.Should().Be(AcceptTxResult.Invalid); ;
        }

        [Test]
        public void should_not_ignore_old_scheme_signatures()
        {
            _txPool = CreatePool();
            Transaction tx = Build.A.Transaction.SignedAndResolved(_ethereumEcdsa, TestItem.PrivateKeyA, false).TestObject;
            EnsureSenderBalance(tx);
            AcceptTxResult result = _txPool.SubmitTx(tx, TxHandlingOptions.PersistentBroadcast);
            _txPool.GetPendingTransactions().Length.Should().Be(1);
            result.Should().Be(AcceptTxResult.Accepted);
        }

        [Test]
        public void should_ignore_already_known()
        {
            _txPool = CreatePool();
            Transaction tx = Build.A.Transaction.SignedAndResolved(_ethereumEcdsa, TestItem.PrivateKeyA).TestObject;
            EnsureSenderBalance(tx);
            AcceptTxResult result1 = _txPool.SubmitTx(tx, TxHandlingOptions.PersistentBroadcast);
            AcceptTxResult result2 = _txPool.SubmitTx(tx, TxHandlingOptions.PersistentBroadcast);
            _txPool.GetPendingTransactions().Length.Should().Be(1);
            result1.Should().Be(AcceptTxResult.Accepted);
            result2.Should().Be(AcceptTxResult.AlreadyKnown);
        }

        [Test]
        public void should_add_valid_transactions_recovering_its_address()
        {
            _txPool = CreatePool();
            Transaction tx = Build.A.Transaction
                .WithGasLimit(_txGasLimit)
                .SignedAndResolved(_ethereumEcdsa, TestItem.PrivateKeyA).TestObject;
            EnsureSenderBalance(tx);
            tx.SenderAddress = null;
            AcceptTxResult result = _txPool.SubmitTx(tx, TxHandlingOptions.PersistentBroadcast);
            _txPool.GetPendingTransactions().Length.Should().Be(1);
            result.Should().Be(AcceptTxResult.Accepted);
        }

        [Test]
        public void should_reject_transactions_from_contract_address()
        {
            _txPool = CreatePool();
            Transaction tx = Build.A.Transaction
                .WithGasLimit(_txGasLimit)
                .SignedAndResolved(_ethereumEcdsa, TestItem.PrivateKeyA).TestObject;
            EnsureSenderBalance(tx);
            _stateProvider.InsertCode(TestItem.AddressA, "A"u8.ToArray(), _specProvider.GetSpec((ForkActivation)1));
            AcceptTxResult result = _txPool.SubmitTx(tx, TxHandlingOptions.PersistentBroadcast);
            result.Should().Be(AcceptTxResult.SenderIsContract);
        }


        [Test]
        public void should_accept_1559_transactions_only_when_eip1559_enabled([Values(false, true)] bool eip1559Enabled)
        {
            ISpecProvider specProvider = null;
            if (eip1559Enabled)
            {
                specProvider = Substitute.For<ISpecProvider>();
                specProvider.GetSpec(Arg.Any<BlockHeader>()).Returns(London.Instance);
            }
            var txPool = CreatePool(null, specProvider);
            Transaction tx = Build.A.Transaction
                .WithType(TxType.EIP1559)
                .WithChainId(TestBlockchainIds.ChainId)
                .WithMaxFeePerGas(10.GWei())
                .WithMaxPriorityFeePerGas(5.GWei())
                .SignedAndResolved(_ethereumEcdsa, TestItem.PrivateKeyA).TestObject;
            EnsureSenderBalance(tx);
            _blockTree.BlockAddedToMain += Raise.EventWith(_blockTree, new BlockReplacementEventArgs(Build.A.Block.WithGasLimit(10000000).TestObject));
            AcceptTxResult result = txPool.SubmitTx(tx, TxHandlingOptions.PersistentBroadcast);
            txPool.GetPendingTransactions().Length.Should().Be(eip1559Enabled ? 1 : 0);
            result.Should().Be(eip1559Enabled ? AcceptTxResult.Accepted : AcceptTxResult.Invalid);
        }

        [Test]
        public void should_not_ignore_insufficient_funds_for_eip1559_transactions()
        {
            ISpecProvider specProvider = GetLondonSpecProvider();
            var txPool = CreatePool(null, specProvider);
            Transaction tx = Build.A.Transaction
                .WithType(TxType.EIP1559).WithMaxFeePerGas(20)
                .WithChainId(TestBlockchainIds.ChainId)
                .WithValue(5).SignedAndResolved(_ethereumEcdsa, TestItem.PrivateKeyA).TestObject;
            EnsureSenderBalance(tx.SenderAddress, tx.Value - 1); // we should have InsufficientFunds if balance < tx.Value + fee
            AcceptTxResult result = txPool.SubmitTx(tx, TxHandlingOptions.PersistentBroadcast);
            txPool.GetPendingTransactions().Length.Should().Be(0);
            result.Should().Be(AcceptTxResult.InsufficientFunds);
            EnsureSenderBalance(tx.SenderAddress, tx.Value);
            _blockTree.BlockAddedToMain += Raise.EventWith(_blockTree, new BlockReplacementEventArgs(Build.A.Block.WithGasLimit(10000000).TestObject));
            result = txPool.SubmitTx(tx, TxHandlingOptions.PersistentBroadcast);
            result.Should().Be(AcceptTxResult.InsufficientFunds);
            txPool.GetPendingTransactions().Length.Should().Be(0);
        }

        private static ISpecProvider GetLondonSpecProvider()
        {
            var specProvider = Substitute.For<ISpecProvider>();
            specProvider.GetSpec(Arg.Any<ForkActivation>()).Returns(London.Instance);
            specProvider.GetSpec(Arg.Any<BlockHeader>()).Returns(London.Instance);
            return specProvider;
        }

        [TestCase(false, false, ExpectedResult = nameof(AcceptTxResult.Accepted))]
        [TestCase(false, true, ExpectedResult = nameof(AcceptTxResult.Accepted))]
        [TestCase(true, false, ExpectedResult = nameof(AcceptTxResult.Accepted))]
        [TestCase(true, true, ExpectedResult = nameof(AcceptTxResult.SenderIsContract))]
        public string should_reject_transactions_with_deployed_code_when_eip3607_enabled(bool eip3607Enabled, bool hasCode)
        {
            ISpecProvider specProvider = new OverridableSpecProvider(new TestSpecProvider(London.Instance), r => new OverridableReleaseSpec(r) { IsEip3607Enabled = eip3607Enabled });
            TxPool txPool = CreatePool(null, specProvider);

            Transaction tx = Build.A.Transaction.SignedAndResolved(_ethereumEcdsa, TestItem.PrivateKeyA).TestObject;
            EnsureSenderBalance(tx);
            _stateProvider.InsertCode(TestItem.AddressA, hasCode ? "H"u8.ToArray() : System.Text.Encoding.UTF8.GetBytes(""), London.Instance);

            return txPool.SubmitTx(tx, TxHandlingOptions.PersistentBroadcast).ToString();
        }

        [Test]
        public void should_ignore_insufficient_funds_transactions()
        {
            _txPool = CreatePool();
            Transaction tx = Build.A.Transaction.SignedAndResolved(_ethereumEcdsa, TestItem.PrivateKeyA).TestObject;
            AcceptTxResult result = _txPool.SubmitTx(tx, TxHandlingOptions.PersistentBroadcast);
            _txPool.GetPendingTransactions().Length.Should().Be(0);
            result.Should().Be(AcceptTxResult.InsufficientFunds);
        }

        [Test]
        public void should_ignore_old_nonce_transactions()
        {
            _txPool = CreatePool();
            Transaction tx = Build.A.Transaction.SignedAndResolved(_ethereumEcdsa, TestItem.PrivateKeyA).TestObject;
            EnsureSenderBalance(tx);
            _stateProvider.IncrementNonce(tx.SenderAddress);
            AcceptTxResult result = _txPool.SubmitTx(tx, TxHandlingOptions.PersistentBroadcast);
            _txPool.GetPendingTransactions().Length.Should().Be(0);
            result.Should().Be(AcceptTxResult.OldNonce);
        }

        [Test]
        public void get_next_pending_nonce()
        {
            _txPool = CreatePool();

            // LatestPendingNonce=0, when account does not exist
            UInt256 latestNonce = _txPool.GetLatestPendingNonce(TestItem.AddressA);

            _stateProvider.CreateAccount(TestItem.AddressA, 10.Ether());

            // LatestPendingNonce=0, for a new account
            latestNonce = _txPool.GetLatestPendingNonce(TestItem.AddressA);
            Assert.That((UInt256)0, Is.EqualTo(latestNonce));

            // LatestPendingNonce=1, when the current nonce of the account=1 and no pending transactions
            _stateProvider.IncrementNonce(TestItem.AddressA);
            latestNonce = _txPool.GetLatestPendingNonce(TestItem.AddressA);
            Assert.That((UInt256)1, Is.EqualTo(latestNonce));

            // LatestPendingNonce=1, when a pending transaction added to the pool with a gap in nonce (skipping nonce=1)
            Transaction tx = Build.A.Transaction.WithNonce(2).SignedAndResolved(_ethereumEcdsa, TestItem.PrivateKeyA).TestObject;
            AcceptTxResult result = _txPool.SubmitTx(tx, TxHandlingOptions.PersistentBroadcast);
            result.Should().Be(AcceptTxResult.Accepted);
            latestNonce = _txPool.GetLatestPendingNonce(TestItem.AddressA);
            Assert.That((UInt256)1, Is.EqualTo(latestNonce));

            // LatestPendingNonce=5, when added pending transactions upto nonce=4
            tx = Build.A.Transaction.WithNonce(1).SignedAndResolved(_ethereumEcdsa, TestItem.PrivateKeyA).TestObject;
            result = _txPool.SubmitTx(tx, TxHandlingOptions.PersistentBroadcast);
            result.Should().Be(AcceptTxResult.Accepted);
            tx = Build.A.Transaction.WithNonce(3).SignedAndResolved(_ethereumEcdsa, TestItem.PrivateKeyA).TestObject;
            result = _txPool.SubmitTx(tx, TxHandlingOptions.PersistentBroadcast);
            result.Should().Be(AcceptTxResult.Accepted);
            tx = Build.A.Transaction.WithNonce(4).SignedAndResolved(_ethereumEcdsa, TestItem.PrivateKeyA).TestObject;
            result = _txPool.SubmitTx(tx, TxHandlingOptions.PersistentBroadcast);
            result.Should().Be(AcceptTxResult.Accepted);
            latestNonce = _txPool.GetLatestPendingNonce(TestItem.AddressA);
            Assert.That((UInt256)5, Is.EqualTo(latestNonce));

            //LatestPendingNonce=5, when added a new pending transaction with a gap in nonce (skipped nonce=5)
            tx = Build.A.Transaction.WithNonce(6).SignedAndResolved(_ethereumEcdsa, TestItem.PrivateKeyA).TestObject;
            result = _txPool.SubmitTx(tx, TxHandlingOptions.PersistentBroadcast);
            result.Should().Be(AcceptTxResult.Accepted);
            latestNonce = _txPool.GetLatestPendingNonce(TestItem.AddressA);
            Assert.That((UInt256)5, Is.EqualTo(latestNonce));
        }

        [Test]
        public void should_ignore_overflow_transactions()
        {
            _txPool = CreatePool();
            Transaction tx = Build.A.Transaction.WithGasPrice(UInt256.MaxValue / Transaction.BaseTxGasCost)
                .WithGasLimit(Transaction.BaseTxGasCost)
                .WithValue(Transaction.BaseTxGasCost)
                .SignedAndResolved(_ethereumEcdsa, TestItem.PrivateKeyA).TestObject;
            EnsureSenderBalance(tx);
            AcceptTxResult result = _txPool.SubmitTx(tx, TxHandlingOptions.PersistentBroadcast);
            _txPool.GetPendingTransactions().Length.Should().Be(0);
            result.Should().Be(AcceptTxResult.Int256Overflow);
        }

        [Test]
        public void should_ignore_overflow_transactions_gas_premium_and_fee_cap()
        {
            ISpecProvider specProvider = GetLondonSpecProvider();
            var txPool = CreatePool(null, specProvider);
            Transaction tx = Build.A.Transaction.WithGasPrice(UInt256.MaxValue / Transaction.BaseTxGasCost)
                .WithGasLimit(Transaction.BaseTxGasCost)
                .WithValue(Transaction.BaseTxGasCost)
                .WithMaxFeePerGas(UInt256.MaxValue - 10)
                .WithMaxPriorityFeePerGas((UInt256)15)
                .WithType(TxType.EIP1559)
                .SignedAndResolved(_ethereumEcdsa, TestItem.PrivateKeyA).TestObject;
            EnsureSenderBalance(tx.SenderAddress, UInt256.MaxValue);
            AcceptTxResult result = txPool.SubmitTx(tx, TxHandlingOptions.PersistentBroadcast);
            txPool.GetPendingTransactions().Length.Should().Be(0);
            result.Should().Be(AcceptTxResult.Int256Overflow);
        }

        [Test]
        public void should_ignore_block_gas_limit_exceeded()
        {
            _txPool = CreatePool();
            Transaction tx = Build.A.Transaction
                .WithGasLimit(Transaction.BaseTxGasCost * 5)
                .SignedAndResolved(_ethereumEcdsa, TestItem.PrivateKeyA).TestObject;
            EnsureSenderBalance(tx);
            _headInfo.BlockGasLimit = Transaction.BaseTxGasCost * 4;
            AcceptTxResult result = _txPool.SubmitTx(tx, TxHandlingOptions.PersistentBroadcast);
            _txPool.GetPendingTransactions().Length.Should().Be(0);
            result.Should().Be(AcceptTxResult.GasLimitExceeded);
        }

        [Test]
        public void should_accept_tx_when_base_fee_is_high()
        {
            ISpecProvider specProvider = new OverridableSpecProvider(new TestSpecProvider(London.Instance), r => new OverridableReleaseSpec(r) { Eip1559TransitionBlock = 1 });
            BlocksConfig blocksConfig = new()
            {
                MinGasPrice = 1.GWei()
            };
            IIncomingTxFilter incomingTxFilter = new TxFilterAdapter(_blockTree, new MinGasPriceTxFilter(blocksConfig, specProvider), LimboLogs.Instance);
            _txPool = CreatePool(specProvider: specProvider, incomingTxFilter: incomingTxFilter);
            Transaction tx = Build.A.Transaction
                .WithGasLimit(Transaction.BaseTxGasCost)
                .WithGasPrice(2.GWei())
                .SignedAndResolved(_ethereumEcdsa, TestItem.PrivateKeyA).TestObject;
            EnsureSenderBalance(tx);
            AcceptTxResult result = _txPool.SubmitTx(tx, TxHandlingOptions.PersistentBroadcast);
            result.Should().Be(AcceptTxResult.Accepted);
            _txPool.GetPendingTransactions().Length.Should().Be(1);
        }

        [Test]
        public void should_ignore_tx_gas_limit_exceeded()
        {
            _txPool = CreatePool();
            Transaction tx = Build.A.Transaction
                .WithGasLimit(_txGasLimit + 1)
                .SignedAndResolved(_ethereumEcdsa, TestItem.PrivateKeyA).TestObject;
            EnsureSenderBalance(tx);
            AcceptTxResult result = _txPool.SubmitTx(tx, TxHandlingOptions.PersistentBroadcast);
            _txPool.GetPendingTransactions().Length.Should().Be(0);
            result.Should().Be(AcceptTxResult.GasLimitExceeded);
        }

        [TestCase(4, 0, nameof(AcceptTxResult.FeeTooLow))]
        [TestCase(4, 11, nameof(AcceptTxResult.FeeTooLow))]
        [TestCase(4, 12, nameof(AcceptTxResult.FeeTooLow))]
        [TestCase(5, 0, nameof(AcceptTxResult.FeeTooLow))]
        [TestCase(5, 10, nameof(AcceptTxResult.FeeTooLow))]
        [TestCase(5, 11, nameof(AcceptTxResult.FeeTooLow))]
        [TestCase(9, 0, nameof(AcceptTxResult.Accepted))]
        [TestCase(9, 6, nameof(AcceptTxResult.Accepted))]
        [TestCase(9, 7, nameof(AcceptTxResult.InsufficientFunds))]
        [TestCase(9, 45, nameof(AcceptTxResult.InsufficientFunds))]
        [TestCase(11, 0, nameof(AcceptTxResult.Accepted))]
        [TestCase(11, 4, nameof(AcceptTxResult.Accepted))]
        [TestCase(11, 5, nameof(AcceptTxResult.InsufficientFunds))]
        [TestCase(15, 0, nameof(AcceptTxResult.Accepted))]
        [TestCase(16, 0, nameof(AcceptTxResult.InsufficientFunds))]
        [TestCase(16, 90, nameof(AcceptTxResult.InsufficientFunds))]
        public void should_handle_adding_tx_to_full_txPool_properly(int gasPrice, int value, string expected)
        {
            _txPool = CreatePool(new TxPoolConfig() { Size = 30 });
            Transaction[] transactions = GetTransactions(GetPeers(3), true, false);

            foreach (Address address in transactions.Select(t => t.SenderAddress).Distinct())
            {
                EnsureSenderBalance(address, UInt256.MaxValue);
            }

            UInt256 txGasPrice = 10;
            UInt256 minGasPrice = 5;
            foreach (Transaction transaction in transactions)
            {
                transaction.GasPrice = txGasPrice;
                if (txGasPrice > minGasPrice)
                {
                    txGasPrice -= 1;
                }
                _txPool.SubmitTx(transaction, TxHandlingOptions.PersistentBroadcast);
            }

            Transaction tx = Build.A.Transaction
                .WithGasPrice((UInt256)gasPrice)
                .SignedAndResolved(_ethereumEcdsa, TestItem.PrivateKeyA).TestObject;
            tx.Value = (UInt256)(value * tx.GasLimit);
            EnsureSenderBalance(tx.SenderAddress, (UInt256)(15 * tx.GasLimit));
            _txPool.GetPendingTransactions().Length.Should().Be(30);
            AcceptTxResult result = _txPool.SubmitTx(tx, TxHandlingOptions.None);
            result.ToString().Should().Contain(expected);
        }

        [TestCase(5, 10, nameof(AcceptTxResult.FeeTooLow))]
        [TestCase(5, 11, nameof(AcceptTxResult.FeeTooLow))]
        [TestCase(10, 0, nameof(AcceptTxResult.FeeTooLow))]
        [TestCase(10, 5, nameof(AcceptTxResult.FeeTooLow))]
        [TestCase(10, 6, nameof(AcceptTxResult.FeeTooLow))]
        [TestCase(11, 0, nameof(AcceptTxResult.Accepted))]
        [TestCase(11, 4, nameof(AcceptTxResult.Accepted))]
        [TestCase(11, 5, nameof(AcceptTxResult.InsufficientFunds))]
        [TestCase(15, 0, nameof(AcceptTxResult.Accepted))]
        [TestCase(15, 1, nameof(AcceptTxResult.InsufficientFunds))]
        [TestCase(16, 0, nameof(AcceptTxResult.Invalid))]
        [TestCase(16, 15, nameof(AcceptTxResult.Invalid))]
        [TestCase(50, 16, nameof(AcceptTxResult.Invalid))]
        public void should_handle_adding_1559_tx_to_full_txPool_properly(int gasPremium, int value, string expected)
        {
            ISpecProvider specProvider = GetLondonSpecProvider();
            _txPool = CreatePool(new TxPoolConfig() { Size = 30 }, specProvider);
            Transaction[] transactions = GetTransactions(GetPeers(3), true, false);

            foreach (Address address in transactions.Select(t => t.SenderAddress).Distinct())
            {
                EnsureSenderBalance(address, UInt256.MaxValue);
            }

            foreach (Transaction transaction in transactions)
            {
                transaction.GasPrice = 10;
                _txPool.SubmitTx(transaction, TxHandlingOptions.PersistentBroadcast);
            }

            Transaction tx = Build.A.Transaction
                .WithType(TxType.EIP1559)
                .WithMaxFeePerGas((UInt256)gasPremium < 15 ? (UInt256)gasPremium : 15)
                .WithMaxPriorityFeePerGas((UInt256)gasPremium)
                .WithChainId(TestBlockchainIds.ChainId)
                .SignedAndResolved(_ethereumEcdsa, TestItem.PrivateKeyA).TestObject;
            tx.Value = (UInt256)(value * tx.GasLimit);
            EnsureSenderBalance(tx.SenderAddress, (UInt256)(15 * tx.GasLimit));
            _txPool.GetPendingTransactions().Length.Should().Be(30);
            AcceptTxResult result = _txPool.SubmitTx(tx, TxHandlingOptions.None);
            _txPool.GetPendingTransactions().Length.Should().Be(30);
            result.ToString().Should().Contain(expected);
        }

        [TestCase(true)]
        [TestCase(false)]
        public void should_add_underpaid_txs_to_full_TxPool_only_if_local(bool isLocal)
        {
            TxHandlingOptions txHandlingOptions = isLocal ? TxHandlingOptions.PersistentBroadcast : TxHandlingOptions.None;

            _txPool = CreatePool(new TxPoolConfig() { Size = 30 });
            Transaction[] transactions = GetTransactions(GetPeers(3), true, false);

            foreach (Address address in transactions.Select(t => t.SenderAddress).Distinct())
            {
                EnsureSenderBalance(address, UInt256.MaxValue);
            }

            foreach (Transaction transaction in transactions)
            {
                transaction.GasPrice = 10;
                _txPool.SubmitTx(transaction, TxHandlingOptions.None);
            }

            Transaction tx = Build.A.Transaction
                .WithGasPrice(UInt256.Zero)
                .SignedAndResolved(_ethereumEcdsa, TestItem.PrivateKeyA)
                .TestObject;
            EnsureSenderBalance(tx.SenderAddress, UInt256.MaxValue);
            _txPool.GetPendingTransactions().Length.Should().Be(30);
            _txPool.GetOwnPendingTransactions().Length.Should().Be(0);
            AcceptTxResult result = _txPool.SubmitTx(tx, txHandlingOptions);
            _txPool.GetPendingTransactions().Length.Should().Be(30);
            _txPool.GetOwnPendingTransactions().Length.Should().Be(isLocal ? 1 : 0);
            result.ToString().Should().Contain(isLocal ? nameof(AcceptTxResult.FeeTooLowToCompete) : nameof(AcceptTxResult.FeeTooLow));
        }

        [TestCase(0)]
        [TestCase(1)]
        [TestCase(2)]
        [TestCase(10)]
        public void should_not_add_tx_if_already_pending_lower_nonces_are_exhausting_balance(int numberOfTxsPossibleToExecuteBeforeGasExhaustion)
        {
            const int gasPrice = 10;
            const int value = 1;
            int oneTxPrice = _txGasLimit * gasPrice + value;
            _txPool = CreatePool();
            Transaction[] transactions = new Transaction[10];

            EnsureSenderBalance(TestItem.AddressA, (UInt256)(oneTxPrice * numberOfTxsPossibleToExecuteBeforeGasExhaustion));

            for (int i = 0; i < 10; i++)
            {
                transactions[i] = Build.A.Transaction
                    .WithSenderAddress(TestItem.AddressA)
                    .WithNonce((UInt256)i)
                    .WithGasPrice((UInt256)gasPrice)
                    .WithGasLimit(_txGasLimit)
                    .WithValue(value)
                    .SignedAndResolved(_ethereumEcdsa, TestItem.PrivateKeyA).TestObject;
                _txPool.SubmitTx(transactions[i], TxHandlingOptions.PersistentBroadcast);
            }

            _txPool.GetPendingTransactionsCount().Should().Be(numberOfTxsPossibleToExecuteBeforeGasExhaustion);
        }

        [TestCase(1, 0)]
        [TestCase(2, 1)]
        [TestCase(5, 5)]
        [TestCase(10, 3)]
        public void should_not_count_txs_with_stale_nonces_when_calculating_cumulative_cost(int numberOfTxsPossibleToExecuteBeforeGasExhaustion, int numberOfStaleTxsInBucket)
        {
            const int gasPrice = 10;
            const int value = 1;
            int oneTxPrice = _txGasLimit * gasPrice + value;
            _txPool = CreatePool();

            EnsureSenderBalance(TestItem.AddressA, (UInt256)(oneTxPrice * numberOfTxsPossibleToExecuteBeforeGasExhaustion));

            for (int i = 0; i < numberOfTxsPossibleToExecuteBeforeGasExhaustion * 2; i++)
            {
                Transaction tx = Build.A.Transaction
                    .WithSenderAddress(TestItem.AddressA)
                    .WithNonce((UInt256)i)
                    .WithGasPrice((UInt256)gasPrice)
                    .WithGasLimit(_txGasLimit)
                    .WithValue(value)
                    .SignedAndResolved(_ethereumEcdsa, TestItem.PrivateKeyA).TestObject;
                _txPool.SubmitTx(tx, TxHandlingOptions.PersistentBroadcast);

                if (i < numberOfStaleTxsInBucket)
                {
                    _stateProvider.IncrementNonce(TestItem.AddressA);
                }
            }

            int numberOfTxsInTxPool = _txPool.GetPendingTransactionsCount();
            numberOfTxsInTxPool.Should().Be(numberOfTxsPossibleToExecuteBeforeGasExhaustion);
            _txPool.GetPendingTransactions()[numberOfTxsInTxPool - 1].Nonce.Should().Be((UInt256)(numberOfTxsInTxPool - 1 + numberOfStaleTxsInBucket));
        }

        [Test]
        public void
            should_add_tx_if_cost_of_executing_all_txs_in_bucket_exceeds_balance_but_these_with_lower_nonces_doesnt()
        {
            const int gasPrice = 10;
            const int value = 1;
            int oneTxPrice = _txGasLimit * gasPrice + value;
            _txPool = CreatePool();
            Transaction[] transactions = new Transaction[10];

            EnsureSenderBalance(TestItem.AddressA, (UInt256)(oneTxPrice * 8));

            for (int i = 0; i < 10; i++)
            {
                transactions[i] = Build.A.Transaction
                    .WithSenderAddress(TestItem.AddressA)
                    .WithNonce((UInt256)i)
                    .WithGasPrice((UInt256)gasPrice)
                    .WithGasLimit(_txGasLimit)
                    .WithValue(value)
                    .SignedAndResolved(_ethereumEcdsa, TestItem.PrivateKeyA).TestObject;
                if (i != 7)
                {
                    _txPool.SubmitTx(transactions[i], TxHandlingOptions.PersistentBroadcast);
                }
            }

            _txPool.GetPendingTransactions().Length.Should().Be(8);
            _txPool.SubmitTx(transactions[7], TxHandlingOptions.PersistentBroadcast);
            _txPool.GetPendingTransactions().Length.Should().Be(9);
        }

        [Test]
        public void should_discard_tx_because_of_overflow_of_cumulative_cost_of_this_tx_and_all_txs_with_lower_nonces()
        {
            _txPool = CreatePool();

            Transaction[] transactions = new Transaction[3];

            EnsureSenderBalance(TestItem.AddressA, UInt256.MaxValue);

            UInt256.MaxValue.Divide(GasCostOf.Transaction * 2, out UInt256 halfOfMaxGasPriceWithoutOverflow);

            for (int i = 0; i < 3; i++)
            {
                transactions[i] = Build.A.Transaction
                    .WithSenderAddress(TestItem.AddressA)
                    .WithNonce((UInt256)i)
                    .WithGasPrice(halfOfMaxGasPriceWithoutOverflow)
                    .WithGasLimit(GasCostOf.Transaction)
                    .SignedAndResolved(_ethereumEcdsa, TestItem.PrivateKeyA).TestObject;
                if (i != 2)
                {
                    _txPool.SubmitTx(transactions[i], TxHandlingOptions.PersistentBroadcast);
                }
            }

            transactions[2].GasPrice = 5;
            _txPool.GetPendingTransactions().Length.Should().Be(2);
            _txPool.SubmitTx(transactions[2], TxHandlingOptions.PersistentBroadcast).Should().Be(AcceptTxResult.Int256Overflow);
        }

        [Test]
        public async Task should_not_dump_GasBottleneck_of_all_txs_in_bucket_if_first_tx_in_bucket_has_insufficient_balance_but_has_old_nonce()
        {
            _txPool = CreatePool();
            Transaction[] transactions = new Transaction[5];

            EnsureSenderBalance(TestItem.AddressA, UInt256.MaxValue);

            for (int i = 0; i < 5; i++)
            {
                transactions[i] = Build.A.Transaction
                    .WithSenderAddress(TestItem.AddressA)
                    .WithNonce((UInt256)i)
                    .WithGasPrice((UInt256)(i + 2))
                    .SignedAndResolved(_ethereumEcdsa, TestItem.PrivateKeyA).TestObject;
                _txPool.SubmitTx(transactions[i], TxHandlingOptions.PersistentBroadcast);
            }

            for (int i = 0; i < 3; i++)
            {
                _stateProvider.IncrementNonce(TestItem.AddressA);
            }

            transactions[0].Value = 100000;

            await RaiseBlockAddedToMainAndWaitForTransactions(5);

            _txPool.GetPendingTransactions().Count(t => t.GasBottleneck == 0).Should().Be(0);
            _txPool.GetPendingTransactions().Max(t => t.GasBottleneck).Should().Be((UInt256)5);
        }

        [Test]
        public async Task should_not_fail_if_there_is_no_current_nonce_in_bucket()
        {
            _txPool = CreatePool();
            Transaction[] transactions = new Transaction[5];

            EnsureSenderBalance(TestItem.AddressA, UInt256.MaxValue);

            for (int i = 0; i < 3; i++)
            {
                transactions[i] = Build.A.Transaction
                    .WithSenderAddress(TestItem.AddressA)
                    .WithNonce((UInt256)i + 4)
                    .WithGasPrice((UInt256)(i + 2))
                    .SignedAndResolved(_ethereumEcdsa, TestItem.PrivateKeyA).TestObject;
                _txPool.SubmitTx(transactions[i], TxHandlingOptions.PersistentBroadcast);
            }

            for (int i = 0; i < 3; i++)
            {
                _stateProvider.IncrementNonce(TestItem.AddressA);
            }

            await RaiseBlockAddedToMainAndWaitForTransactions(3);
            _txPool.GetPendingTransactions().Count(t => t.GasBottleneck == 0).Should().Be(0);
        }

        [Test]
        public void should_remove_txHash_from_hashCache_when_tx_removed_because_of_txPool_size_exceeded()
        {
            _txPool = CreatePool(new TxPoolConfig() { Size = 1 });
            Transaction transaction = Build.A.Transaction
                .WithSenderAddress(TestItem.AddressA)
                .WithGasPrice(2)
                .SignedAndResolved(_ethereumEcdsa, TestItem.PrivateKeyA).TestObject;
            EnsureSenderBalance(transaction);
            _txPool.SubmitTx(transaction, TxHandlingOptions.PersistentBroadcast);

            _txPool.IsKnown(transaction.Hash).Should().BeTrue();

            Transaction higherPriorityTx = Build.A.Transaction
                .WithSenderAddress(TestItem.AddressB)
                .WithGasPrice(100)
                .SignedAndResolved(_ethereumEcdsa, TestItem.PrivateKeyB).TestObject;
            EnsureSenderBalance(higherPriorityTx);
            _txPool.SubmitTx(higherPriorityTx, TxHandlingOptions.PersistentBroadcast);

            _blockTree.BlockAddedToMain += Raise.EventWith(new BlockReplacementEventArgs(Build.A.Block.TestObject));
            _txPool.IsKnown(higherPriorityTx.Hash).Should().BeTrue();
            _txPool.IsKnown(transaction.Hash).Should().BeFalse();
        }

        [Test]
        public void should_calculate_gasBottleneck_properly()
        {
            _txPool = CreatePool();
            Transaction[] transactions = new Transaction[5];

            for (int i = 0; i < 5; i++)
            {
                transactions[i] = Build.A.Transaction
                    .WithSenderAddress(TestItem.AddressA)
                    .WithNonce((UInt256)i)
                    .WithGasPrice((UInt256)(i + 2))
                    .SignedAndResolved(_ethereumEcdsa, TestItem.PrivateKeyA).TestObject;
                EnsureSenderBalance(transactions[i]);
                _txPool.SubmitTx(transactions[i], TxHandlingOptions.PersistentBroadcast);
            }

            _txPool.GetPendingTransactions().Min(t => t.GasBottleneck).Should().Be((UInt256)2);
            _txPool.GetPendingTransactions().Max(t => t.GasBottleneck).Should().Be((UInt256)2);
        }

        [Test]
        public async Task should_remove_GasBottleneck_of_old_nonces()
        {
            _txPool = CreatePool();
            Transaction[] transactions = new Transaction[5];
            EnsureSenderBalance(TestItem.AddressA, UInt256.MaxValue);

            for (int i = 0; i < 5; i++)
            {
                transactions[i] = Build.A.Transaction
                    .WithSenderAddress(TestItem.AddressA)
                    .WithNonce((UInt256)i)
                    .WithGasPrice((UInt256)(i + 2))
                    .SignedAndResolved(_ethereumEcdsa, TestItem.PrivateKeyA).TestObject;
                _txPool.SubmitTx(transactions[i], TxHandlingOptions.PersistentBroadcast);
            }
            _txPool.GetPendingTransactions().Length.Should().Be(5);

            for (int i = 0; i < 3; i++)
            {
                _stateProvider.IncrementNonce(TestItem.AddressA);
            }

            await RaiseBlockAddedToMainAndWaitForTransactions(5);
            _txPool.GetPendingTransactions().Count(t => t.GasBottleneck == 0).Should().Be(0);
            _txPool.GetPendingTransactions().Max(t => t.GasBottleneck).Should().Be((UInt256)5);
        }

        [Test]
        public void should_broadcast_own_transactions()
        {
            _txPool = CreatePool();
            AddTransactionToPool();
            Assert.That(_txPool.GetOwnPendingTransactions().Length, Is.EqualTo(1));
        }

        [Test]
        public void should_not_broadcast_own_transactions_that_faded_out_and_came_back()
        {
            _txPool = CreatePool();
            var transaction = AddTransactionToPool();
            _txPool.RemoveTransaction(transaction.Hash);
            _txPool.RemoveTransaction(TestItem.KeccakA);
            _txPool.SubmitTx(transaction, TxHandlingOptions.None);
            Assert.That(_txPool.GetOwnPendingTransactions().Length, Is.EqualTo(0));
        }

        [TestCase(1, 0)]
        [TestCase(2, 0)]
        [TestCase(2, 1)]
        [TestCase(10, 0)]
        [TestCase(10, 1)]
        [TestCase(10, 5)]
        [TestCase(10, 8)]
        [TestCase(10, 9)]
        public void should_remove_stale_txs_from_persistent_transactions(int numberOfTxs, int nonceIncludedInBlock)
        {
            _txPool = CreatePool();

            Transaction[] transactions = new Transaction[numberOfTxs];
            EnsureSenderBalance(TestItem.AddressA, UInt256.MaxValue);

            for (int i = 0; i < numberOfTxs; i++)
            {
                transactions[i] = Build.A.Transaction
                    .WithNonce((UInt256)i)
                    .WithGasLimit(GasCostOf.Transaction)
                    .WithGasPrice(10.GWei())
                    .SignedAndResolved(_ethereumEcdsa, TestItem.PrivateKeyA)
                    .TestObject;
                _txPool.SubmitTx(transactions[i], TxHandlingOptions.PersistentBroadcast);
            }
            _txPool.GetOwnPendingTransactions().Length.Should().Be(numberOfTxs);

            Block block = Build.A.Block.WithTransactions(transactions[nonceIncludedInBlock]).TestObject;
            BlockReplacementEventArgs blockReplacementEventArgs = new(block, null);

            ManualResetEvent manualResetEvent = new(false);
            _txPool.RemoveTransaction(Arg.Do<Keccak>(t => manualResetEvent.Set()));
            _blockTree.BlockAddedToMain += Raise.EventWith(new object(), blockReplacementEventArgs);
            manualResetEvent.WaitOne(TimeSpan.FromMilliseconds(200));

            // transactions[nonceIncludedInBlock] was included in the block and should be removed, as well as all lower nonces.
            _txPool.GetOwnPendingTransactions().Length.Should().Be(numberOfTxs - nonceIncludedInBlock - 1);
        }

        [Test]
        public void broadcaster_should_work_well_when_there_are_no_txs_in_persistent_txs_from_sender_of_tx_included_in_block()
        {
            _txPool = CreatePool();

            Transaction transactionA = Build.A.Transaction
                .WithNonce(0)
                .WithGasLimit(GasCostOf.Transaction)
                .WithGasPrice(10.GWei())
                .SignedAndResolved(_ethereumEcdsa, TestItem.PrivateKeyA)
                .TestObject;
            EnsureSenderBalance(transactionA);
            _txPool.SubmitTx(transactionA, TxHandlingOptions.None);

            Transaction transactionB = Build.A.Transaction
                .WithNonce(0)
                .WithGasLimit(GasCostOf.Transaction)
                .WithGasPrice(10.GWei())
                .SignedAndResolved(_ethereumEcdsa, TestItem.PrivateKeyB)
                .TestObject;
            EnsureSenderBalance(transactionB);
            _txPool.SubmitTx(transactionB, TxHandlingOptions.PersistentBroadcast);

            _txPool.GetPendingTransactions().Length.Should().Be(2);
            _txPool.GetOwnPendingTransactions().Length.Should().Be(1);

            Block block = Build.A.Block.WithTransactions(transactionA).TestObject;
            BlockReplacementEventArgs blockReplacementEventArgs = new(block, null);

            ManualResetEvent manualResetEvent = new(false);
            _txPool.RemoveTransaction(Arg.Do<Keccak>(t => manualResetEvent.Set()));
            _blockTree.BlockAddedToMain += Raise.EventWith(new object(), blockReplacementEventArgs);
            manualResetEvent.WaitOne(TimeSpan.FromMilliseconds(200));

            _txPool.GetPendingTransactions().Length.Should().Be(1);
            _txPool.GetOwnPendingTransactions().Length.Should().Be(1);
        }

        [Test]
        public async Task should_remove_transactions_concurrently()
        {
            var maxTryCount = 5;
            for (int i = 0; i < maxTryCount; ++i)
            {
                _txPool = CreatePool();
                int transactionsPerPeer = 5;
                var transactions = AddTransactionsToPool(true, false, transactionsPerPeer);
                Transaction[] transactionsForFirstTask = transactions.Where(t => t.Nonce == 8).ToArray();
                Transaction[] transactionsForSecondTask = transactions.Where(t => t.Nonce == 6).ToArray();
                Transaction[] transactionsForThirdTask = transactions.Where(t => t.Nonce == 7).ToArray();
                transactions.Should().HaveCount(transactionsPerPeer * 10);
                transactionsForFirstTask.Should().HaveCount(transactionsPerPeer);
                var firstTask = Task.Run(() => DeleteTransactionsFromPool(transactionsForFirstTask));
                var secondTask = Task.Run(() => DeleteTransactionsFromPool(transactionsForSecondTask));
                var thirdTask = Task.Run(() => DeleteTransactionsFromPool(transactionsForThirdTask));
                await Task.WhenAll(firstTask, secondTask, thirdTask);
                _txPool.GetPendingTransactions().Should().HaveCount(transactionsPerPeer * 7);
            }
        }

        [Test]
        public void should_add_transactions_concurrently()
        {
            int size = 3;
            TxPoolConfig config = new() { GasLimit = _txGasLimit, Size = size };
            _txPool = CreatePool(config);

            foreach (PrivateKey privateKey in TestItem.PrivateKeys)
            {
                EnsureSenderBalance(privateKey.Address, 10.Ether());
            }

            Parallel.ForEach(TestItem.PrivateKeys, k =>
            {
                for (uint i = 0; i < 100; i++)
                {
                    Transaction tx = GetTransaction(i, GasCostOf.Transaction, 10.GWei(), TestItem.AddressA, Array.Empty<byte>(), k);
                    _txPool.SubmitTx(tx, TxHandlingOptions.None);
                }
            });

            _txPool.GetPendingTransactionsCount().Should().Be(size);
        }

        [TestCase(true, true, 10)]
        [TestCase(false, true, 100)]
        [TestCase(true, false, 100)]
        [TestCase(false, false, 100)]
        public void should_add_pending_transactions(bool sameTransactionSenderPerPeer, bool sameNoncePerPeer, int expectedTransactions)
        {
            _txPool = CreatePool();
            AddTransactionsToPool(sameTransactionSenderPerPeer, sameNoncePerPeer);
            _txPool.GetPendingTransactions().Length.Should().Be(expectedTransactions);
        }

        [TestCase(true, true, 10)]
        [TestCase(false, true, 100)]
        [TestCase(true, false, 100)]
        [TestCase(false, false, 100)]
        public void should_remove_tx_from_txPool_when_included_in_block(bool sameTransactionSenderPerPeer, bool sameNoncePerPeer, int expectedTransactions)
        {
            _txPool = CreatePool();

            AddTransactionsToPool(sameTransactionSenderPerPeer, sameNoncePerPeer);
            _txPool.GetPendingTransactions().Length.Should().Be(expectedTransactions);

            Transaction[] transactions = _txPool.GetPendingTransactions();
            Block block = Build.A.Block.WithTransactions(transactions).TestObject;
            BlockReplacementEventArgs blockReplacementEventArgs = new(block, null);

            ManualResetEvent manualResetEvent = new(false);
            _txPool.RemoveTransaction(Arg.Do<Keccak>(t => manualResetEvent.Set()));
            _blockTree.BlockAddedToMain += Raise.EventWith(new object(), blockReplacementEventArgs);
            manualResetEvent.WaitOne(TimeSpan.FromMilliseconds(200));

            _txPool.GetPendingTransactions().Length.Should().Be(0);
        }

        [TestCase(true, true, 10)]
        [TestCase(false, true, 100)]
        [TestCase(true, false, 100)]
        [TestCase(false, false, 100)]
        public void should_not_remove_txHash_from_hashCache_when_tx_removed_because_of_including_in_block(bool sameTransactionSenderPerPeer, bool sameNoncePerPeer, int expectedTransactions)
        {
            _txPool = CreatePool();

            AddTransactionsToPool(sameTransactionSenderPerPeer, sameNoncePerPeer);
            _txPool.GetPendingTransactions().Length.Should().Be(expectedTransactions);

            Transaction[] transactions = _txPool.GetPendingTransactions();
            Block block = Build.A.Block.WithTransactions(transactions).TestObject;
            BlockReplacementEventArgs blockReplacementEventArgs = new(block, null);

            ManualResetEvent manualResetEvent = new(false);
            _txPool.RemoveTransaction(Arg.Do<Keccak>(t => manualResetEvent.Set()));
            _blockTree.BlockAddedToMain += Raise.EventWith(new object(), blockReplacementEventArgs);
            manualResetEvent.WaitOne(TimeSpan.FromMilliseconds(200));

            foreach (Transaction transaction in transactions)
            {
                _txPool.IsKnown(transaction.Hash).Should().BeTrue();
            }
        }

        [Test]
        public void should_delete_pending_transactions()
        {
            _txPool = CreatePool();
            var transactions = AddTransactionsToPool();
            DeleteTransactionsFromPool(transactions);
            _txPool.GetPendingTransactions().Should().BeEmpty();
            _txPool.GetOwnPendingTransactions().Should().BeEmpty();
        }

        [Test]
        public void should_return_feeTooLowTooCompete_result_when_trying_to_send_transaction_with_same_nonce_for_same_address()
        {
            _txPool = CreatePool();
            var result1 = _txPool.SubmitTx(GetTransaction(TestItem.PrivateKeyA, TestItem.AddressA), TxHandlingOptions.PersistentBroadcast | TxHandlingOptions.ManagedNonce);
            result1.Should().Be(AcceptTxResult.Accepted);
            _txPool.GetOwnPendingTransactions().Length.Should().Be(1);
            _txPool.GetPendingTransactions().Length.Should().Be(1);
            var result2 = _txPool.SubmitTx(GetTransaction(TestItem.PrivateKeyA, TestItem.AddressB), TxHandlingOptions.PersistentBroadcast | TxHandlingOptions.ManagedNonce);
            result2.Should().Be(AcceptTxResult.FeeTooLowToCompete);
            _txPool.GetOwnPendingTransactions().Length.Should().Be(1);
            _txPool.GetPendingTransactions().Length.Should().Be(1);
        }

        [Test]
        public void Should_not_try_to_load_transactions_from_storage()
        {
            var transaction = Build.A.Transaction.SignedAndResolved().TestObject;
            _txPool = CreatePool();
            _txPool.TryGetPendingTransaction(transaction.Hash, out var retrievedTransaction).Should().BeFalse();
        }

        [Test]
        public void should_retrieve_added_transaction_correctly()
        {
            var transaction = Build.A.Transaction.SignedAndResolved().TestObject;
            EnsureSenderBalance(transaction);
            _specProvider = Substitute.For<ISpecProvider>();
            _specProvider.ChainId.Returns(transaction.Signature.ChainId.Value);
            _txPool = CreatePool();
            _txPool.SubmitTx(transaction, TxHandlingOptions.PersistentBroadcast).Should().Be(AcceptTxResult.Accepted);
            _txPool.TryGetPendingTransaction(transaction.Hash, out var retrievedTransaction).Should().BeTrue();
            retrievedTransaction.Should().BeEquivalentTo(transaction);
        }

        [Test]
        public void should_not_retrieve_not_added_transaction()
        {
            var transaction = Build.A.Transaction.SignedAndResolved().TestObject;
            _txPool = CreatePool();
            _txPool.TryGetPendingTransaction(transaction.Hash, out var retrievedTransaction).Should().BeFalse();
            retrievedTransaction.Should().BeNull();
        }

        [Test]
        public void should_retrieve_added_persistent_transaction_correctly_even_if_was_evicted()
        {
            Transaction transaction = Build.A.Transaction
                .WithGasPrice(10)
                .WithSenderAddress(TestItem.AddressA)
                .SignedAndResolved().TestObject;
            Transaction transactionWithHigherFee = Build.A.Transaction
                .WithGasPrice(11)
                .WithSenderAddress(TestItem.AddressB)
                .SignedAndResolved().TestObject;
            _specProvider = Substitute.For<ISpecProvider>();
            _specProvider.ChainId.Returns(transaction.Signature.ChainId.Value);
            _txPool = CreatePool(config: new TxPoolConfig() { Size = 1 });

            EnsureSenderBalance(transaction);
            _txPool.SubmitTx(transaction, TxHandlingOptions.PersistentBroadcast).Should().Be(AcceptTxResult.Accepted);
            _txPool.TryGetPendingTransaction(transaction.Hash, out var retrievedTransaction).Should().BeTrue();
            retrievedTransaction.Should().BeEquivalentTo(transaction);

            EnsureSenderBalance(transactionWithHigherFee);
            _txPool.SubmitTx(transactionWithHigherFee, TxHandlingOptions.None).Should().Be(AcceptTxResult.Accepted);
            _txPool.TryGetPendingTransaction(transactionWithHigherFee.Hash, out var retrievedTransactionWithHigherFee).Should().BeTrue();
            retrievedTransactionWithHigherFee.Should().BeEquivalentTo(transactionWithHigherFee);

            // now transaction with lower fee should be evicted from pending txs and should still be present in persistentTxs
            _txPool.TryGetPendingTransaction(transaction.Hash, out var retrievedTransactionWithLowerFee).Should().BeTrue();
            retrievedTransactionWithLowerFee.Should().BeEquivalentTo(transaction);
        }

        [Test]
        public void should_notify_added_peer_of_own_tx()
        {
            _txPool = CreatePool();
            Transaction tx = AddTransactionToPool();
            ITxPoolPeer txPoolPeer = Substitute.For<ITxPoolPeer>();
            txPoolPeer.Id.Returns(TestItem.PublicKeyA);
            _txPool.AddPeer(txPoolPeer);
            txPoolPeer.Received().SendNewTransactions(Arg.Any<IEnumerable<Transaction>>(), false);
        }

        [Test]
        public async Task should_notify_peer_only_once()
        {
            _txPool = CreatePool();
            ITxPoolPeer txPoolPeer = Substitute.For<ITxPoolPeer>();
            txPoolPeer.Id.Returns(TestItem.PublicKeyA);
            _txPool.AddPeer(txPoolPeer);
            Transaction tx = AddTransactionToPool();
            await Task.Delay(500);
            txPoolPeer.Received(1).SendNewTransactions(Arg.Any<IEnumerable<Transaction>>(), false);
        }

        [Test]
        public void should_send_to_peers_full_newly_added_local_tx()
        {
            _txPool = CreatePool();
            ITxPoolPeer txPoolPeer = Substitute.For<ITxPoolPeer>();
            txPoolPeer.Id.Returns(TestItem.PublicKeyA);
            _txPool.AddPeer(txPoolPeer);
            Transaction tx = AddTransactionToPool();
            txPoolPeer.Received().SendNewTransaction(tx);
        }

        [Test]
        public void should_not_send_to_peers_full_newly_added_external_tx()
        {
            _txPool = CreatePool();
            ITxPoolPeer txPoolPeer = Substitute.For<ITxPoolPeer>();
            txPoolPeer.Id.Returns(TestItem.PublicKeyA);
            _txPool.AddPeer(txPoolPeer);
            Transaction tx = AddTransactionToPool(false);
            txPoolPeer.DidNotReceive().SendNewTransaction(tx);
        }

        [Test]
        public void should_accept_access_list_transactions_only_when_eip2930_enabled([Values(false, true)] bool eip2930Enabled)
        {
            if (!eip2930Enabled)
            {
                _blockTree.FindBestSuggestedHeader().Returns(Build.A.BlockHeader.WithNumber(MainnetSpecProvider.BerlinBlockNumber - 1).TestObject);
            }

            _txPool = CreatePool(null, new TestSpecProvider(eip2930Enabled ? Berlin.Instance : Istanbul.Instance));
            Transaction tx = Build.A.Transaction
                .WithType(TxType.AccessList)
                .WithChainId(TestBlockchainIds.ChainId)
                .SignedAndResolved(_ethereumEcdsa, TestItem.PrivateKeyA).TestObject;
            EnsureSenderBalance(tx);
            AcceptTxResult result = _txPool.SubmitTx(tx, TxHandlingOptions.PersistentBroadcast);
            _txPool.GetPendingTransactions().Length.Should().Be(eip2930Enabled ? 1 : 0);
            result.Should().Be(eip2930Enabled ? AcceptTxResult.Accepted : AcceptTxResult.Invalid);
        }

        [Test]
        public void When_MaxFeePerGas_is_lower_than_MaxPriorityFeePerGas_tx_is_invalid()
        {
            _txPool = CreatePool();
            Transaction tx = Build.A.Transaction.SignedAndResolved(_ethereumEcdsa, TestItem.PrivateKeyA)
                .WithMaxPriorityFeePerGas(10.GWei())
                .WithMaxFeePerGas(5.GWei())
                .WithType(TxType.EIP1559)
                .TestObject;
            EnsureSenderBalance(tx);
            AcceptTxResult result = _txPool.SubmitTx(tx, TxHandlingOptions.PersistentBroadcast);
            _txPool.GetPendingTransactions().Length.Should().Be(0);
            result.Should().Be(AcceptTxResult.Invalid);
        }

        [Test]
        public void should_accept_zero_MaxFeePerGas_and_zero_MaxPriorityFee_1559_tx()
        {
            ISpecProvider specProvider = GetLondonSpecProvider();
            _txPool = CreatePool(null, specProvider);
            Transaction tx = Build.A.Transaction
                .WithType(TxType.EIP1559)
                .WithMaxFeePerGas(UInt256.Zero)
                .WithMaxPriorityFeePerGas(UInt256.Zero)
                .SignedAndResolved(_ethereumEcdsa, TestItem.PrivateKeyA).TestObject;
            EnsureSenderBalance(TestItem.AddressA, UInt256.MaxValue);
            _txPool.SubmitTx(tx, TxHandlingOptions.PersistentBroadcast);
            _txPool.GetPendingTransactions().Length.Should().Be(1);
        }

        [Test]
        public void should_reject_zero_MaxFeePerGas_and_positive_MaxPriorityFee_1559_tx()
        {
            ISpecProvider specProvider = GetLondonSpecProvider();
            _txPool = CreatePool(null, specProvider);
            Transaction tx = Build.A.Transaction
                .WithType(TxType.EIP1559)
                .WithMaxFeePerGas(UInt256.Zero)
                .WithMaxPriorityFeePerGas(UInt256.One)
                .SignedAndResolved(_ethereumEcdsa, TestItem.PrivateKeyA).TestObject;
            EnsureSenderBalance(TestItem.AddressA, UInt256.MaxValue);
            _txPool.SubmitTx(tx, TxHandlingOptions.PersistentBroadcast);
            _txPool.GetPendingTransactions().Length.Should().Be(0);
        }

        [Test]
        public void should_return_true_when_asking_for_txHash_existing_in_pool()
        {
            _txPool = CreatePool();
            Transaction tx = Build.A.Transaction.SignedAndResolved(_ethereumEcdsa, TestItem.PrivateKeyA).TestObject;
            EnsureSenderBalance(tx);
            _txPool.SubmitTx(tx, TxHandlingOptions.PersistentBroadcast);
            _txPool.IsKnown(tx.Hash).Should().Be(true);
            _txPool.RemoveTransaction(tx.Hash).Should().Be(true);
        }

        [Test]
        public void should_return_false_when_asking_for_not_known_txHash()
        {
            _txPool = CreatePool();
            _txPool.IsKnown(TestItem.KeccakA).Should().Be(false);
            Transaction tx = Build.A.Transaction.WithHash(TestItem.KeccakA).TestObject;
            _txPool.RemoveTransaction(tx.Hash).Should().Be(false);
        }

        [Test]
        public void should_return_false_when_trying_to_remove_tx_with_null_txHash()
        {
            _txPool = CreatePool();
            _txPool.RemoveTransaction(null).Should().Be(false);
        }

        [TestCase(0, 0, false)]
        [TestCase(0, 1, true)]
        [TestCase(1, 2, true)]
        [TestCase(10, 11, true)]
        [TestCase(100, 0, false)]
        [TestCase(100, 80, false)]
        [TestCase(100, 109, false)]
        [TestCase(100, 110, true)]
        [TestCase(1_000_000_000, 1_099_999_999, false)]
        [TestCase(1_000_000_000, 1_100_000_000, true)]
        public void should_replace_tx_with_same_sender_and_nonce_only_if_new_fee_is_at_least_10_percent_higher_than_old(int oldGasPrice, int newGasPrice, bool replaced)
        {
            ISpecProvider specProvider = GetLondonSpecProvider();
            _txPool = CreatePool(null, specProvider);
            Transaction oldTx = Build.A.Transaction.WithSenderAddress(TestItem.AddressA).WithNonce(0).WithGasPrice((UInt256)oldGasPrice).SignedAndResolved(_ethereumEcdsa, TestItem.PrivateKeyA).TestObject;
            Transaction newTx = Build.A.Transaction.WithSenderAddress(TestItem.AddressA).WithNonce(0).WithGasPrice((UInt256)newGasPrice).SignedAndResolved(_ethereumEcdsa, TestItem.PrivateKeyA).TestObject;
            EnsureSenderBalance(TestItem.AddressA, UInt256.MaxValue);

            _txPool.SubmitTx(oldTx, TxHandlingOptions.PersistentBroadcast);
            _txPool.SubmitTx(newTx, TxHandlingOptions.PersistentBroadcast);

            _txPool.GetPendingTransactions().Length.Should().Be(1);
            _txPool.GetPendingTransactions().First().Should().BeEquivalentTo(replaced ? newTx : oldTx);
        }

        [TestCase(0, 0, 0, 0, false)]
        [TestCase(0, 1, 0, 1, true)]
        [TestCase(1, 2, 1, 1, false)]
        [TestCase(1, 1, 1, 2, false)]
        [TestCase(1, 2, 1, 2, true)]
        [TestCase(10, 11, 10, 11, true)]
        [TestCase(100, 0, 100, 100, false)]
        [TestCase(100, 80, 100, 80, false)]
        [TestCase(100, 109, 100, 120, false)]
        [TestCase(100, 120, 100, 109, false)]
        [TestCase(100, 110, 100, 110, true)]
        [TestCase(1_000_000_000, 1_099_999_999, 1_000_000_000, 1_099_999_999, false)]
        [TestCase(1_000_000_000, 1_100_000_000, 1_000_000_000, 1_100_000_000, true)]
        public void should_replace_1559tx_with_same_sender_and_nonce_only_if_both_new_maxPriorityFeePerGas_and_new_maxFeePerGas_are_at_least_10_percent_higher_than_old(int oldMaxFeePerGas, int newMaxFeePerGas, int oldMaxPriorityFeePerGas, int newMaxPriorityFeePerGas, bool replaced)
        {
            ISpecProvider specProvider = GetLondonSpecProvider();
            _txPool = CreatePool(null, specProvider);
            Transaction oldTx = Build.A.Transaction
                .WithSenderAddress(TestItem.AddressA)
                .WithNonce(0)
                .WithType(TxType.EIP1559)
                .WithMaxFeePerGas((UInt256)oldMaxFeePerGas)
                .WithMaxPriorityFeePerGas((UInt256)oldMaxPriorityFeePerGas)
                .SignedAndResolved(_ethereumEcdsa, TestItem.PrivateKeyA).TestObject;
            Transaction newTx = Build.A.Transaction
                .WithSenderAddress(TestItem.AddressA)
                .WithNonce(0)
                .WithType(TxType.EIP1559)
                .WithMaxFeePerGas((UInt256)newMaxFeePerGas)
                .WithMaxPriorityFeePerGas((UInt256)newMaxPriorityFeePerGas)
                .SignedAndResolved(_ethereumEcdsa, TestItem.PrivateKeyA).TestObject;
            EnsureSenderBalance(TestItem.AddressA, UInt256.MaxValue);

            _txPool.SubmitTx(oldTx, TxHandlingOptions.PersistentBroadcast);
            _txPool.SubmitTx(newTx, TxHandlingOptions.PersistentBroadcast);

            _txPool.GetPendingTransactions().Length.Should().Be(1);
            _txPool.GetPendingTransactions().First().Should().BeEquivalentTo(replaced ? newTx : oldTx);
        }

        [TestCase(0)]
        [TestCase(1)]
        [TestCase(1000000)]
        public void should_always_replace_zero_fee_tx(int newGasPrice)
        {
            ISpecProvider specProvider = GetLondonSpecProvider();
            _txPool = CreatePool(null, specProvider);
            Transaction oldTx = Build.A.Transaction
                .WithNonce(0)
                .WithType(TxType.Legacy)
                .WithGasPrice(UInt256.Zero)
                .WithTo(TestItem.AddressB)
                .SignedAndResolved(_ethereumEcdsa, TestItem.PrivateKeyA).TestObject;
            Transaction newTx = Build.A.Transaction
                .WithNonce(0)
                .WithType(TxType.Legacy)
                .WithGasPrice((UInt256)newGasPrice)
                .WithTo(TestItem.AddressC)
                .SignedAndResolved(_ethereumEcdsa, TestItem.PrivateKeyA).TestObject;
            EnsureSenderBalance(TestItem.AddressA, UInt256.MaxValue);

            _txPool.SubmitTx(oldTx, TxHandlingOptions.PersistentBroadcast);
            _txPool.SubmitTx(newTx, TxHandlingOptions.PersistentBroadcast);

            _txPool.GetPendingTransactions().Length.Should().Be(1);
            _txPool.GetPendingTransactions().First().Should().BeEquivalentTo(newTx);
        }

        [TestCase(0)]
        [TestCase(1)]
        [TestCase(1000000)]
        public void should_always_replace_zero_fee_tx_1559(int newMaxFeePerGas)
        {
            ISpecProvider specProvider = GetLondonSpecProvider();
            _txPool = CreatePool(null, specProvider);
            Transaction oldTx = Build.A.Transaction
                .WithNonce(0)
                .WithType(TxType.EIP1559)
                .WithMaxFeePerGas(UInt256.Zero)
                .WithMaxPriorityFeePerGas(UInt256.Zero)
                .WithTo(TestItem.AddressB)
                .SignedAndResolved(_ethereumEcdsa, TestItem.PrivateKeyA).TestObject;
            Transaction newTx = Build.A.Transaction
                .WithNonce(0)
                .WithType(TxType.EIP1559)
                .WithMaxFeePerGas((UInt256)newMaxFeePerGas)
                .WithMaxPriorityFeePerGas(UInt256.Zero)
                .WithTo(TestItem.AddressC)
                .SignedAndResolved(_ethereumEcdsa, TestItem.PrivateKeyA).TestObject;
            EnsureSenderBalance(TestItem.AddressA, UInt256.MaxValue);

            _txPool.SubmitTx(oldTx, TxHandlingOptions.PersistentBroadcast);
            _txPool.SubmitTx(newTx, TxHandlingOptions.PersistentBroadcast);

            _txPool.GetPendingTransactions().Length.Should().Be(1);
            _txPool.GetPendingTransactions().First().Should().BeEquivalentTo(newTx);
        }

        [Test]
        public void TooExpensiveTxFilter_correctly_calculates_cumulative_cost()
        {
            ISpecProvider specProvider = GetLondonSpecProvider();
            _txPool = CreatePool(null, specProvider);
            EnsureSenderBalance(TestItem.AddressF, 1);

            Transaction zeroCostTx = Build.A.Transaction
                .WithNonce(0)
                .WithValue(0)
                .WithType(TxType.EIP1559)
                .WithMaxFeePerGas(0)
                .WithMaxPriorityFeePerGas(0)
                .WithTo(TestItem.AddressB)
                .SignedAndResolved(_ethereumEcdsa, TestItem.PrivateKeyF).TestObject;

            _txPool.SubmitTx(zeroCostTx, TxHandlingOptions.PersistentBroadcast).Should().Be(AcceptTxResult.Accepted);

            // Cumulative cost should be 1
            Transaction expensiveTx = Build.A.Transaction
                .WithNonce(1)
                .WithValue(1)
                .WithType(TxType.EIP1559)
                .WithMaxFeePerGas(0)
                .WithMaxPriorityFeePerGas(0)
                .WithTo(TestItem.AddressB)
                .SignedAndResolved(_ethereumEcdsa, TestItem.PrivateKeyF).TestObject;
            _txPool.SubmitTx(expensiveTx, TxHandlingOptions.PersistentBroadcast).Should().Be(AcceptTxResult.Accepted);
        }

        [Test]
        public void should_increase_nonce_when_transaction_not_included_in_txPool_but_broadcasted()
        {
            ISpecProvider specProvider = GetLondonSpecProvider();
            _txPool = CreatePool(new TxPoolConfig { Size = 2 }, specProvider);

            ITxPoolPeer peer = Substitute.For<ITxPoolPeer>();
            peer.Id.Returns(TestItem.PublicKeyA);

            _txPool.AddPeer(peer);

            // Add two transactions with high gas price
            Transaction firstTx = Build.A.Transaction
                .WithNonce(0)
                .WithType(TxType.EIP1559)
                .WithMaxFeePerGas(100)
                .WithMaxPriorityFeePerGas(100)
                .SignedAndResolved(_ethereumEcdsa, TestItem.PrivateKeyA).TestObject;
            Transaction secondTx = Build.A.Transaction
                .WithNonce(1)
                .WithType(TxType.EIP1559)
                .WithMaxFeePerGas(100)
                .WithMaxPriorityFeePerGas(100)
                .SignedAndResolved(_ethereumEcdsa, TestItem.PrivateKeyA).TestObject;
            EnsureSenderBalance(TestItem.AddressA, UInt256.MaxValue);

            _txPool.SubmitTx(firstTx, TxHandlingOptions.None).Should().Be(AcceptTxResult.Accepted);
            _txPool.SubmitTx(secondTx, TxHandlingOptions.None).Should().Be(AcceptTxResult.Accepted);
            _txPool.GetPendingTransactions().Should().Contain(firstTx);
            _txPool.GetPendingTransactions().Should().Contain(secondTx);
            _txPool.GetOwnPendingTransactions().Should().NotContain(firstTx);
            _txPool.GetOwnPendingTransactions().Should().NotContain(secondTx);

            // Send cheap transaction => Not included in txPool
            Transaction cheapTx = Build.A.Transaction
                .WithNonce(2)
                .WithType(TxType.EIP1559)
                .WithMaxFeePerGas(1)
                .WithMaxPriorityFeePerGas(1)
                .SignedAndResolved(_ethereumEcdsa, TestItem.PrivateKeyA).TestObject;
            _txPool.SubmitTx(cheapTx, TxHandlingOptions.PersistentBroadcast).Should().Be(AcceptTxResult.FeeTooLowToCompete);
            _txPool.GetPendingTransactions().Should().NotContain(cheapTx);
            _txPool.GetOwnPendingTransactions().Should().Contain(cheapTx);
            peer.Received().SendNewTransaction(cheapTx);

            // Send transaction with increased nonce => NonceGap should not appear as previous transaction is broadcasted, should be accepted
            Transaction fourthTx = Build.A.Transaction
                .WithNonce(3)
                .WithType(TxType.EIP1559)
                .WithMaxFeePerGas(1)
                .WithMaxPriorityFeePerGas(1)
                .SignedAndResolved(_ethereumEcdsa, TestItem.PrivateKeyA).TestObject;
            _txPool.SubmitTx(fourthTx, TxHandlingOptions.PersistentBroadcast).Should().Be(AcceptTxResult.FeeTooLowToCompete);
            _txPool.GetPendingTransactions().Should().NotContain(fourthTx);
            _txPool.GetOwnPendingTransactions().Should().Contain(fourthTx);
            peer.Received().SendNewTransaction(fourthTx);
        }

        [Test]
        public async Task should_include_transaction_after_removal()
        {
            ISpecProvider specProvider = GetLondonSpecProvider();
            _txPool = CreatePool(new TxPoolConfig { Size = 2 }, specProvider);

            // Send cheap transaction
            Transaction txA = Build.A.Transaction
                .WithNonce(0)
                .WithType(TxType.EIP1559)
                .WithMaxFeePerGas(1)
                .WithMaxPriorityFeePerGas(1)
                .SignedAndResolved(_ethereumEcdsa, TestItem.PrivateKeyB).TestObject;
            EnsureSenderBalance(TestItem.AddressB, UInt256.MaxValue);

            _txPool.SubmitTx(txA, TxHandlingOptions.None).Should().Be(AcceptTxResult.Accepted);

            Transaction expensiveTx1 = Build.A.Transaction
                .WithNonce(0)
                .WithType(TxType.EIP1559)
                .WithMaxFeePerGas(100)
                .WithMaxPriorityFeePerGas(100)
                .SignedAndResolved(_ethereumEcdsa, TestItem.PrivateKeyA).TestObject;
            Transaction expensiveTx2 = Build.A.Transaction
                .WithNonce(1)
                .WithType(TxType.EIP1559)
                .WithMaxFeePerGas(100)
                .WithMaxPriorityFeePerGas(100)
                .SignedAndResolved(_ethereumEcdsa, TestItem.PrivateKeyA).TestObject;
            EnsureSenderBalance(TestItem.AddressA, UInt256.MaxValue);

            // Send two transactions with high gas price => txA removed from pool
            _txPool.SubmitTx(expensiveTx1, TxHandlingOptions.None).Should().Be(AcceptTxResult.Accepted);
            _txPool.SubmitTx(expensiveTx2, TxHandlingOptions.None).Should().Be(AcceptTxResult.Accepted);

            // Rise new block event to cleanup cash and remove one expensive tx
            _blockTree.BlockAddedToMain +=
                Raise.Event<EventHandler<BlockReplacementEventArgs>>(this,
                    new BlockReplacementEventArgs(Build.A.Block.WithTransactions(expensiveTx1).TestObject));

            // Wait four event processing
            await Task.Delay(100);

            // Send txA again => should be Accepted
            _txPool.SubmitTx(txA, TxHandlingOptions.None).Should().Be(AcceptTxResult.Accepted);
        }

        [TestCase(true, 1, 1, true)]
        [TestCase(true, 1, 0, true)]
        [TestCase(true, 0, 0, true)]
        [TestCase(false, 1, 1, true)]
        [TestCase(false, 1, 0, false)]
        [TestCase(false, 0, 0, false)]
        public void Should_filter_txs_depends_on_priority_contract(bool thereIsPriorityContract, int balance, int fee, bool shouldBeAccepted)
        {
            ISpecProvider specProvider = GetLondonSpecProvider();
            _txPool = CreatePool(specProvider: specProvider, thereIsPriorityContract: thereIsPriorityContract);
            EnsureSenderBalance(TestItem.AddressF, (UInt256)balance * GasCostOf.Transaction);

            Transaction zeroCostTx = Build.A.Transaction
                .WithNonce(0)
                .WithValue(0)
                .WithType(TxType.EIP1559)
                .WithMaxFeePerGas((UInt256)fee)
                .WithMaxPriorityFeePerGas((UInt256)fee)
                .WithTo(TestItem.AddressB)
                .SignedAndResolved(_ethereumEcdsa, TestItem.PrivateKeyF).TestObject;

            AcceptTxResult result = _txPool.SubmitTx(zeroCostTx, TxHandlingOptions.None);
            if (shouldBeAccepted)
            {
                result.Should().Be(AcceptTxResult.Accepted);
            }
            else
            {
                result.Should().NotBe(AcceptTxResult.Accepted);
            }
        }

        [Test]
        public void Should_not_replace_better_txs_by_worse_ones()
        {
            TxPoolConfig txPoolConfig = new TxPoolConfig { Size = 128 };
            _txPool = CreatePool(txPoolConfig);

            // send (size - 1) standard txs from different senders
            for (int i = 0; i < txPoolConfig.Size - 1; i++)
            {
                Transaction tx = Build.A.Transaction
                    .WithNonce(0)
                    .WithValue(0)
                    .WithGasPrice(10)
                    .WithTo(TestItem.AddressB)
                    .SignedAndResolved(_ethereumEcdsa, TestItem.PrivateKeys[i]).TestObject;

                EnsureSenderBalance(TestItem.PrivateKeys[i].Address, UInt256.MaxValue);
                AcceptTxResult result = _txPool.SubmitTx(tx, TxHandlingOptions.PersistentBroadcast);

                result.Should().Be(AcceptTxResult.Accepted);
            }

            _txPool.GetPendingTransactionsCount().Should().Be(txPoolConfig.Size - 1);
            _txPool.GetPendingTransactionsBySender().Keys.Count.Should().Be(txPoolConfig.Size - 1);

            // send 1 cheap tx from sender X
            PrivateKey privateKeyOfAttacker = TestItem.PrivateKeys[txPoolConfig.Size];
            Transaction cheapTx = Build.A.Transaction
                .WithNonce(0)
                .WithValue(0)
                .WithGasPrice(1)
                .WithTo(TestItem.AddressB)
                .SignedAndResolved(_ethereumEcdsa, privateKeyOfAttacker).TestObject;

            EnsureSenderBalance(privateKeyOfAttacker.Address, UInt256.MaxValue);
            AcceptTxResult cheapTxResult = _txPool.SubmitTx(cheapTx, TxHandlingOptions.PersistentBroadcast);

            cheapTxResult.Should().Be(AcceptTxResult.Accepted);
            _txPool.GetPendingTransactionsCount().Should().Be(txPoolConfig.Size);
            _txPool.GetPendingTransactionsBySender().Keys.Count.Should().Be(txPoolConfig.Size);

            // send (size - 1) expensive txs from sender X
            for (int i = 0; i < txPoolConfig.Size - 1; i++)
            {
                Transaction tx = Build.A.Transaction
                    .WithNonce((UInt256)(i + 1))
                    .WithValue(0)
                    .WithGasPrice(1000)
                    .WithTo(TestItem.AddressB)
                    .SignedAndResolved(_ethereumEcdsa, privateKeyOfAttacker).TestObject;

                AcceptTxResult result = _txPool.SubmitTx(tx, TxHandlingOptions.PersistentBroadcast);
                result.Should().Be(AcceptTxResult.FeeTooLowToCompete);

                // newly coming txs should evict themselves
                _txPool.GetPendingTransactionsBySender().Keys.Count.Should().Be(txPoolConfig.Size);
            }

            _txPool.GetPendingTransactionsCount().Should().Be(txPoolConfig.Size);
        }

        [TestCase(9, false)]
        [TestCase(11, true)]
        public void Should_not_add_underpaid_tx_even_if_lower_nonces_are_expensive(int gasPrice, bool expectedResult)
        {
            TxPoolConfig txPoolConfig = new TxPoolConfig { Size = 128 };
            _txPool = CreatePool(txPoolConfig);

            // send standard txs from different senders
            for (int i = 1; i < txPoolConfig.Size; i++)
            {
                Transaction tx = Build.A.Transaction
                    .WithNonce(0)
                    .WithValue(0)
                    .WithGasPrice(10)
                    .WithTo(TestItem.AddressB)
                    .SignedAndResolved(_ethereumEcdsa, TestItem.PrivateKeys[i]).TestObject;

                EnsureSenderBalance(TestItem.PrivateKeys[i].Address, UInt256.MaxValue);
                _txPool.SubmitTx(tx, TxHandlingOptions.PersistentBroadcast).Should().Be(AcceptTxResult.Accepted);
            }
            _txPool.GetPendingTransactionsCount().Should().Be(txPoolConfig.Size - 1);

            // send first tx from sender X - expensive
            Transaction firstTx = Build.A.Transaction
                .WithNonce(0)
                .WithValue(0)
                .WithGasPrice(11)
                .WithTo(TestItem.AddressB)
                .SignedAndResolved(_ethereumEcdsa, TestItem.PrivateKeys[0]).TestObject;

            EnsureSenderBalance(TestItem.PrivateKeys[0].Address, UInt256.MaxValue);
            _txPool.SubmitTx(firstTx, TxHandlingOptions.PersistentBroadcast).Should().Be(AcceptTxResult.Accepted);
            _txPool.GetPendingTransactionsCount().Should().Be(txPoolConfig.Size);

            // sender X is sending another tx with different gasprice
            Transaction secondTx = Build.A.Transaction
                .WithNonce(1)
                .WithValue(0)
                .WithGasPrice((UInt256)gasPrice)
                .WithTo(TestItem.AddressB)
                .SignedAndResolved(_ethereumEcdsa, TestItem.PrivateKeys[0]).TestObject;

            AcceptTxResult result = _txPool.SubmitTx(secondTx, TxHandlingOptions.PersistentBroadcast);

            result.Should().Be(expectedResult ? AcceptTxResult.Accepted : AcceptTxResult.FeeTooLowToCompete);
        }

        private IDictionary<ITxPoolPeer, PrivateKey> GetPeers(int limit = 100)
        {
            var peers = new Dictionary<ITxPoolPeer, PrivateKey>();
            for (var i = 0; i < limit; i++)
            {
                var privateKey = Build.A.PrivateKey.TestObject;
                peers.Add(GetPeer(privateKey.PublicKey), privateKey);
            }

            return peers;
        }

        private ChainHeadInfoProvider _headInfo;

        private TxPool CreatePool(
            ITxPoolConfig config = null,
            ISpecProvider specProvider = null,
            ChainHeadInfoProvider chainHeadInfoProvider = null,
            IIncomingTxFilter incomingTxFilter = null,
            bool thereIsPriorityContract = false)
        {
            specProvider ??= MainnetSpecProvider.Instance;
            ITransactionComparerProvider transactionComparerProvider =
                new TransactionComparerProvider(specProvider, _blockTree);

            _headInfo = chainHeadInfoProvider;
            _headInfo ??= new ChainHeadInfoProvider(specProvider, _blockTree, _stateProvider);

            return new TxPool(
                _ethereumEcdsa,
                _headInfo,
                config ?? new TxPoolConfig() { GasLimit = _txGasLimit },
                new TxValidator(_specProvider.ChainId),
                _logManager,
                transactionComparerProvider.GetDefaultComparer(),
                ShouldGossip.Instance,
                incomingTxFilter,
                thereIsPriorityContract);
        }

        private ITxPoolPeer GetPeer(PublicKey publicKey)
        {
            ITxPoolPeer peer = Substitute.For<ITxPoolPeer>();
            peer.Id.Returns(publicKey);

            return peer;
        }

        private Transaction[] AddTransactionsToPool(bool sameTransactionSenderPerPeer = true, bool sameNoncePerPeer = false, int transactionsPerPeer = 10)
        {
            var transactions = GetTransactions(GetPeers(transactionsPerPeer), sameTransactionSenderPerPeer, sameNoncePerPeer);

            foreach (Address address in transactions.Select(t => t.SenderAddress).Distinct())
            {
                EnsureSenderBalance(address, UInt256.MaxValue);
            }

            foreach (var transaction in transactions)
            {
                _txPool.SubmitTx(transaction, TxHandlingOptions.PersistentBroadcast);
            }

            return transactions;
        }

        private Transaction AddTransactionToPool(bool isOwn = true)
        {
            var transaction = GetTransaction(TestItem.PrivateKeyA, Address.Zero);
            _txPool.SubmitTx(transaction, isOwn ? TxHandlingOptions.PersistentBroadcast : TxHandlingOptions.None);
            return transaction;
        }

        private void DeleteTransactionsFromPool(params Transaction[] transactions)
        {
            foreach (var transaction in transactions)
            {
                _txPool.RemoveTransaction(transaction.Hash);
            }
        }

        private Transaction[] GetTransactions(IDictionary<ITxPoolPeer, PrivateKey> peers, bool sameTransactionSenderPerPeer = true, bool sameNoncePerPeer = true, int transactionsPerPeer = 10)
        {
            var transactions = new List<Transaction>();
            foreach ((_, PrivateKey privateKey) in peers)
            {
                for (var i = 0; i < transactionsPerPeer; i++)
                {
                    transactions.Add(GetTransaction(sameTransactionSenderPerPeer ? privateKey : Build.A.PrivateKey.TestObject, Address.FromNumber((UInt256)i), sameNoncePerPeer ? UInt256.Zero : (UInt256?)i));
                }
            }

            return transactions.ToArray();
        }

        private Transaction GetTransaction(PrivateKey privateKey, Address to = null, UInt256? nonce = null)
        {
            Transaction transaction = GetTransaction(nonce ?? UInt256.Zero, GasCostOf.Transaction, (nonce ?? 999) + 1, to, Array.Empty<byte>(), privateKey);
            EnsureSenderBalance(transaction);
            return transaction;
        }

        private void EnsureSenderBalance(Transaction transaction)
        {
            UInt256 requiredBalance;
            if (transaction.Supports1559)
            {
                if (UInt256.MultiplyOverflow(transaction.MaxFeePerGas, (UInt256)transaction.GasLimit, out requiredBalance))
                {
                    requiredBalance = UInt256.MaxValue;
                }
                if (UInt256.AddOverflow(requiredBalance, transaction.Value, out requiredBalance))
                {
                    requiredBalance = UInt256.MaxValue;
                }
            }
            else
            {
                if (UInt256.MultiplyOverflow(transaction.GasPrice, (UInt256)transaction.GasLimit, out requiredBalance))
                {
                    requiredBalance = UInt256.MaxValue;
                }
                if (UInt256.AddOverflow(requiredBalance, transaction.Value, out requiredBalance))
                {
                    requiredBalance = UInt256.MaxValue;
                }
            }

            EnsureSenderBalance(transaction.SenderAddress, requiredBalance);
        }

        private void EnsureSenderBalance(Address address, UInt256 balance)
        {
            _stateProvider.CreateAccount(address, balance);
        }

        private Transaction GetTransaction(UInt256 nonce, long gasLimit, UInt256 gasPrice, Address to, byte[] data,
            PrivateKey privateKey)
            => Build.A.Transaction
                .WithNonce(nonce)
                .WithGasLimit(gasLimit)
                .WithGasPrice(gasPrice)
                .WithData(data)
                .To(to)
                .SignedAndResolved(_ethereumEcdsa, privateKey)
                .TestObject;

        private async Task RaiseBlockAddedToMainAndWaitForTransactions(int txCount)
        {
            SemaphoreSlim semaphoreSlim = new(0, txCount);
            _txPool.NewPending += (o, e) => semaphoreSlim.Release();
            _blockTree.BlockAddedToMain += Raise.EventWith(new BlockReplacementEventArgs(Build.A.Block.TestObject));
            for (int i = 0; i < txCount; i++)
            {
                await semaphoreSlim.WaitAsync(10);
            }
        }
    }
}<|MERGE_RESOLUTION|>--- conflicted
+++ resolved
@@ -56,11 +56,7 @@
             var trieStore = new TrieStoreByPath(new MemDb(), _logManager);
             var storageTrieStore = new TrieStoreByPath(new MemDb(), _logManager);
             var codeDb = new MemDb();
-<<<<<<< HEAD
-            _stateProvider = new StateProvider(trieStore, storageTrieStore, codeDb, _logManager);
-=======
             _stateProvider = new WorldState(trieStore, codeDb, _logManager);
->>>>>>> 0a8ec2b9
             _blockTree = Substitute.For<IBlockTree>();
             Block block = Build.A.Block.WithNumber(0).TestObject;
             _blockTree.Head.Returns(block);
