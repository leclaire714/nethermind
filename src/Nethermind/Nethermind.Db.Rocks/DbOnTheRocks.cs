--- conflicted
+++ resolved
@@ -379,10 +379,6 @@
         }
     }
 
-<<<<<<< HEAD
-    [Todo("Make this use span. Extension does not use span for some reason.")]
-=======
->>>>>>> 6183f180
     public Span<byte> GetSpan(ReadOnlySpan<byte> key)
     {
         if (_isDisposing)
