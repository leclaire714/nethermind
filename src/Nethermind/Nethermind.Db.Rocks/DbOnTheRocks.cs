﻿//  Copyright (c) 2018 Demerzel Solutions Limited
//  This file is part of the Nethermind library.
// 
//  The Nethermind library is free software: you can redistribute it and/or modify
//  it under the terms of the GNU Lesser General Public License as published by
//  the Free Software Foundation, either version 3 of the License, or
//  (at your option) any later version.
// 
//  The Nethermind library is distributed in the hope that it will be useful,
//  but WITHOUT ANY WARRANTY; without even the implied warranty of
//  MERCHANTABILITY or FITNESS FOR A PARTICULAR PURPOSE. See the
//  GNU Lesser General Public License for more details.
// 
//  You should have received a copy of the GNU Lesser General Public License
//  along with the Nethermind. If not, see <http://www.gnu.org/licenses/>.

using System;
using System.Collections.Concurrent;
using System.Collections.Generic;
using System.IO;
using System.Reflection;
using System.Threading;
using Nethermind.Core;
using Nethermind.Core.Extensions;
using Nethermind.Db.Rocks.Config;
using Nethermind.Logging;
using RocksDbSharp;

namespace Nethermind.Db.Rocks
{
    public abstract class DbOnTheRocks : IDbWithSpan
    {
        private static readonly ConcurrentDictionary<string, RocksDb> DbsByPath = new ConcurrentDictionary<string, RocksDb>();
        private bool _isDisposed;
        internal readonly RocksDb Db;
        internal WriteBatch CurrentBatch { get; private set; }
        internal WriteOptions WriteOptions { get; private set; }

        public abstract string Name { get; }

        private static long _maxRocksSize;

        private long _maxThisDbSize;

        private static int _cacheInitialized;
        
<<<<<<< HEAD
        private static IntPtr _cache;
        
        private static void InitCache(IDbConfig dbConfig)
=======
        protected static IntPtr _cache;
        
        protected static void InitCache(IDbConfig dbConfig)
>>>>>>> e48f6018
        {
            if (Interlocked.CompareExchange(ref _cacheInitialized, 1, 0) == 0)
            {
                _cache = RocksDbSharp.Native.Instance.rocksdb_cache_create_lru(new UIntPtr(dbConfig.BlockCacheSize));
                Interlocked.Add(ref _maxRocksSize, (long)dbConfig.BlockCacheSize);
            }
        }
        
        public DbOnTheRocks(string basePath, string dbPath, IDbConfig dbConfig, ILogManager logManager, ColumnFamilies columnFamilies = null, bool deleteOnStart = false)
        {
            static RocksDb Open(string path, (DbOptions Options, ColumnFamilies Families) db)
            {
                (DbOptions options, ColumnFamilies families) = db;
                return families == null ? RocksDb.Open(options, path) : RocksDb.Open(options, path, families);
            }

            _fullPath = dbPath.GetApplicationResourcePath(basePath);
            _logger = logManager?.GetClassLogger() ?? NullLogger.Instance;
            if (!Directory.Exists(_fullPath))
            {
                Directory.CreateDirectory(_fullPath);
            }
            else if (deleteOnStart)
            {
                Clear();
            }

            try
            {
                // ReSharper disable once VirtualMemberCallInConstructor
                if (_logger.IsDebug) _logger.Debug($"Building options for {Name} DB");
                DbOptions options = BuildOptions(dbConfig);
                InitCache(dbConfig);

                // ReSharper disable once VirtualMemberCallInConstructor
                if (_logger.IsDebug) _logger.Debug($"Loading DB {Name.PadRight(13)} from {_fullPath} with max memory footprint of {_maxThisDbSize / 1024 / 1024}MB");
                Db = DbsByPath.GetOrAdd(_fullPath, Open, (options, columnFamilies));
            }
            catch (DllNotFoundException e) when (e.Message.Contains("libdl"))
            {
                throw new ApplicationException($"Unable to load 'libdl' necessary to init the RocksDB database. Please run{Environment.NewLine}" +
                                               $"sudo apt-get update && sudo apt-get install libsnappy-dev libc6-dev libc6 unzip{Environment.NewLine}" +
                                               "or similar depending on your distribution.");
            }
            catch (RocksDbException x) when (x.Message.Contains("LOCK"))
            {
                if(_logger.IsWarn) _logger.Warn("If your database did not close properly you need to call 'find -type f -name '*LOCK*' -delete' from the databse folder");
                throw;
            }
        }

        protected internal virtual void UpdateReadMetrics() => Metrics.OtherDbReads++;
        protected internal virtual void UpdateWriteMetrics() => Metrics.OtherDbWrites++;

        private T ReadConfig<T>(IDbConfig dbConfig, string propertyName)
        {
            return ReadConfig<T>(dbConfig, propertyName, Name);
        }

        protected static T ReadConfig<T>(IDbConfig dbConfig, string propertyName, string tableName)
        {
            string prefixed = string.Concat(tableName == "State" ? string.Empty : string.Concat(tableName, "Db"), propertyName);
            try
            {
                return (T) dbConfig.GetType().GetProperty(prefixed, BindingFlags.Public | BindingFlags.Instance)?.GetValue(dbConfig);
            }
            catch (Exception e)
            {
                throw new InvalidDataException($"Unable to read {prefixed} property from DB config", e);
            }
        }

        protected virtual DbOptions BuildOptions(IDbConfig dbConfig)
        {
            _maxThisDbSize = 0;
            BlockBasedTableOptions tableOptions = new BlockBasedTableOptions();
            tableOptions.SetBlockSize(16 * 1024);
            tableOptions.SetPinL0FilterAndIndexBlocksInCache(true);
            tableOptions.SetCacheIndexAndFilterBlocks(ReadConfig<bool>(dbConfig, nameof(dbConfig.CacheIndexAndFilterBlocks)));

            tableOptions.SetFilterPolicy(BloomFilterPolicy.Create(10, true));
            tableOptions.SetFormatVersion(2);

            ulong blockCacheSize = ReadConfig<ulong>(dbConfig, nameof(dbConfig.BlockCacheSize));

            tableOptions.SetBlockCache(_cache);
            
            // IntPtr cache = RocksDbSharp.Native.Instance.rocksdb_cache_create_lru(new UIntPtr(blockCacheSize));
            // tableOptions.SetBlockCache(cache);

            DbOptions options = new DbOptions();
            options.SetCreateIfMissing(true);
            options.SetAdviseRandomOnOpen(true);
            options.OptimizeForPointLookup(blockCacheSize); // I guess this should be the one option controlled by the DB size property - bind it to LRU cache size
            //options.SetCompression(CompressionTypeEnum.rocksdb_snappy_compression);
            //options.SetLevelCompactionDynamicLevelBytes(true);

            /*
             * Multi-Threaded Compactions
             * Compactions are needed to remove multiple copies of the same key that may occur if an application overwrites an existing key. Compactions also process deletions of keys. Compactions may occur in multiple threads if configured appropriately.
             * The entire database is stored in a set of sstfiles. When a memtable is full, its content is written out to a file in Level-0 (L0). RocksDB removes duplicate and overwritten keys in the memtable when it is flushed to a file in L0. Some files are periodically read in and merged to form larger files - this is called compaction.
             * The overall write throughput of an LSM database directly depends on the speed at which compactions can occur, especially when the data is stored in fast storage like SSD or RAM. RocksDB may be configured to issue concurrent compaction requests from multiple threads. It is observed that sustained write rates may increase by as much as a factor of 10 with multi-threaded compaction when the database is on SSDs, as compared to single-threaded compactions.
             * TKS: Observed 500MB/s compared to ~100MB/s between multithreaded and single thread compactions on my machine (processor count is returning 12 for 6 cores with hyperthreading)
             * TKS: CPU goes to insane 30% usage on idle - compacting only app
             */
            options.SetMaxBackgroundCompactions(Environment.ProcessorCount);

            //options.SetMaxOpenFiles(32);
            ulong writeBufferSize = ReadConfig<ulong>(dbConfig, nameof(dbConfig.WriteBufferSize));
            options.SetWriteBufferSize(writeBufferSize);
            int writeBufferNumber = (int) ReadConfig<uint>(dbConfig, nameof(dbConfig.WriteBufferNumber));
            options.SetMaxWriteBufferNumber(writeBufferNumber);
            options.SetMinWriteBufferNumberToMerge(2);

            lock (DbsByPath)
            {
                _maxThisDbSize += (long) writeBufferSize * writeBufferNumber;
                Interlocked.Add(ref _maxRocksSize, _maxThisDbSize);
                if (_logger.IsDebug) _logger.Debug($"Expected max memory footprint of {Name} DB is {_maxThisDbSize / 1024 / 1024}MB ({writeBufferNumber} * {writeBufferSize / 1024 / 1024}MB + {blockCacheSize / 1024 / 1024}MB)");
                if (_logger.IsDebug) _logger.Debug($"Total max DB footprint so far is {_maxRocksSize / 1024 / 1024}MB");
                ThisNodeInfo.AddInfo("Mem est DB   :", $"{_maxRocksSize / 1024 / 1024}MB".PadLeft(8));
            }

            options.SetBlockBasedTableFactory(tableOptions);

            options.SetMaxBackgroundFlushes(Environment.ProcessorCount);
            options.IncreaseParallelism(Environment.ProcessorCount);
            options.SetRecycleLogFileNum(dbConfig.RecycleLogFileNum); // potential optimization for reusing allocated log files

//            options.SetLevelCompactionDynamicLevelBytes(true); // only switch on on empty DBs
            WriteOptions = new WriteOptions();
            WriteOptions.SetSync(dbConfig.WriteAheadLogSync); // potential fix for corruption on hard process termination, may cause performance degradation

            return options;
        }

        public byte[] this[byte[] key]
        {
            get
            {
                if (_isDisposed)
                {
                    throw new ObjectDisposedException($"Attempted to read form a disposed database {Name}");
                }
                
                UpdateReadMetrics();
                return Db.Get(key);
            }
            set
            {
                if (_isDisposed)
                {
                    throw new ObjectDisposedException($"Attempted to write to a disposed database {Name}");
                }
                
                UpdateWriteMetrics();
                if (CurrentBatch != null)
                {
                    if (value == null)
                    {
                        CurrentBatch.Delete(key);
                    }
                    else
                    {
                        CurrentBatch.Put(key, value);
                    }
                }
                else
                {
                    if (value == null)
                    {
                        Db.Remove(key, null, WriteOptions);
                    }
                    else
                    {
                        Db.Put(key, value, null, WriteOptions);
                    }
                }
            }
        }

        public KeyValuePair<byte[], byte[]>[] this[byte[][] keys] => Db.MultiGet(keys);

        public Span<byte> GetSpan(byte[] key)
        {
            if (_isDisposed)
            {
                throw new ObjectDisposedException($"Attempted to read form a disposed database {Name}");
            }
            
            UpdateReadMetrics();
            return Db.GetSpan(key);
        }

        public void DangerousReleaseMemory(in Span<byte> span)
        {
            Db.DangerousReleaseMemory(in span);
        }

        public void Remove(byte[] key)
        {
            if (_isDisposed)
            {
                throw new ObjectDisposedException($"Attempted to delete form a disposed database {Name}");
            }
            
            Db.Remove(key, null, WriteOptions);
        }

        public IEnumerable<KeyValuePair<byte[], byte[]>> GetAll(bool ordered = false)
        {
            if (_isDisposed)
            {
                throw new ObjectDisposedException($"Attempted to create an iterator on a disposed database {Name}");
            }
            
            Iterator iterator = CreateIterator(ordered);
            return GetAllCore(iterator);
        }

        protected internal Iterator CreateIterator(bool ordered = false, ColumnFamilyHandle ch = null)
        {
            var readOptions = new ReadOptions();
            readOptions.SetTailing(!ordered);
            return Db.NewIterator(ch, readOptions);
        }

        public IEnumerable<byte[]> GetAllValues(bool ordered = false)
        {
            if (_isDisposed)
            {
                throw new ObjectDisposedException($"Attempted to read form a disposed database {Name}");
            }
            
            Iterator iterator = CreateIterator(ordered);
            return GetAllValuesCore(iterator);
        }

        internal IEnumerable<byte[]> GetAllValuesCore(Iterator iterator)
        {
            iterator.SeekToFirst();
            while (iterator.Valid())
            {
                yield return iterator.Value();
                iterator.Next();
            }

            iterator.Dispose();
        }

        public IEnumerable<KeyValuePair<byte[], byte[]>> GetAllCore(Iterator iterator)
        {
            if (_isDisposed)
            {
                throw new ObjectDisposedException($"Attempted to read form a disposed database {Name}");
            }
            
            iterator.SeekToFirst();
            while (iterator.Valid())
            {
                yield return new KeyValuePair<byte[], byte[]>(iterator.Key(), iterator.Value());
                iterator.Next();
            }

            iterator.Dispose();
        }


        private ILogger _logger;
        private string _fullPath;

        public bool KeyExists(byte[] key)
        {
            if (_isDisposed)
            {
                throw new ObjectDisposedException($"Attempted to read form a disposed database {Name}");
            }
            
            // seems it has no performance impact
            return Db.Get(key) != null;
//            return _db.Get(key, 32, _keyExistsBuffer, 0, 0, null, null) != -1;
        }

        public IDb Innermost => this;

        public void StartBatch()
        {
            if (_isDisposed)
            {
                throw new ObjectDisposedException($"Attempted to create a batch on a disposed database {Name}");
            }
            
            CurrentBatch = new WriteBatch();
        }

        public void CommitBatch()
        {
            if (_isDisposed)
            {
                throw new ObjectDisposedException($"Attempted to commit a batch on a disposed database {Name}");
            }
            
            Db.Write(CurrentBatch, WriteOptions);
            CurrentBatch.Dispose();
            CurrentBatch = null;
        }

        public void Flush()
        {
            if (_isDisposed)
            {
                throw new ObjectDisposedException($"Attempted to flush a disposed database {Name}");
            }
            
            RocksDbSharp.Native.Instance.rocksdb_flush(Db.Handle, FlushOptions.DefaultFlushOptions.Handle);
        }

        public void Clear()
        {
            try
            {
                Directory.Delete(_fullPath, true);
            }
            catch (Exception e)
            {
                if(_logger.IsWarn) _logger.Warn($"This is not a problem but I could not delete the pending tx database on startup. {e.Message}");
            }
        }

        private class FlushOptions
        {
            internal static FlushOptions DefaultFlushOptions { get; } = new FlushOptions();

            public FlushOptions()
            {
                Handle = RocksDbSharp.Native.Instance.rocksdb_flushoptions_create();
            }

            public IntPtr Handle { get; protected set; }

            ~FlushOptions()
            {
                if (Handle != IntPtr.Zero)
                {
                    RocksDbSharp.Native.Instance.rocksdb_flushoptions_destroy(Handle);
                    Handle = IntPtr.Zero;
                }
            }
        }

        private void ReleaseUnmanagedResources()
        {
            Db?.Dispose();
            CurrentBatch?.Dispose();
        }

        private void Dispose(bool disposing)
        {
            if (disposing)
            {
                Flush();
            }

            _isDisposed = true;
            
            ReleaseUnmanagedResources();
            if (disposing)
            {
                DbsByPath.Remove(_fullPath, out _);
            }
        }

        public void Dispose()
        {
            Dispose(true);
            GC.SuppressFinalize(this);
        }

        ~DbOnTheRocks()
        {
            Dispose(false);
        }
    }
}<|MERGE_RESOLUTION|>--- conflicted
+++ resolved
@@ -44,15 +44,9 @@
 
         private static int _cacheInitialized;
         
-<<<<<<< HEAD
-        private static IntPtr _cache;
-        
-        private static void InitCache(IDbConfig dbConfig)
-=======
         protected static IntPtr _cache;
         
         protected static void InitCache(IDbConfig dbConfig)
->>>>>>> e48f6018
         {
             if (Interlocked.CompareExchange(ref _cacheInitialized, 1, 0) == 0)
             {
