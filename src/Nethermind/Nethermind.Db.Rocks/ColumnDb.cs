--- conflicted
+++ resolved
@@ -128,11 +128,7 @@
 
     public void PutSpan(ReadOnlySpan<byte> key, ReadOnlySpan<byte> value)
     {
-<<<<<<< HEAD
-        _rocksDb.Put(key, value);
-=======
-        _rocksDb.Put(keyBytes, value, _columnFamily, _mainDb.WriteOptions);
->>>>>>> 2fca0b33
+        _rocksDb.Put(key, value, _columnFamily, _mainDb.WriteOptions);
     }
 
     public void DangerousReleaseMemory(in ReadOnlySpan<byte> span) => _rocksDb.DangerousReleaseMemory(span);
