// SPDX-FileCopyrightText: 2022 Demerzel Solutions Limited
// SPDX-License-Identifier: LGPL-3.0-only

using System.Collections;
using System.Collections.Generic;
using System.Linq;
using Castle.Components.DictionaryAdapter;
using FluentAssertions;
using Nethermind.Config;
using Nethermind.Consensus.Comparers;
using Nethermind.Consensus.Processing;
using Nethermind.Consensus.Producers;
using Nethermind.Core;
using Nethermind.Core.Crypto;
using Nethermind.Core.Extensions;
using Nethermind.Core.Specs;
using Nethermind.Core.Test.Builders;
using Nethermind.Db;
using Nethermind.Evm;
using Nethermind.Evm.Tracing;
using Nethermind.Evm.TransactionProcessing;
using Nethermind.Int256;
using Nethermind.Logging;
using Nethermind.Specs;
using Nethermind.Specs.Forks;
using Nethermind.State;
using Nethermind.Trie.Pruning;
using Nethermind.TxPool.Comparison;
using NSubstitute;
using NUnit.Framework;

namespace Nethermind.Blockchain.Test
{
    public class TransactionsExecutorTests
    {
        public static IEnumerable ProperTransactionsSelectedTestCases
        {
            get
            {
                TransactionSelectorTests.ProperTransactionsSelectedTestCase noneTransactionSelectedDueToValue =
                    TransactionSelectorTests.ProperTransactionsSelectedTestCase.Default;
                noneTransactionSelectedDueToValue.Transactions.ForEach(t => t.Value = 901);
                yield return new TestCaseData(noneTransactionSelectedDueToValue).SetName(
                    "None transactions selected due to value");

                TransactionSelectorTests.ProperTransactionsSelectedTestCase noneTransactionsSelectedDueToGasPrice =
                    TransactionSelectorTests.ProperTransactionsSelectedTestCase.Default;
                noneTransactionsSelectedDueToGasPrice.Transactions.ForEach(t => t.GasPrice = 100);
                yield return new TestCaseData(noneTransactionsSelectedDueToGasPrice).SetName(
                    "None transactions selected due to transaction gas price and limit");

                TransactionSelectorTests.ProperTransactionsSelectedTestCase oneTransactionSelectedDueToValue =
                    TransactionSelectorTests.ProperTransactionsSelectedTestCase.Default;
                oneTransactionSelectedDueToValue.Transactions.ForEach(t => t.Value = 500);
                oneTransactionSelectedDueToValue.ExpectedSelectedTransactions.AddRange(oneTransactionSelectedDueToValue
                    .Transactions.OrderBy(t => t.Nonce).Take(1));
                yield return new TestCaseData(oneTransactionSelectedDueToValue).SetName(
                    "One transaction selected due to gas limit and value");

                TransactionSelectorTests.ProperTransactionsSelectedTestCase twoTransactionSelectedDueToValue =
                    TransactionSelectorTests.ProperTransactionsSelectedTestCase.Default;
                twoTransactionSelectedDueToValue.Transactions.ForEach(t => t.Value = 400);
                twoTransactionSelectedDueToValue.ExpectedSelectedTransactions.AddRange(twoTransactionSelectedDueToValue
                    .Transactions.OrderBy(t => t.Nonce).Take(2));
                yield return new TestCaseData(twoTransactionSelectedDueToValue).SetName(
                    "Two transaction selected due to gas limit and value");

                TransactionSelectorTests.ProperTransactionsSelectedTestCase twoTransactionSelectedDueToMinGasPriceForMining =
                    TransactionSelectorTests.ProperTransactionsSelectedTestCase.Default;
                twoTransactionSelectedDueToMinGasPriceForMining.MinGasPriceForMining = 2;
                twoTransactionSelectedDueToMinGasPriceForMining.ExpectedSelectedTransactions.AddRange(
                    twoTransactionSelectedDueToValue.Transactions.OrderBy(t => t.Nonce).Take(2));
                yield return new TestCaseData(twoTransactionSelectedDueToValue).SetName(
                    "Two transaction selected due to min gas price for mining");

                TransactionSelectorTests.ProperTransactionsSelectedTestCase twoTransactionSelectedDueToWrongNonce =
                    TransactionSelectorTests.ProperTransactionsSelectedTestCase.Default;
                twoTransactionSelectedDueToWrongNonce.Transactions.First().Nonce = 4;
                twoTransactionSelectedDueToWrongNonce.ExpectedSelectedTransactions.AddRange(
                    twoTransactionSelectedDueToWrongNonce.Transactions.OrderBy(t => t.Nonce).Take(2));
                yield return new TestCaseData(twoTransactionSelectedDueToWrongNonce).SetName(
                    "Two transaction selected due to wrong nonce");

                TransactionSelectorTests.ProperTransactionsSelectedTestCase missingAddressState = TransactionSelectorTests.ProperTransactionsSelectedTestCase.Default;
                missingAddressState.MissingAddresses.Add(TestItem.AddressA);
                yield return new TestCaseData(missingAddressState).SetName("Missing address state");

                TransactionSelectorTests.ProperTransactionsSelectedTestCase complexCase = new()
                {
                    ReleaseSpec = Berlin.Instance,
                    AccountStates =
                    {
                        {TestItem.AddressA, (1000, 1)},
                        {TestItem.AddressB, (1000, 0)},
                        {TestItem.AddressC, (1000, 3)}
                    },
                    Transactions =
                    {
                        // A
                        /*0*/
                        Build.A.Transaction.WithSenderAddress(TestItem.AddressA).WithNonce(1).WithValue(10)
                            .WithGasPrice(10).WithGasLimit(10).SignedAndResolved(TestItem.PrivateKeyA).TestObject,
                        /*1*/
                        Build.A.Transaction.WithSenderAddress(TestItem.AddressA).WithNonce(3).WithValue(1)
                            .WithGasPrice(10).WithGasLimit(10).SignedAndResolved(TestItem.PrivateKeyA).TestObject,
                        /*2*/
                        Build.A.Transaction.WithSenderAddress(TestItem.AddressA).WithNonce(2).WithValue(10)
                            .WithGasPrice(10).WithGasLimit(10).SignedAndResolved(TestItem.PrivateKeyA).TestObject,

                        //B
                        /*3*/
                        Build.A.Transaction.WithSenderAddress(TestItem.AddressB).WithNonce(0).WithValue(1)
                            .WithGasPrice(10).WithGasLimit(10).SignedAndResolved(TestItem.PrivateKeyB).TestObject,
                        /*4*/
                        Build.A.Transaction.WithSenderAddress(TestItem.AddressB).WithNonce(1).WithValue(1)
                            .WithGasPrice(10).WithGasLimit(9).SignedAndResolved(TestItem.PrivateKeyB).TestObject,
                        /*5*/
                        Build.A.Transaction.WithSenderAddress(TestItem.AddressB).WithNonce(3).WithValue(1)
                            .WithGasPrice(10).WithGasLimit(9).SignedAndResolved(TestItem.PrivateKeyB).TestObject,

                        //C
                        /*6*/
                        Build.A.Transaction.WithSenderAddress(TestItem.AddressC).WithNonce(3).WithValue(500)
                            .WithGasPrice(19).WithGasLimit(9).SignedAndResolved(TestItem.PrivateKeyC).TestObject,
                        /*7*/
                        Build.A.Transaction.WithSenderAddress(TestItem.AddressC).WithNonce(3).WithValue(500)
                            .WithGasPrice(20).WithGasLimit(9).SignedAndResolved(TestItem.PrivateKeyC).TestObject,
                        /*8*/
                        Build.A.Transaction.WithSenderAddress(TestItem.AddressC).WithNonce(4).WithValue(500)
                            .WithGasPrice(20).WithGasLimit(9).SignedAndResolved(TestItem.PrivateKeyC).TestObject,
                    },
                    GasLimit = 10000000
                };
                complexCase.ExpectedSelectedTransactions.AddRange(
                    new[] { 7, 3, 4, 0, 2, 1 }.Select(i => complexCase.Transactions[i]));
                yield return new TestCaseData(complexCase).SetName("Complex case");

                TransactionSelectorTests.ProperTransactionsSelectedTestCase baseFeeBalanceCheck = new()
                {
                    ReleaseSpec = London.Instance,
                    BaseFee = 5,
                    AccountStates = { { TestItem.AddressA, (1000, 1) } },
                    Transactions =
                    {
                        Build.A.Transaction.WithSenderAddress(TestItem.AddressA).WithNonce(3)
                            .WithGasPrice(60).WithGasLimit(10).SignedAndResolved(TestItem.PrivateKeyA).TestObject,
                        Build.A.Transaction.WithSenderAddress(TestItem.AddressA).WithNonce(1)
                            .WithGasPrice(30).WithGasLimit(10).SignedAndResolved(TestItem.PrivateKeyA).TestObject,
                        Build.A.Transaction.WithSenderAddress(TestItem.AddressA).WithNonce(2)
                            .WithGasPrice(20).WithGasLimit(10).SignedAndResolved(TestItem.PrivateKeyA).TestObject
                    },
                    GasLimit = 10000000
                };
                baseFeeBalanceCheck.ExpectedSelectedTransactions.AddRange(
                    new[] { 1, 2 }.Select(i => baseFeeBalanceCheck.Transactions[i]));
                yield return new TestCaseData(baseFeeBalanceCheck).SetName("Legacy transactions: two transactions selected because of account balance");

                TransactionSelectorTests.ProperTransactionsSelectedTestCase balanceBelowMaxFeeTimesGasLimit = new()
                {
                    ReleaseSpec = London.Instance,
                    BaseFee = 5,
                    AccountStates = { { TestItem.AddressA, (400, 1) } },
                    Transactions =
                    {
                        Build.A.Transaction.WithSenderAddress(TestItem.AddressA).WithNonce(1)
                            .WithMaxFeePerGas(45).WithMaxPriorityFeePerGas(25).WithGasLimit(10).WithType(TxType.EIP1559).WithValue(60).SignedAndResolved(TestItem.PrivateKeyA).TestObject
                    },
                    GasLimit = 10000000
                };
                yield return new TestCaseData(balanceBelowMaxFeeTimesGasLimit).SetName("EIP1559 transactions: none transactions selected because balance is lower than MaxFeePerGas times GasLimit");

                TransactionSelectorTests.ProperTransactionsSelectedTestCase balanceFailingWithMaxFeePerGasCheck =
                    new()
                    {
                        ReleaseSpec = London.Instance,
                        BaseFee = 5,
                        AccountStates = { { TestItem.AddressA, (400, 1) } },
                        Transactions =
                        {
                            Build.A.Transaction.WithSenderAddress(TestItem.AddressA).WithNonce(1)
                                .WithMaxFeePerGas(300).WithMaxPriorityFeePerGas(10).WithGasLimit(10)
                                .WithType(TxType.EIP1559).WithValue(101).SignedAndResolved(TestItem.PrivateKeyA)
                                .TestObject,
                        },
                        GasLimit = 10000000
                    };
                yield return new TestCaseData(balanceFailingWithMaxFeePerGasCheck).SetName("EIP1559 transactions: None transactions selected - sender balance and max fee per gas check");
            }
        }



        public static IEnumerable EIP3860TestCases
        {
            get
            {
                byte[] initCodeBelowTheLimit = Enumerable.Repeat((byte)0x20, (int)Shanghai.Instance.MaxInitCodeSize).ToArray();
                byte[] initCodeAboveTheLimit = Enumerable.Repeat((byte)0x20, (int)Shanghai.Instance.MaxInitCodeSize + 1).ToArray();
                byte[] sigData = new byte[65];
                sigData[31] = 1; // correct r
                sigData[63] = 1; // correct s
                sigData[64] = 27;
                Signature signature = new(sigData);
                Transaction txAboveTheLimit = Build.A.Transaction
                    .WithSignature(signature)
                    .WithGasLimit(10000000)
                    .WithMaxFeePerGas(100.GWei())
                    .WithGasPrice(100.GWei())
                    .WithNonce(1)
                    .WithChainId(TestBlockchainIds.ChainId)
                    .To(null)
                    .WithData(initCodeAboveTheLimit)
                    .SignedAndResolved(TestItem.PrivateKeyA).TestObject;
                Transaction txAboveTheLimitNoContract = Build.A.Transaction
                    .WithSignature(signature)
                    .WithGasLimit(10000000)
                    .WithMaxFeePerGas(100.GWei())
                    .WithGasPrice(100.GWei())
                    .WithNonce(1)
                    .WithChainId(TestBlockchainIds.ChainId)
                    .To(TestItem.AddressB)
                    .WithData(initCodeAboveTheLimit)
                    .SignedAndResolved(TestItem.PrivateKeyA).TestObject;
                Transaction txBelowTheLimit = Build.A.Transaction
                    .WithSignature(signature)
                    .WithGasLimit(10000000)
                    .WithMaxFeePerGas(100.GWei())
                    .WithGasPrice(100.GWei())
                    .WithNonce(2)
                    .WithChainId(TestBlockchainIds.ChainId)
                    .To(null)
                    .WithData(initCodeBelowTheLimit)
                    .SignedAndResolved(TestItem.PrivateKeyA).TestObject;

                TransactionSelectorTests.ProperTransactionsSelectedTestCase shanghai3860Scenarios = new()
                {
                    ReleaseSpec = Shanghai.Instance,
                    BaseFee = 5,
                    AccountStates = { { TestItem.AddressA, (30000000.Ether(), 1) } },
                    Transactions = new List<Transaction>() { txAboveTheLimit, txAboveTheLimitNoContract, txBelowTheLimit },
                    GasLimit = 10000000
                };
                shanghai3860Scenarios.ExpectedSelectedTransactions.AddRange(
                    new[] { 1, 2 }.Select(i => shanghai3860Scenarios.Transactions[i]));
                yield return new TestCaseData(shanghai3860Scenarios).SetName("EIP3860 enabled scenarios");

                TransactionSelectorTests.ProperTransactionsSelectedTestCase london3860Scenarios = new()
                {
                    ReleaseSpec = London.Instance,
                    BaseFee = 5,
                    AccountStates = { { TestItem.AddressA, (30000000.Ether(), 1) } },
                    Transactions = new List<Transaction>() { txAboveTheLimit },
                    GasLimit = 10000000
                };
                london3860Scenarios.ExpectedSelectedTransactions.AddRange(
                    new[] { 0 }.Select(i => london3860Scenarios.Transactions[i]));
                yield return new TestCaseData(london3860Scenarios).SetName("EIP3860 disabled scenarios");
            }
        }

        [TestCaseSource(nameof(ProperTransactionsSelectedTestCases))]
        [TestCaseSource(nameof(EIP3860TestCases))]
        public void Proper_transactions_selected(TransactionSelectorTests.ProperTransactionsSelectedTestCase testCase)
        {
            MemColumnsDb<StateColumns> stateDb = new();
            MemDb codeDb = new();
<<<<<<< HEAD
            TrieStoreByPath trieStore = new(stateDb, LimboLogs.Instance);
            StateProvider stateProvider = new(trieStore, new TrieStoreByPath(stateDb.GetColumnDb(StateColumns.Storage), LimboLogs.Instance), codeDb, LimboLogs.Instance);
            IStorageProvider storageProvider = Substitute.For<IStorageProvider>();
=======
            TrieStore trieStore = new(stateDb, LimboLogs.Instance);
            WorldState stateProvider = new(trieStore, codeDb, LimboLogs.Instance);
>>>>>>> 0a8ec2b9
            ISpecProvider specProvider = Substitute.For<ISpecProvider>();

            IReleaseSpec spec = testCase.ReleaseSpec;
            specProvider.GetSpec(Arg.Any<long>(), Arg.Any<ulong?>()).Returns(spec);
            specProvider.GetSpec(Arg.Any<BlockHeader>()).Returns(spec);
            specProvider.GetSpec(Arg.Any<ForkActivation>()).Returns(spec);

            ITransactionProcessor transactionProcessor = Substitute.For<ITransactionProcessor>();
            transactionProcessor.When(t => t.BuildUp(Arg.Any<Transaction>(), Arg.Any<BlockHeader>(), Arg.Any<ITxTracer>()))
                .Do(info =>
                {
                    Transaction tx = info.Arg<Transaction>();
                    stateProvider.IncrementNonce(tx.SenderAddress!);
                    stateProvider.SubtractFromBalance(tx.SenderAddress!,
                        tx.Value + ((UInt256)tx.GasLimit * tx.GasPrice), spec);
                });

            IBlockTree blockTree = Substitute.For<IBlockTree>();

            TransactionComparerProvider transactionComparerProvider = new(specProvider, blockTree);
            IComparer<Transaction> defaultComparer = transactionComparerProvider.GetDefaultComparer();
            IComparer<Transaction> comparer = CompareTxByNonce.Instance.ThenBy(defaultComparer);
            Transaction[] txArray = testCase.Transactions.Where(t => t?.SenderAddress is not null).OrderBy(t => t, comparer).ToArray();

            Block block = Build.A.Block
                .WithNumber(0)
                .WithBaseFeePerGas(testCase.BaseFee)
                .WithGasLimit(testCase.GasLimit)
                .WithTransactions(txArray)
                .TestObject;
            BlockToProduce blockToProduce = new(block.Header, block.Transactions, block.Uncles);
            blockTree.Head.Returns(blockToProduce);

            void SetAccountStates(IEnumerable<Address> missingAddresses)
            {
                HashSet<Address> missingAddressesSet = missingAddresses.ToHashSet();

                foreach (KeyValuePair<Address, (UInt256 Balance, UInt256 Nonce)> accountState in testCase.AccountStates
                    .Where(v => !missingAddressesSet.Contains(v.Key)))
                {
                    stateProvider.CreateAccount(accountState.Key, accountState.Value.Balance);
                    for (int i = 0; i < accountState.Value.Nonce; i++)
                    {
                        stateProvider.IncrementNonce(accountState.Key);
                    }
                }

                stateProvider.Commit(Homestead.Instance);
                stateProvider.CommitTree(0);
            }

            BlockProcessor.BlockProductionTransactionsExecutor txExecutor =
                new(
                    transactionProcessor,
                    stateProvider,
                    specProvider,
                    LimboLogs.Instance);

            SetAccountStates(testCase.MissingAddresses);

            BlockReceiptsTracer receiptsTracer = new();
            receiptsTracer.StartNewBlockTrace(blockToProduce);

            txExecutor.ProcessTransactions(blockToProduce, ProcessingOptions.ProducingBlock, receiptsTracer, spec);
            blockToProduce.Transactions.Should().BeEquivalentTo(testCase.ExpectedSelectedTransactions);
        }
    }
}<|MERGE_RESOLUTION|>--- conflicted
+++ resolved
@@ -264,14 +264,8 @@
         {
             MemColumnsDb<StateColumns> stateDb = new();
             MemDb codeDb = new();
-<<<<<<< HEAD
-            TrieStoreByPath trieStore = new(stateDb, LimboLogs.Instance);
-            StateProvider stateProvider = new(trieStore, new TrieStoreByPath(stateDb.GetColumnDb(StateColumns.Storage), LimboLogs.Instance), codeDb, LimboLogs.Instance);
-            IStorageProvider storageProvider = Substitute.For<IStorageProvider>();
-=======
             TrieStore trieStore = new(stateDb, LimboLogs.Instance);
             WorldState stateProvider = new(trieStore, codeDb, LimboLogs.Instance);
->>>>>>> 0a8ec2b9
             ISpecProvider specProvider = Substitute.For<ISpecProvider>();
 
             IReleaseSpec spec = testCase.ReleaseSpec;
