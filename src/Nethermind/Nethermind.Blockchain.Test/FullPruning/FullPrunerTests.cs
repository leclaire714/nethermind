--- conflicted
+++ resolved
@@ -196,11 +196,7 @@
 
                 PatriciaTree trie = Build.A.Trie(TrieDb).WithAccountsByIndex(0, 100).TestObject;
                 _stateRoot = trie.RootHash;
-<<<<<<< HEAD
                 StateReader = new StateReader(new TrieStoreByPath(TrieDb, LimboLogs.Instance), new TrieStore(new MemDb(), LimboLogs.Instance), new MemDb(), LimboLogs.Instance);
-=======
-                StateReader = new StateReader(new TrieStore(TrieDb, LimboLogs.Instance), new TestMemDb(), LimboLogs.Instance);
->>>>>>> 0a8ec2b9
                 FullPruningDb = new TestFullPruningDb(new RocksDbSettings("test", "test"), rocksDbFactory, successfulPruning, clearPrunedDb);
 
                 Pruner = new(FullPruningDb, PruningTrigger, new PruningConfig()
