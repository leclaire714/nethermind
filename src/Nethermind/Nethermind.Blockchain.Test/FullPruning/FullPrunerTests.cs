--- conflicted
+++ resolved
@@ -168,15 +168,11 @@
                 StateReader = new StateReader(new TrieStore(TrieDb, LimboLogs.Instance), new TestMemDb(), LimboLogs.Instance);
                 FullPruningDb = new TestFullPruningDb(new RocksDbSettings("test", "test"), rocksDbFactory, successfulPruning, clearPrunedDb);
 
-<<<<<<< HEAD
-                Pruner = new(FullPruningDb, PruningTrigger, new PruningConfig(), BlockTree, StateReader, SizeInfo, DriveInfo, LimboLogs.Instance);
-=======
                 Pruner = new(FullPruningDb, PruningTrigger, new PruningConfig()
                 {
                     FullPruningMaxDegreeOfParallelism = degreeOfParallelism,
                     FullPruningMemoryBudgetMb = fullScanMemoryBudgetMb,
-                }, BlockTree, StateReader, LimboLogs.Instance);
->>>>>>> 4407c979
+                }, BlockTree, StateReader, SizeInfo, DriveInfo, LimboLogs.Instance);
             }
 
             public async Task<bool> WaitForPruning()
