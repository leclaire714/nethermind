--- conflicted
+++ resolved
@@ -61,11 +61,7 @@
                 LimboLogs.Instance);
             TxPool.TxPool txPool = new(
                 ecdsa,
-<<<<<<< HEAD
-                new BlobTxStorage(new MemDb(), new MemDb()),
-=======
                 new BlobTxStorage(),
->>>>>>> 768ba88f
                 new ChainHeadInfoProvider(specProvider, _blockTree, stateProvider),
                 new TxPoolConfig(),
                 new TxValidator(specProvider.ChainId),
