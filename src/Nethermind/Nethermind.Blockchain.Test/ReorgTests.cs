--- conflicted
+++ resolved
@@ -80,13 +80,9 @@
                 LimboLogs.Instance, 
                 transactionComparerProvider.GetDefaultComparer());
             BlockhashProvider blockhashProvider = new (_blockTree, LimboLogs.Instance);
-<<<<<<< HEAD
-            VirtualMachine virtualMachine = new (
-                specProvider.ChainId,
-=======
             VirtualMachine virtualMachine = new(
->>>>>>> 17b40918
                 blockhashProvider,
+                specProvider,
                 LimboLogs.Instance);
             TransactionProcessor transactionProcessor = new (
                 specProvider,
