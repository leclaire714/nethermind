// SPDX-FileCopyrightText: 2022 Demerzel Solutions Limited
// SPDX-License-Identifier: LGPL-3.0-only

using System;
using System.Collections.Generic;
using System.Linq;
using System.Numerics;
using FluentAssertions;
using Nethermind.Consensus.Validators;
using Nethermind.Core;
using Nethermind.Core.Crypto;
using Nethermind.Core.Eip2930;
using Nethermind.Core.Extensions;
using Nethermind.Core.Specs;
using Nethermind.Core.Test.Builders;
using Nethermind.Crypto;
using Nethermind.Int256;
using Nethermind.Specs;
using Nethermind.Specs.Forks;
using Nethermind.Specs.Test;
using NSubstitute;
using NUnit.Framework;

namespace Nethermind.Blockchain.Test.Validators;

[TestFixture]
public class TxValidatorTests
{
    [SetUp]
    public void Setup()
    {
    }

    [Test, Timeout(Timeout.MaxTestTime)]
    public void Curve_is_correct()
    {
        BigInteger N =
            BigInteger.Parse("115792089237316195423570985008687907852837564279074904382605163141518161494337");
        BigInteger HalfN = N / 2;

        Secp256K1Curve.N.Convert(out BigInteger n);
        Secp256K1Curve.HalfN.Convert(out BigInteger halfN);

        (N == n).Should().BeTrue();
        (HalfN == halfN).Should().BeTrue();
    }

    [Test, Timeout(Timeout.MaxTestTime)]
    public void Zero_r_is_not_valid()
    {
        byte[] sigData = new byte[65];
        // r is zero
        sigData[63] = 1; // correct s

<<<<<<< HEAD
            Signature signature = new(sigData);
            Transaction tx = Build.A.Transaction.WithSignature(signature).TestObject;
            TxValidator txValidator = new(TestSpecProvider.Instance);
            txValidator.IsWellFormed(tx, MuirGlacier.Instance).Should().BeFalse();
        }
=======
        Signature signature = new(sigData);
        Transaction tx = Build.A.Transaction.WithSignature(signature).TestObject;

        TxValidator txValidator = new(TestBlockchainIds.ChainId);
        txValidator.IsWellFormed(tx, MuirGlacier.Instance).Should().BeFalse();
    }
>>>>>>> 731cd42d

    private static byte CalculateV() => (byte)EthereumEcdsa.CalculateV(TestBlockchainIds.ChainId);

    [Test, Timeout(Timeout.MaxTestTime)]
    public void Zero_s_is_not_valid()
    {
        byte[] sigData = new byte[65];
        sigData[31] = 1; // correct r
        // s is zero

        Signature signature = new(sigData);
        Transaction tx = Build.A.Transaction.WithSignature(signature).TestObject;

<<<<<<< HEAD
            TxValidator txValidator = new(TestSpecProvider.Instance);
            txValidator.IsWellFormed(tx, MuirGlacier.Instance).Should().BeFalse();
        }

        [Test, Timeout(Timeout.MaxTestTime)]
        public void Bad_chain_id_is_not_valid()
        {
            byte[] sigData = new byte[65];
            sigData[31] = 1; // correct r
            sigData[63] = 1; // correct s
            sigData[64] = (byte)(1 + CalculateV());
            Signature signature = new(sigData);
            Transaction tx = Build.A.Transaction.WithSignature(signature).TestObject;

            TxValidator txValidator = new(TestSpecProvider.Instance);
            txValidator.IsWellFormed(tx, MuirGlacier.Instance).Should().BeFalse();
        }

        [Test, Timeout(Timeout.MaxTestTime)]
        public void No_chain_id_tx_is_valid()
        {
            byte[] sigData = new byte[65];
            sigData[31] = 1; // correct r
            sigData[63] = 1; // correct s
            Signature signature = new(sigData);
            Transaction tx = Build.A.Transaction.WithSignature(signature).TestObject;

            TxValidator txValidator = new(TestSpecProvider.Instance);
            txValidator.IsWellFormed(tx, MuirGlacier.Instance).Should().BeTrue();
        }

        [Test, Timeout(Timeout.MaxTestTime)]
        public void Is_valid_with_valid_chain_id()
        {
            byte[] sigData = new byte[65];
            sigData[31] = 1; // correct r
            sigData[63] = 1; // correct s
            sigData[64] = CalculateV();
            Signature signature = new(sigData);
            Transaction tx = Build.A.Transaction.WithSignature(signature).TestObject;

            TxValidator txValidator = new(TestSpecProvider.Instance);
            txValidator.IsWellFormed(tx, MuirGlacier.Instance).Should().BeTrue();
        }

        [Timeout(Timeout.MaxTestTime)]
        [TestCase(true)]
        [TestCase(false)]
        public void Before_eip_155_has_to_have_valid_chain_id_unless_overridden(bool validateChainId)
        {
            byte[] sigData = new byte[65];
            sigData[31] = 1; // correct r
            sigData[63] = 1; // correct s
            sigData[64] = 41;
            Signature signature = new(sigData);
            Transaction tx = Build.A.Transaction.WithSignature(signature).TestObject;

            IReleaseSpec releaseSpec = Substitute.For<IReleaseSpec>();
            releaseSpec.IsEip155Enabled.Returns(false);
            releaseSpec.ValidateChainId.Returns(validateChainId);

            TxValidator txValidator = new(TestSpecProvider.Instance);
            txValidator.IsWellFormed(tx, releaseSpec).Should().Be(!validateChainId);
        }

        [Timeout(Timeout.MaxTestTime)]
        [TestCase(TxType.Legacy, true, ExpectedResult = true)]
        [TestCase(TxType.Legacy, false, ExpectedResult = true)]
        [TestCase(TxType.AccessList, false, ExpectedResult = false)]
        [TestCase(TxType.AccessList, true, ExpectedResult = true)]
        [TestCase((TxType)100, true, ExpectedResult = false)]
        public bool Before_eip_2930_has_to_be_legacy_tx(TxType txType, bool eip2930)
        {
            byte[] sigData = new byte[65];
            sigData[31] = 1; // correct r
            sigData[63] = 1; // correct s
            sigData[64] = CalculateV();
            Signature signature = new(sigData);
            Transaction tx = Build.A.Transaction
                .WithType(txType > TxType.AccessList ? TxType.Legacy : txType)
                .WithChainId(TestBlockchainIds.ChainId)
                .WithAccessList(txType == TxType.AccessList ? new AccessList(new Dictionary<Address, IReadOnlySet<UInt256>>()) : null)
                .WithSignature(signature).TestObject;

            tx.Type = txType;

            TxValidator txValidator = new(TestSpecProvider.Instance);
            return txValidator.IsWellFormed(tx, eip2930 ? Berlin.Instance : MuirGlacier.Instance);
        }

        [Timeout(Timeout.MaxTestTime)]
        [TestCase(TxType.Legacy, true, false, ExpectedResult = true)]
        [TestCase(TxType.Legacy, false, false, ExpectedResult = true)]
        [TestCase(TxType.AccessList, false, false, ExpectedResult = false)]
        [TestCase(TxType.AccessList, true, false, ExpectedResult = true)]
        [TestCase(TxType.EIP1559, true, false, ExpectedResult = false)]
        [TestCase(TxType.EIP1559, true, true, ExpectedResult = true)]
        [TestCase((TxType)100, true, false, ExpectedResult = false)]
        public bool Before_eip_1559_has_to_be_legacy_or_access_list_tx(TxType txType, bool eip2930, bool eip1559)
        {
            byte[] sigData = new byte[65];
            sigData[31] = 1; // correct r
            sigData[63] = 1; // correct s
            sigData[64] = CalculateV();
            Signature signature = new(sigData);
            Transaction tx = Build.A.Transaction
                .WithType(txType)
                .WithChainId(TestBlockchainIds.ChainId)
                .WithMaxPriorityFeePerGas(txType == TxType.EIP1559 ? 10.GWei() : 5.GWei())
                .WithMaxFeePerGas(txType == TxType.EIP1559 ? 10.GWei() : 5.GWei())
                .WithAccessList(txType == TxType.AccessList || txType == TxType.EIP1559 ? new AccessList(new Dictionary<Address, IReadOnlySet<UInt256>>()) : null)
                .WithSignature(signature).TestObject;

            tx.Type = txType;

            TxValidator txValidator = new(TestSpecProvider.Instance);
            IReleaseSpec releaseSpec = new ReleaseSpec() { IsEip2930Enabled = eip2930, IsEip1559Enabled = eip1559 };
            return txValidator.IsWellFormed(tx, releaseSpec);
        }

        [Timeout(Timeout.MaxTestTime)]
        [TestCase(TxType.Legacy, ExpectedResult = true)]
        [TestCase(TxType.AccessList, ExpectedResult = false)]
        [TestCase(TxType.EIP1559, ExpectedResult = false)]
        public bool Chain_Id_required_for_non_legacy_transactions_after_Berlin(TxType txType)
        {
            byte[] sigData = new byte[65];
            sigData[31] = 1; // correct r
            sigData[63] = 1; // correct s
            sigData[64] = CalculateV();
            Signature signature = new(sigData);
            Transaction tx = Build.A.Transaction
                .WithType(txType > TxType.AccessList ? TxType.Legacy : txType)
                .WithAccessList(txType == TxType.AccessList ? new AccessList(new Dictionary<Address, IReadOnlySet<UInt256>>()) : null)
                .WithSignature(signature).TestObject;

            tx.Type = txType;

            TxValidator txValidator = new(TestSpecProvider.Instance);
            return txValidator.IsWellFormed(tx, Berlin.Instance);
        }

        [Timeout(Timeout.MaxTestTime)]
        [TestCase(TxType.Legacy, 10, 5, ExpectedResult = true)]
        [TestCase(TxType.AccessList, 10, 5, ExpectedResult = true)]
        [TestCase(TxType.EIP1559, 10, 5, ExpectedResult = true)]
        [TestCase(TxType.Legacy, 5, 10, ExpectedResult = true)]
        [TestCase(TxType.AccessList, 5, 10, ExpectedResult = true)]
        [TestCase(TxType.EIP1559, 5, 10, ExpectedResult = false)]
        public bool MaxFeePerGas_is_required_to_be_greater_than_MaxPriorityFeePerGas(TxType txType, int maxFeePerGas, int maxPriorityFeePerGas)
        {
            byte[] sigData = new byte[65];
            sigData[31] = 1; // correct r
            sigData[63] = 1; // correct s
            sigData[64] = CalculateV();
            Signature signature = new(sigData);
            Transaction tx = Build.A.Transaction
                .WithType(txType > TxType.AccessList ? TxType.Legacy : txType)
                .WithMaxPriorityFeePerGas((UInt256)maxPriorityFeePerGas)
                .WithMaxFeePerGas((UInt256)maxFeePerGas)
                .WithAccessList(txType == TxType.AccessList ? new AccessList(new Dictionary<Address, IReadOnlySet<UInt256>>()) : null)
                .WithChainId(TestBlockchainIds.ChainId)
                .WithSignature(signature).TestObject;

            tx.Type = txType;

            TxValidator txValidator = new(TestSpecProvider.Instance);
            return txValidator.IsWellFormed(tx, London.Instance);
        }
=======
        TxValidator txValidator = new(TestBlockchainIds.ChainId);
        txValidator.IsWellFormed(tx, MuirGlacier.Instance).Should().BeFalse();
    }

    [Test, Timeout(Timeout.MaxTestTime)]
    public void Bad_chain_id_is_not_valid()
    {
        byte[] sigData = new byte[65];
        sigData[31] = 1; // correct r
        sigData[63] = 1; // correct s
        sigData[64] = (byte)(1 + CalculateV());
        Signature signature = new(sigData);
        Transaction tx = Build.A.Transaction.WithSignature(signature).TestObject;

        TxValidator txValidator = new(TestBlockchainIds.ChainId);
        txValidator.IsWellFormed(tx, MuirGlacier.Instance).Should().BeFalse();
    }

    [Test, Timeout(Timeout.MaxTestTime)]
    public void No_chain_id_tx_is_valid()
    {
        byte[] sigData = new byte[65];
        sigData[31] = 1; // correct r
        sigData[63] = 1; // correct s
        Signature signature = new(sigData);
        Transaction tx = Build.A.Transaction.WithSignature(signature).TestObject;

        TxValidator txValidator = new(TestBlockchainIds.ChainId);
        txValidator.IsWellFormed(tx, MuirGlacier.Instance).Should().BeTrue();
    }

    [Test, Timeout(Timeout.MaxTestTime)]
    public void Is_valid_with_valid_chain_id()
    {
        byte[] sigData = new byte[65];
        sigData[31] = 1; // correct r
        sigData[63] = 1; // correct s
        sigData[64] = CalculateV();
        Signature signature = new(sigData);
        Transaction tx = Build.A.Transaction.WithSignature(signature).TestObject;

        TxValidator txValidator = new(TestBlockchainIds.ChainId);
        txValidator.IsWellFormed(tx, MuirGlacier.Instance).Should().BeTrue();
    }

    [Timeout(Timeout.MaxTestTime)]
    [TestCase(true)]
    [TestCase(false)]
    public void Before_eip_155_has_to_have_valid_chain_id_unless_overridden(bool validateChainId)
    {
        byte[] sigData = new byte[65];
        sigData[31] = 1; // correct r
        sigData[63] = 1; // correct s
        sigData[64] = 41;
        Signature signature = new(sigData);
        Transaction tx = Build.A.Transaction.WithSignature(signature).TestObject;

        IReleaseSpec releaseSpec = Substitute.For<IReleaseSpec>();
        releaseSpec.IsEip155Enabled.Returns(false);
        releaseSpec.ValidateChainId.Returns(validateChainId);

        TxValidator txValidator = new(TestBlockchainIds.ChainId);
        txValidator.IsWellFormed(tx, releaseSpec).Should().Be(!validateChainId);
    }

    [Timeout(Timeout.MaxTestTime)]
    [TestCase(TxType.Legacy, true, ExpectedResult = true)]
    [TestCase(TxType.Legacy, false, ExpectedResult = true)]
    [TestCase(TxType.AccessList, false, ExpectedResult = false)]
    [TestCase(TxType.AccessList, true, ExpectedResult = true)]
    [TestCase((TxType)100, true, ExpectedResult = false)]
    public bool Before_eip_2930_has_to_be_legacy_tx(TxType txType, bool eip2930)
    {
        byte[] sigData = new byte[65];
        sigData[31] = 1; // correct r
        sigData[63] = 1; // correct s
        sigData[64] = CalculateV();
        Signature signature = new(sigData);
        Transaction tx = Build.A.Transaction
            .WithType(txType > TxType.AccessList ? TxType.Legacy : txType)
            .WithChainId(TestBlockchainIds.ChainId)
            .WithAccessList(txType == TxType.AccessList
                ? new AccessList(new Dictionary<Address, IReadOnlySet<UInt256>>())
                : null)
            .WithSignature(signature).TestObject;

        tx.Type = txType;

        TxValidator txValidator = new(TestBlockchainIds.ChainId);
        return txValidator.IsWellFormed(tx, eip2930 ? Berlin.Instance : MuirGlacier.Instance);
    }

    [Timeout(Timeout.MaxTestTime)]
    [TestCase(TxType.Legacy, true, false, ExpectedResult = true)]
    [TestCase(TxType.Legacy, false, false, ExpectedResult = true)]
    [TestCase(TxType.AccessList, false, false, ExpectedResult = false)]
    [TestCase(TxType.AccessList, true, false, ExpectedResult = true)]
    [TestCase(TxType.EIP1559, true, false, ExpectedResult = false)]
    [TestCase(TxType.EIP1559, true, true, ExpectedResult = true)]
    [TestCase((TxType)100, true, false, ExpectedResult = false)]
    public bool Before_eip_1559_has_to_be_legacy_or_access_list_tx(TxType txType, bool eip2930, bool eip1559)
    {
        byte[] sigData = new byte[65];
        sigData[31] = 1; // correct r
        sigData[63] = 1; // correct s
        sigData[64] = CalculateV();
        Signature signature = new(sigData);
        Transaction tx = Build.A.Transaction
            .WithType(txType)
            .WithChainId(TestBlockchainIds.ChainId)
            .WithMaxPriorityFeePerGas(txType == TxType.EIP1559 ? 10.GWei() : 5.GWei())
            .WithMaxFeePerGas(txType == TxType.EIP1559 ? 10.GWei() : 5.GWei())
            .WithAccessList(txType == TxType.AccessList || txType == TxType.EIP1559
                ? new AccessList(new Dictionary<Address, IReadOnlySet<UInt256>>())
                : null)
            .WithSignature(signature).TestObject;

        tx.Type = txType;

        TxValidator txValidator = new(TestBlockchainIds.ChainId);
        IReleaseSpec releaseSpec = new ReleaseSpec() { IsEip2930Enabled = eip2930, IsEip1559Enabled = eip1559 };
        return txValidator.IsWellFormed(tx, releaseSpec);
    }

    [Timeout(Timeout.MaxTestTime)]
    [TestCase(TxType.Legacy, ExpectedResult = true)]
    [TestCase(TxType.AccessList, ExpectedResult = false)]
    [TestCase(TxType.EIP1559, ExpectedResult = false)]
    public bool Chain_Id_required_for_non_legacy_transactions_after_Berlin(TxType txType)
    {
        byte[] sigData = new byte[65];
        sigData[31] = 1; // correct r
        sigData[63] = 1; // correct s
        sigData[64] = CalculateV();
        Signature signature = new(sigData);
        Transaction tx = Build.A.Transaction
            .WithType(txType > TxType.AccessList ? TxType.Legacy : txType)
            .WithAccessList(txType == TxType.AccessList
                ? new AccessList(new Dictionary<Address, IReadOnlySet<UInt256>>())
                : null)
            .WithSignature(signature).TestObject;

        tx.Type = txType;

        TxValidator txValidator = new(TestBlockchainIds.ChainId);
        return txValidator.IsWellFormed(tx, Berlin.Instance);
    }

    [Timeout(Timeout.MaxTestTime)]
    [TestCase(TxType.Legacy, 10, 5, ExpectedResult = true)]
    [TestCase(TxType.AccessList, 10, 5, ExpectedResult = true)]
    [TestCase(TxType.EIP1559, 10, 5, ExpectedResult = true)]
    [TestCase(TxType.Legacy, 5, 10, ExpectedResult = true)]
    [TestCase(TxType.AccessList, 5, 10, ExpectedResult = true)]
    [TestCase(TxType.EIP1559, 5, 10, ExpectedResult = false)]
    public bool MaxFeePerGas_is_required_to_be_greater_than_MaxPriorityFeePerGas(TxType txType, int maxFeePerGas,
        int maxPriorityFeePerGas)
    {
        byte[] sigData = new byte[65];
        sigData[31] = 1; // correct r
        sigData[63] = 1; // correct s
        sigData[64] = CalculateV();
        Signature signature = new(sigData);
        Transaction tx = Build.A.Transaction
            .WithType(txType > TxType.AccessList ? TxType.Legacy : txType)
            .WithMaxPriorityFeePerGas((UInt256)maxPriorityFeePerGas)
            .WithMaxFeePerGas((UInt256)maxFeePerGas)
            .WithAccessList(txType == TxType.AccessList
                ? new AccessList(new Dictionary<Address, IReadOnlySet<UInt256>>())
                : null)
            .WithChainId(TestBlockchainIds.ChainId)
            .WithSignature(signature).TestObject;

        tx.Type = txType;

        TxValidator txValidator = new(TestBlockchainIds.ChainId);
        return txValidator.IsWellFormed(tx, London.Instance);
    }
>>>>>>> 731cd42d

    [Timeout(Timeout.MaxTestTime)]
    [TestCase(true, 1, false)]
    [TestCase(false, 1, true)]
    [TestCase(true, -1, true)]
    [TestCase(false, -1, true)]
    public void Transaction_with_init_code_above_max_value_is_rejected_when_eip3860Enabled(bool eip3860Enabled,
        int dataSizeAboveInitCode, bool expectedResult)
    {
        IReleaseSpec releaseSpec = eip3860Enabled ? Shanghai.Instance : GrayGlacier.Instance;
        byte[] initCode = Enumerable.Repeat((byte)0x20, (int)releaseSpec.MaxInitCodeSize + dataSizeAboveInitCode)
            .ToArray();
        byte[] sigData = new byte[65];
        sigData[31] = 1; // correct r
        sigData[63] = 1; // correct s
        sigData[64] = 27;
        Signature signature = new(sigData);
        Transaction tx = Build.A.Transaction
            .WithSignature(signature)
            .WithGasLimit(int.MaxValue)
            .WithChainId(TestBlockchainIds.ChainId)
            .To(null)
            .WithData(initCode).TestObject;

        TxValidator txValidator = new(1);
        txValidator.IsWellFormed(tx, releaseSpec).Should().Be(expectedResult);
    }

    [Timeout(Timeout.MaxTestTime)]
    [TestCase(TxType.EIP1559, false, ExpectedResult = true)]
    [TestCase(TxType.Blob, false, ExpectedResult = false)]
    [TestCase(TxType.EIP1559, true, ExpectedResult = false)]
    [TestCase(TxType.Blob, true, ExpectedResult = true)]
    public bool MaxFeePerDataGas_should_be_set_for_blob_tx_only(TxType txType, bool isMaxFeePerDataGasSet)
    {
        byte[] sigData = new byte[65];
        sigData[31] = 1; // correct r
        sigData[63] = 1; // correct s
        sigData[64] = 1 + TestBlockchainIds.ChainId * 2 + 35;
        Signature signature = new(sigData);
        TransactionBuilder<Transaction> txBuilder = Build.A.Transaction
            .WithType(txType)
            .WithTimestamp(ulong.MaxValue)
            .WithMaxFeePerGas(1)
            .WithMaxFeePerDataGas(isMaxFeePerDataGasSet ? 1 : null)
            .WithBlobVersionedHashes(txType == TxType.Blob ? Eip4844Constants.MinBlobsPerTransaction : null)
            .WithChainId(TestBlockchainIds.ChainId)
            .WithSignature(signature);

        Transaction tx = txBuilder.TestObject;

        TxValidator txValidator = new(TestBlockchainIds.ChainId);
        return txValidator.IsWellFormed(tx, Cancun.Instance);
    }

    [TestCase(0, ExpectedResult = false)]
    [TestCase(Eip4844Constants.MinBlobsPerTransaction - 1, ExpectedResult = false)]
    [TestCase(Eip4844Constants.MinBlobsPerTransaction, ExpectedResult = true)]
    [TestCase(Eip4844Constants.MinBlobsPerTransaction + 1, ExpectedResult = true)]
    [TestCase(Eip4844Constants.MaxBlobsPerTransaction - 1, ExpectedResult = true)]
    [TestCase(Eip4844Constants.MaxBlobsPerTransaction, ExpectedResult = true)]
    [TestCase(Eip4844Constants.MaxBlobsPerTransaction + 1, ExpectedResult = false)]
    public bool Blobs_count_should_be_within_constraints(int blobsCount)
    {
        byte[] sigData = new byte[65];
        sigData[31] = 1; // correct r
        sigData[63] = 1; // correct s
        sigData[64] = 1 + TestBlockchainIds.ChainId * 2 + 35;
        Signature signature = new(sigData);
        Transaction tx = Build.A.Transaction
            .WithType(TxType.Blob)
            .WithTimestamp(ulong.MaxValue)
            .WithMaxFeePerGas(1)
            .WithMaxFeePerDataGas(1)
            .WithBlobVersionedHashes(blobsCount)
            .WithChainId(TestBlockchainIds.ChainId)
            .WithSignature(signature).TestObject;

        TxValidator txValidator = new(TestBlockchainIds.ChainId);
        return txValidator.IsWellFormed(tx, Cancun.Instance);
    }


    [TestCaseSource(nameof(BlobVersionedHashInvalidTestCases))]
    [TestCaseSource(nameof(BlobVersionedHashValidTestCases))]
    public bool BlobVersionedHash_should_be_correct(byte[] hash)
    {
        byte[] sigData = new byte[65];
        sigData[31] = 1; // correct r
        sigData[63] = 1; // correct s
        sigData[64] = 1 + TestBlockchainIds.ChainId * 2 + 35;
        Signature signature = new(sigData);
        Transaction tx = Build.A.Transaction
            .WithType(TxType.Blob)
            .WithTimestamp(ulong.MaxValue)
            .WithMaxFeePerGas(1)
            .WithMaxFeePerDataGas(1)
            .WithBlobVersionedHashes(new[] { hash })
            .WithChainId(TestBlockchainIds.ChainId)
            .WithSignature(signature).TestObject;

        TxValidator txValidator = new(TestBlockchainIds.ChainId);
        return txValidator.IsWellFormed(tx, Cancun.Instance);
    }

    private static byte[] MakeArray(int count, params byte[] elements) =>
        elements.Take(Math.Min(count, elements.Length))
            .Concat(new byte[Math.Max(0, count - elements.Length)])
            .ToArray();

    private static IEnumerable<TestCaseData> BlobVersionedHashInvalidTestCases
    {
        get
        {
<<<<<<< HEAD
            IReleaseSpec releaseSpec = eip3860Enabled ? Shanghai.Instance : GrayGlacier.Instance;
            byte[] initCode = Enumerable.Repeat((byte)0x20, (int)releaseSpec.MaxInitCodeSize + dataSizeAboveInitCode).ToArray();
            byte[] sigData = new byte[65];
            sigData[31] = 1; // correct r
            sigData[63] = 1; // correct s
            sigData[64] = 27;
            Signature signature = new(sigData);
            Transaction tx = Build.A.Transaction
                .WithSignature(signature)
                .WithGasLimit(int.MaxValue)
                .WithChainId(TestBlockchainIds.ChainId)
                .To(null)
                .WithData(initCode).TestObject;

            TxValidator txValidator = new(TestSpecProvider.Instance);
            txValidator.IsWellFormed(tx, releaseSpec).Should().Be(expectedResult);
=======
            yield return new TestCaseData(null) { TestName = "Null hash", ExpectedResult = false };
            yield return new TestCaseData(MakeArray(0)) { TestName = "Empty hash", ExpectedResult = false };
            yield return new TestCaseData(MakeArray(1, 1, 0))
            {
                TestName = "Correct version, incorrect length",
                ExpectedResult = false
            };
            yield return new TestCaseData(MakeArray(31, 1, 0))
            {
                TestName = "Correct version, incorrect length",
                ExpectedResult = false
            };
            yield return new TestCaseData(MakeArray(33, 1, 0))
            {
                TestName = "Correct version, incorrect length",
                ExpectedResult = false
            };
            yield return new TestCaseData(MakeArray(32, 0, 0))
            {
                TestName = "Incorrect version, correct length",
                ExpectedResult = false
            };
            yield return new TestCaseData(MakeArray(32, KzgPolynomialCommitments.KzgBlobHashVersionV1 - 1, 0))
            {
                TestName = "Incorrect version, correct length",
                ExpectedResult = false
            };
            yield return new TestCaseData(MakeArray(32, KzgPolynomialCommitments.KzgBlobHashVersionV1 + 1, 0))
            {
                TestName = "Incorrect version, correct length",
                ExpectedResult = false
            };
>>>>>>> 731cd42d
        }
    }

    private static IEnumerable<TestCaseData> BlobVersionedHashValidTestCases
    {
        get
        {
<<<<<<< HEAD
            byte[] sigData = new byte[65];
            sigData[31] = 1; // correct r
            sigData[63] = 1; // correct s
            sigData[64] = 1 + TestBlockchainIds.ChainId * 2 + 35;
            Signature signature = new(sigData);
            Transaction tx = Build.A.Transaction
                .WithType(txType)
                .WithTimestamp(ulong.MaxValue)
                .WithMaxFeePerGas(1)
                .WithMaxFeePerDataGas(isMaxFeePerDataGasSet ? 1 : null)
                .WithChainId(TestBlockchainIds.ChainId)
                .WithSignature(signature).TestObject;

            TxValidator txValidator = new(TestSpecProvider.Instance);
            return txValidator.IsWellFormed(tx, Cancun.Instance);
=======
            yield return new TestCaseData(MakeArray(32, KzgPolynomialCommitments.KzgBlobHashVersionV1, 0))
            {
                TestName = "Correct version, correct length",
                ExpectedResult = true
            };
>>>>>>> 731cd42d
        }
    }
}<|MERGE_RESOLUTION|>--- conflicted
+++ resolved
@@ -52,248 +52,68 @@
         // r is zero
         sigData[63] = 1; // correct s
 
-<<<<<<< HEAD
             Signature signature = new(sigData);
             Transaction tx = Build.A.Transaction.WithSignature(signature).TestObject;
             TxValidator txValidator = new(TestSpecProvider.Instance);
             txValidator.IsWellFormed(tx, MuirGlacier.Instance).Should().BeFalse();
         }
-=======
+
+    private static byte CalculateV() => (byte)EthereumEcdsa.CalculateV(TestBlockchainIds.ChainId);
+
+    [Test, Timeout(Timeout.MaxTestTime)]
+    public void Zero_s_is_not_valid()
+    {
+        byte[] sigData = new byte[65];
+        sigData[31] = 1; // correct r
+        // s is zero
+
         Signature signature = new(sigData);
         Transaction tx = Build.A.Transaction.WithSignature(signature).TestObject;
 
-        TxValidator txValidator = new(TestBlockchainIds.ChainId);
-        txValidator.IsWellFormed(tx, MuirGlacier.Instance).Should().BeFalse();
-    }
->>>>>>> 731cd42d
-
-    private static byte CalculateV() => (byte)EthereumEcdsa.CalculateV(TestBlockchainIds.ChainId);
-
-    [Test, Timeout(Timeout.MaxTestTime)]
-    public void Zero_s_is_not_valid()
-    {
-        byte[] sigData = new byte[65];
-        sigData[31] = 1; // correct r
-        // s is zero
-
+            TxValidator txValidator = new(TestSpecProvider.Instance);
+            txValidator.IsWellFormed(tx, MuirGlacier.Instance).Should().BeFalse();
+        }
+
+    [Test, Timeout(Timeout.MaxTestTime)]
+    public void Bad_chain_id_is_not_valid()
+    {
+        byte[] sigData = new byte[65];
+        sigData[31] = 1; // correct r
+        sigData[63] = 1; // correct s
+        sigData[64] = (byte)(1 + CalculateV());
         Signature signature = new(sigData);
         Transaction tx = Build.A.Transaction.WithSignature(signature).TestObject;
 
-<<<<<<< HEAD
             TxValidator txValidator = new(TestSpecProvider.Instance);
             txValidator.IsWellFormed(tx, MuirGlacier.Instance).Should().BeFalse();
         }
 
-        [Test, Timeout(Timeout.MaxTestTime)]
-        public void Bad_chain_id_is_not_valid()
-        {
-            byte[] sigData = new byte[65];
-            sigData[31] = 1; // correct r
-            sigData[63] = 1; // correct s
-            sigData[64] = (byte)(1 + CalculateV());
-            Signature signature = new(sigData);
-            Transaction tx = Build.A.Transaction.WithSignature(signature).TestObject;
-
-            TxValidator txValidator = new(TestSpecProvider.Instance);
-            txValidator.IsWellFormed(tx, MuirGlacier.Instance).Should().BeFalse();
-        }
-
-        [Test, Timeout(Timeout.MaxTestTime)]
-        public void No_chain_id_tx_is_valid()
-        {
-            byte[] sigData = new byte[65];
-            sigData[31] = 1; // correct r
-            sigData[63] = 1; // correct s
-            Signature signature = new(sigData);
-            Transaction tx = Build.A.Transaction.WithSignature(signature).TestObject;
+    [Test, Timeout(Timeout.MaxTestTime)]
+    public void No_chain_id_tx_is_valid()
+    {
+        byte[] sigData = new byte[65];
+        sigData[31] = 1; // correct r
+        sigData[63] = 1; // correct s
+        Signature signature = new(sigData);
+        Transaction tx = Build.A.Transaction.WithSignature(signature).TestObject;
 
             TxValidator txValidator = new(TestSpecProvider.Instance);
             txValidator.IsWellFormed(tx, MuirGlacier.Instance).Should().BeTrue();
         }
 
-        [Test, Timeout(Timeout.MaxTestTime)]
-        public void Is_valid_with_valid_chain_id()
-        {
-            byte[] sigData = new byte[65];
-            sigData[31] = 1; // correct r
-            sigData[63] = 1; // correct s
-            sigData[64] = CalculateV();
-            Signature signature = new(sigData);
-            Transaction tx = Build.A.Transaction.WithSignature(signature).TestObject;
+    [Test, Timeout(Timeout.MaxTestTime)]
+    public void Is_valid_with_valid_chain_id()
+    {
+        byte[] sigData = new byte[65];
+        sigData[31] = 1; // correct r
+        sigData[63] = 1; // correct s
+        sigData[64] = CalculateV();
+        Signature signature = new(sigData);
+        Transaction tx = Build.A.Transaction.WithSignature(signature).TestObject;
 
             TxValidator txValidator = new(TestSpecProvider.Instance);
             txValidator.IsWellFormed(tx, MuirGlacier.Instance).Should().BeTrue();
         }
-
-        [Timeout(Timeout.MaxTestTime)]
-        [TestCase(true)]
-        [TestCase(false)]
-        public void Before_eip_155_has_to_have_valid_chain_id_unless_overridden(bool validateChainId)
-        {
-            byte[] sigData = new byte[65];
-            sigData[31] = 1; // correct r
-            sigData[63] = 1; // correct s
-            sigData[64] = 41;
-            Signature signature = new(sigData);
-            Transaction tx = Build.A.Transaction.WithSignature(signature).TestObject;
-
-            IReleaseSpec releaseSpec = Substitute.For<IReleaseSpec>();
-            releaseSpec.IsEip155Enabled.Returns(false);
-            releaseSpec.ValidateChainId.Returns(validateChainId);
-
-            TxValidator txValidator = new(TestSpecProvider.Instance);
-            txValidator.IsWellFormed(tx, releaseSpec).Should().Be(!validateChainId);
-        }
-
-        [Timeout(Timeout.MaxTestTime)]
-        [TestCase(TxType.Legacy, true, ExpectedResult = true)]
-        [TestCase(TxType.Legacy, false, ExpectedResult = true)]
-        [TestCase(TxType.AccessList, false, ExpectedResult = false)]
-        [TestCase(TxType.AccessList, true, ExpectedResult = true)]
-        [TestCase((TxType)100, true, ExpectedResult = false)]
-        public bool Before_eip_2930_has_to_be_legacy_tx(TxType txType, bool eip2930)
-        {
-            byte[] sigData = new byte[65];
-            sigData[31] = 1; // correct r
-            sigData[63] = 1; // correct s
-            sigData[64] = CalculateV();
-            Signature signature = new(sigData);
-            Transaction tx = Build.A.Transaction
-                .WithType(txType > TxType.AccessList ? TxType.Legacy : txType)
-                .WithChainId(TestBlockchainIds.ChainId)
-                .WithAccessList(txType == TxType.AccessList ? new AccessList(new Dictionary<Address, IReadOnlySet<UInt256>>()) : null)
-                .WithSignature(signature).TestObject;
-
-            tx.Type = txType;
-
-            TxValidator txValidator = new(TestSpecProvider.Instance);
-            return txValidator.IsWellFormed(tx, eip2930 ? Berlin.Instance : MuirGlacier.Instance);
-        }
-
-        [Timeout(Timeout.MaxTestTime)]
-        [TestCase(TxType.Legacy, true, false, ExpectedResult = true)]
-        [TestCase(TxType.Legacy, false, false, ExpectedResult = true)]
-        [TestCase(TxType.AccessList, false, false, ExpectedResult = false)]
-        [TestCase(TxType.AccessList, true, false, ExpectedResult = true)]
-        [TestCase(TxType.EIP1559, true, false, ExpectedResult = false)]
-        [TestCase(TxType.EIP1559, true, true, ExpectedResult = true)]
-        [TestCase((TxType)100, true, false, ExpectedResult = false)]
-        public bool Before_eip_1559_has_to_be_legacy_or_access_list_tx(TxType txType, bool eip2930, bool eip1559)
-        {
-            byte[] sigData = new byte[65];
-            sigData[31] = 1; // correct r
-            sigData[63] = 1; // correct s
-            sigData[64] = CalculateV();
-            Signature signature = new(sigData);
-            Transaction tx = Build.A.Transaction
-                .WithType(txType)
-                .WithChainId(TestBlockchainIds.ChainId)
-                .WithMaxPriorityFeePerGas(txType == TxType.EIP1559 ? 10.GWei() : 5.GWei())
-                .WithMaxFeePerGas(txType == TxType.EIP1559 ? 10.GWei() : 5.GWei())
-                .WithAccessList(txType == TxType.AccessList || txType == TxType.EIP1559 ? new AccessList(new Dictionary<Address, IReadOnlySet<UInt256>>()) : null)
-                .WithSignature(signature).TestObject;
-
-            tx.Type = txType;
-
-            TxValidator txValidator = new(TestSpecProvider.Instance);
-            IReleaseSpec releaseSpec = new ReleaseSpec() { IsEip2930Enabled = eip2930, IsEip1559Enabled = eip1559 };
-            return txValidator.IsWellFormed(tx, releaseSpec);
-        }
-
-        [Timeout(Timeout.MaxTestTime)]
-        [TestCase(TxType.Legacy, ExpectedResult = true)]
-        [TestCase(TxType.AccessList, ExpectedResult = false)]
-        [TestCase(TxType.EIP1559, ExpectedResult = false)]
-        public bool Chain_Id_required_for_non_legacy_transactions_after_Berlin(TxType txType)
-        {
-            byte[] sigData = new byte[65];
-            sigData[31] = 1; // correct r
-            sigData[63] = 1; // correct s
-            sigData[64] = CalculateV();
-            Signature signature = new(sigData);
-            Transaction tx = Build.A.Transaction
-                .WithType(txType > TxType.AccessList ? TxType.Legacy : txType)
-                .WithAccessList(txType == TxType.AccessList ? new AccessList(new Dictionary<Address, IReadOnlySet<UInt256>>()) : null)
-                .WithSignature(signature).TestObject;
-
-            tx.Type = txType;
-
-            TxValidator txValidator = new(TestSpecProvider.Instance);
-            return txValidator.IsWellFormed(tx, Berlin.Instance);
-        }
-
-        [Timeout(Timeout.MaxTestTime)]
-        [TestCase(TxType.Legacy, 10, 5, ExpectedResult = true)]
-        [TestCase(TxType.AccessList, 10, 5, ExpectedResult = true)]
-        [TestCase(TxType.EIP1559, 10, 5, ExpectedResult = true)]
-        [TestCase(TxType.Legacy, 5, 10, ExpectedResult = true)]
-        [TestCase(TxType.AccessList, 5, 10, ExpectedResult = true)]
-        [TestCase(TxType.EIP1559, 5, 10, ExpectedResult = false)]
-        public bool MaxFeePerGas_is_required_to_be_greater_than_MaxPriorityFeePerGas(TxType txType, int maxFeePerGas, int maxPriorityFeePerGas)
-        {
-            byte[] sigData = new byte[65];
-            sigData[31] = 1; // correct r
-            sigData[63] = 1; // correct s
-            sigData[64] = CalculateV();
-            Signature signature = new(sigData);
-            Transaction tx = Build.A.Transaction
-                .WithType(txType > TxType.AccessList ? TxType.Legacy : txType)
-                .WithMaxPriorityFeePerGas((UInt256)maxPriorityFeePerGas)
-                .WithMaxFeePerGas((UInt256)maxFeePerGas)
-                .WithAccessList(txType == TxType.AccessList ? new AccessList(new Dictionary<Address, IReadOnlySet<UInt256>>()) : null)
-                .WithChainId(TestBlockchainIds.ChainId)
-                .WithSignature(signature).TestObject;
-
-            tx.Type = txType;
-
-            TxValidator txValidator = new(TestSpecProvider.Instance);
-            return txValidator.IsWellFormed(tx, London.Instance);
-        }
-=======
-        TxValidator txValidator = new(TestBlockchainIds.ChainId);
-        txValidator.IsWellFormed(tx, MuirGlacier.Instance).Should().BeFalse();
-    }
-
-    [Test, Timeout(Timeout.MaxTestTime)]
-    public void Bad_chain_id_is_not_valid()
-    {
-        byte[] sigData = new byte[65];
-        sigData[31] = 1; // correct r
-        sigData[63] = 1; // correct s
-        sigData[64] = (byte)(1 + CalculateV());
-        Signature signature = new(sigData);
-        Transaction tx = Build.A.Transaction.WithSignature(signature).TestObject;
-
-        TxValidator txValidator = new(TestBlockchainIds.ChainId);
-        txValidator.IsWellFormed(tx, MuirGlacier.Instance).Should().BeFalse();
-    }
-
-    [Test, Timeout(Timeout.MaxTestTime)]
-    public void No_chain_id_tx_is_valid()
-    {
-        byte[] sigData = new byte[65];
-        sigData[31] = 1; // correct r
-        sigData[63] = 1; // correct s
-        Signature signature = new(sigData);
-        Transaction tx = Build.A.Transaction.WithSignature(signature).TestObject;
-
-        TxValidator txValidator = new(TestBlockchainIds.ChainId);
-        txValidator.IsWellFormed(tx, MuirGlacier.Instance).Should().BeTrue();
-    }
-
-    [Test, Timeout(Timeout.MaxTestTime)]
-    public void Is_valid_with_valid_chain_id()
-    {
-        byte[] sigData = new byte[65];
-        sigData[31] = 1; // correct r
-        sigData[63] = 1; // correct s
-        sigData[64] = CalculateV();
-        Signature signature = new(sigData);
-        Transaction tx = Build.A.Transaction.WithSignature(signature).TestObject;
-
-        TxValidator txValidator = new(TestBlockchainIds.ChainId);
-        txValidator.IsWellFormed(tx, MuirGlacier.Instance).Should().BeTrue();
-    }
 
     [Timeout(Timeout.MaxTestTime)]
     [TestCase(true)]
@@ -311,9 +131,9 @@
         releaseSpec.IsEip155Enabled.Returns(false);
         releaseSpec.ValidateChainId.Returns(validateChainId);
 
-        TxValidator txValidator = new(TestBlockchainIds.ChainId);
-        txValidator.IsWellFormed(tx, releaseSpec).Should().Be(!validateChainId);
-    }
+            TxValidator txValidator = new(TestSpecProvider.Instance);
+            txValidator.IsWellFormed(tx, releaseSpec).Should().Be(!validateChainId);
+        }
 
     [Timeout(Timeout.MaxTestTime)]
     [TestCase(TxType.Legacy, true, ExpectedResult = true)]
@@ -338,9 +158,9 @@
 
         tx.Type = txType;
 
-        TxValidator txValidator = new(TestBlockchainIds.ChainId);
-        return txValidator.IsWellFormed(tx, eip2930 ? Berlin.Instance : MuirGlacier.Instance);
-    }
+            TxValidator txValidator = new(TestSpecProvider.Instance);
+            return txValidator.IsWellFormed(tx, eip2930 ? Berlin.Instance : MuirGlacier.Instance);
+        }
 
     [Timeout(Timeout.MaxTestTime)]
     [TestCase(TxType.Legacy, true, false, ExpectedResult = true)]
@@ -369,10 +189,10 @@
 
         tx.Type = txType;
 
-        TxValidator txValidator = new(TestBlockchainIds.ChainId);
-        IReleaseSpec releaseSpec = new ReleaseSpec() { IsEip2930Enabled = eip2930, IsEip1559Enabled = eip1559 };
-        return txValidator.IsWellFormed(tx, releaseSpec);
-    }
+            TxValidator txValidator = new(TestSpecProvider.Instance);
+            IReleaseSpec releaseSpec = new ReleaseSpec() { IsEip2930Enabled = eip2930, IsEip1559Enabled = eip1559 };
+            return txValidator.IsWellFormed(tx, releaseSpec);
+        }
 
     [Timeout(Timeout.MaxTestTime)]
     [TestCase(TxType.Legacy, ExpectedResult = true)]
@@ -394,9 +214,9 @@
 
         tx.Type = txType;
 
-        TxValidator txValidator = new(TestBlockchainIds.ChainId);
-        return txValidator.IsWellFormed(tx, Berlin.Instance);
-    }
+            TxValidator txValidator = new(TestSpecProvider.Instance);
+            return txValidator.IsWellFormed(tx, Berlin.Instance);
+        }
 
     [Timeout(Timeout.MaxTestTime)]
     [TestCase(TxType.Legacy, 10, 5, ExpectedResult = true)]
@@ -425,10 +245,9 @@
 
         tx.Type = txType;
 
-        TxValidator txValidator = new(TestBlockchainIds.ChainId);
-        return txValidator.IsWellFormed(tx, London.Instance);
-    }
->>>>>>> 731cd42d
+            TxValidator txValidator = new(TestSpecProvider.Instance);
+            return txValidator.IsWellFormed(tx, London.Instance);
+        }
 
     [Timeout(Timeout.MaxTestTime)]
     [TestCase(true, 1, false)]
@@ -453,9 +272,9 @@
             .To(null)
             .WithData(initCode).TestObject;
 
-        TxValidator txValidator = new(1);
-        txValidator.IsWellFormed(tx, releaseSpec).Should().Be(expectedResult);
-    }
+            TxValidator txValidator = new(TestSpecProvider.Instance);
+            txValidator.IsWellFormed(tx, releaseSpec).Should().Be(expectedResult);
+        }
 
     [Timeout(Timeout.MaxTestTime)]
     [TestCase(TxType.EIP1559, false, ExpectedResult = true)]
@@ -530,7 +349,7 @@
             .WithChainId(TestBlockchainIds.ChainId)
             .WithSignature(signature).TestObject;
 
-        TxValidator txValidator = new(TestBlockchainIds.ChainId);
+        TxValidator txValidator = new(TestSpecProvider.Instance);
         return txValidator.IsWellFormed(tx, Cancun.Instance);
     }
 
@@ -543,24 +362,6 @@
     {
         get
         {
-<<<<<<< HEAD
-            IReleaseSpec releaseSpec = eip3860Enabled ? Shanghai.Instance : GrayGlacier.Instance;
-            byte[] initCode = Enumerable.Repeat((byte)0x20, (int)releaseSpec.MaxInitCodeSize + dataSizeAboveInitCode).ToArray();
-            byte[] sigData = new byte[65];
-            sigData[31] = 1; // correct r
-            sigData[63] = 1; // correct s
-            sigData[64] = 27;
-            Signature signature = new(sigData);
-            Transaction tx = Build.A.Transaction
-                .WithSignature(signature)
-                .WithGasLimit(int.MaxValue)
-                .WithChainId(TestBlockchainIds.ChainId)
-                .To(null)
-                .WithData(initCode).TestObject;
-
-            TxValidator txValidator = new(TestSpecProvider.Instance);
-            txValidator.IsWellFormed(tx, releaseSpec).Should().Be(expectedResult);
-=======
             yield return new TestCaseData(null) { TestName = "Null hash", ExpectedResult = false };
             yield return new TestCaseData(MakeArray(0)) { TestName = "Empty hash", ExpectedResult = false };
             yield return new TestCaseData(MakeArray(1, 1, 0))
@@ -593,7 +394,6 @@
                 TestName = "Incorrect version, correct length",
                 ExpectedResult = false
             };
->>>>>>> 731cd42d
         }
     }
 
@@ -601,29 +401,11 @@
     {
         get
         {
-<<<<<<< HEAD
-            byte[] sigData = new byte[65];
-            sigData[31] = 1; // correct r
-            sigData[63] = 1; // correct s
-            sigData[64] = 1 + TestBlockchainIds.ChainId * 2 + 35;
-            Signature signature = new(sigData);
-            Transaction tx = Build.A.Transaction
-                .WithType(txType)
-                .WithTimestamp(ulong.MaxValue)
-                .WithMaxFeePerGas(1)
-                .WithMaxFeePerDataGas(isMaxFeePerDataGasSet ? 1 : null)
-                .WithChainId(TestBlockchainIds.ChainId)
-                .WithSignature(signature).TestObject;
-
-            TxValidator txValidator = new(TestSpecProvider.Instance);
-            return txValidator.IsWellFormed(tx, Cancun.Instance);
-=======
             yield return new TestCaseData(MakeArray(32, KzgPolynomialCommitments.KzgBlobHashVersionV1, 0))
             {
                 TestName = "Correct version, correct length",
                 ExpectedResult = true
             };
->>>>>>> 731cd42d
         }
     }
 }