--- conflicted
+++ resolved
@@ -1,10 +1,5 @@
-<<<<<<< HEAD
-// Copyright 2022 Demerzel Solutions Limited
-// Licensed under the LGPL-3.0. For full terms, see LICENSE-LGPL in the project root.
-=======
 // SPDX-FileCopyrightText: 2022 Demerzel Solutions Limited
 // SPDX-License-Identifier: LGPL-3.0-only
->>>>>>> 3734ff4c
 
 using System;
 using System.Collections.Generic;
