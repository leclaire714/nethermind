--- conflicted
+++ resolved
@@ -718,13 +718,8 @@
                 .IsProcessingBlocks(false, 10);
         }
 
-<<<<<<< HEAD
-        [Test]
+        [Test, Timeout(Timeout.MaxTestTime)]
         public async Task QueueCount_returns_correctly([Values(false, true)] bool useTask)
-=======
-        [Test, Timeout(Timeout.MaxTestTime)]
-        public void QueueCount_returns_correctly()
->>>>>>> ba4ff9f3
         {
             Func<ProcessingTestContext, int, ValueTask<ProcessingTestContext>> queueEmpty = useTask
                 ? (t, c) => t.QueueEmptied(c)
