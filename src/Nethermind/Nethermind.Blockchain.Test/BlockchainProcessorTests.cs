// SPDX-FileCopyrightText: 2022 Demerzel Solutions Limited
// SPDX-License-Identifier: LGPL-3.0-only

using System;
using System.Collections.Concurrent;
using System.Collections.Generic;
using System.Linq;
using System.Threading;
using System.Threading.Tasks;
using FluentAssertions;
using Nethermind.Consensus.Processing;
using Nethermind.Core;
using Nethermind.Core.Attributes;
using Nethermind.Core.Crypto;
using Nethermind.Core.Test.Blockchain;
using Nethermind.Specs;
using Nethermind.Core.Test.Builders;
using Nethermind.Db;
using Nethermind.Evm.Tracing;
using Nethermind.Logging;
using Nethermind.State.Repositories;
using Nethermind.Db.Blooms;
using Nethermind.State;
using Nethermind.Trie;
using NSubstitute;
using NUnit.Framework;

namespace Nethermind.Blockchain.Test
{
    [TestFixture]
    [Parallelizable(ParallelScope.Self)]
    public class BlockchainProcessorTests
    {
        private class ProcessingTestContext
        {
            private ILogManager _logManager = LimboLogs.Instance;

            private class BlockProcessorMock : IBlockProcessor
            {
                private ILogger _logger;

                private HashSet<Keccak> _allowed = new();

                private HashSet<Keccak> _allowedToFail = new();

                private HashSet<Keccak> _rootProcessed = new();

                public BlockProcessorMock(ILogManager logManager, IStateReader stateReader)
                {
                    _logger = logManager.GetClassLogger();
                    stateReader.When(it =>
                            it.RunTreeVisitor(Arg.Any<ITreeVisitor>(), Arg.Any<Keccak>(), Arg.Any<VisitingOptions>()))
                        .Do((info =>
                        {
                            // Simulate state root check
                            ITreeVisitor visitor = (ITreeVisitor)info[0];
                            Keccak stateRoot = (Keccak)info[1];
                            if (!_rootProcessed.Contains(stateRoot)) visitor.VisitMissingNode(stateRoot, new TrieVisitContext());
                        }));
                }

                public void Allow(Keccak hash)
                {
                    _logger.Info($"Allowing {hash} to process");
                    _allowed.Add(hash);
                }

                public void AllowToFail(Keccak hash)
                {
                    _logger.Info($"Allowing {hash} to fail");
                    _allowedToFail.Add(hash);
                }

                public Block[] Process(Keccak newBranchStateRoot, List<Block> suggestedBlocks, ProcessingOptions processingOptions, IBlockTracer blockTracer)
                {
                    if (blockTracer != NullBlockTracer.Instance)
                    {
                        // this is for block reruns on failure for diag tracing
                        throw new InvalidBlockException(suggestedBlocks[0]);
                    }

                    _logger.Info($"Processing {suggestedBlocks.Last().ToString(Block.Format.Short)}");
                    while (true)
                    {
                        bool notYet = false;
                        for (int i = 0; i < suggestedBlocks.Count; i++)
                        {
                            BlocksProcessing?.Invoke(this, new BlocksProcessingEventArgs(suggestedBlocks));
                            Block suggestedBlock = suggestedBlocks[i];
                            Keccak hash = suggestedBlock.Hash!;
                            if (!_allowed.Contains(hash))
                            {
                                if (_allowedToFail.Contains(hash))
                                {
                                    _allowedToFail.Remove(hash);
                                    BlockProcessed?.Invoke(this, new BlockProcessedEventArgs(suggestedBlocks.Last(), Array.Empty<TxReceipt>()));
                                    throw new InvalidBlockException(suggestedBlock);
                                }

                                notYet = true;
                                break;
                            }
                        }

                        if (notYet)
                        {
                            Thread.Sleep(20);
                        }
                        else
                        {
                            _rootProcessed.Add(suggestedBlocks.Last().StateRoot);
                            BlockProcessed?.Invoke(this, new BlockProcessedEventArgs(suggestedBlocks.Last(), Array.Empty<TxReceipt>()));
                            return suggestedBlocks.ToArray();
                        }
                    }
                }

                public event EventHandler<BlocksProcessingEventArgs> BlocksProcessing;

                public event EventHandler<BlockProcessedEventArgs> BlockProcessed;

                public event EventHandler<TxProcessedEventArgs> TransactionProcessed
                {
                    add { }
                    remove { }
                }
            }

            private class RecoveryStepMock : IBlockPreprocessorStep
            {
                private ILogger _logger;

                private ConcurrentDictionary<Keccak, object> _allowed = new();

                private ConcurrentDictionary<Keccak, object> _allowedToFail = new();

                public RecoveryStepMock(ILogManager logManager)
                {
                    _logger = logManager.GetClassLogger();
                }

                public void Allow(Keccak hash)
                {
                    _logger.Info($"Allowing {hash} to recover");
                    _allowed[hash] = new object();
                }

                public void AllowToFail(Keccak hash)
                {
                    _logger.Info($"Allowing {hash} to fail recover");
                    _allowedToFail[hash] = new object();
                }

                public void RecoverData(Block block)
                {
                    _logger.Info($"Recovering data for {block.ToString(Block.Format.Short)}");
                    if (block.Author is not null)
                    {
                        _logger.Info($"Data was already there for {block.ToString(Block.Format.Short)}");
                        return;
                    }

                    while (true)
                    {
                        if (!_allowed.ContainsKey(block.Hash))
                        {
                            if (_allowedToFail.ContainsKey(block.Hash))
                            {
                                _allowedToFail.Remove(block.Hash, out _);
                                throw new Exception();
                            }

                            Thread.Sleep(20);
                            continue;
                        }

                        block.Header.Author = Address.Zero;
                        _allowed.Remove(block.Hash, out _);
                        return;
                    }
                }
            }

            private BlockTree _blockTree;
            private AutoResetEvent _resetEvent;
            private AutoResetEvent _queueEmptyResetEvent;
            private BlockProcessorMock _blockProcessor;
            private RecoveryStepMock _recoveryStep;
            private BlockchainProcessor _processor;
            private ILogger _logger;
            private Keccak _headBefore;
            private int _processingQueueEmptyFired;
            public const int ProcessingWait = 2000;

            public ProcessingTestContext(bool startProcessor)
            {
                _logger = _logManager.GetClassLogger();
                MemDb blockDb = new();
                MemDb blockInfoDb = new();
                MemDb headersDb = new();

                IStateReader stateReader = Substitute.For<IStateReader>();

                _blockTree = new BlockTree(blockDb, headersDb, blockInfoDb, new ChainLevelInfoRepository(blockInfoDb), MainnetSpecProvider.Instance, NullBloomStorage.Instance, LimboLogs.Instance);
                _blockProcessor = new BlockProcessorMock(_logManager, stateReader);
                _recoveryStep = new RecoveryStepMock(_logManager);
<<<<<<< HEAD
                _processor = new BlockchainProcessor(_blockTree, _blockProcessor, _recoveryStep, new StateReader(new TrieStore(stateDb, LimboLogs.Instance), new TrieStore(stateDb, LimboLogs.Instance), new MemDb(), LimboLogs.Instance), LimboLogs.Instance, BlockchainProcessor.Options.Default);
=======
                _processor = new BlockchainProcessor(_blockTree, _blockProcessor, _recoveryStep, stateReader, LimboLogs.Instance, BlockchainProcessor.Options.Default);
>>>>>>> d0778c9c
                _resetEvent = new AutoResetEvent(false);
                _queueEmptyResetEvent = new AutoResetEvent(false);

                _processor.ProcessingQueueEmpty += (_, _) =>
                {
                    _processingQueueEmptyFired++;
                    _queueEmptyResetEvent.Set();
                };

                _blockTree.NewHeadBlock += (sender, args) =>
                {
                    _logger.Info($"Finished waiting for {args.Block.ToString(Block.Format.Short)} as block became the new head block");
                    _resetEvent.Set();
                };

                if (startProcessor)
                    _processor.Start();
            }

            public ProcessingTestContext IsProcessingBlocks(bool expectedIsProcessingBlocks, ulong maxInterval)
            {
                bool actual = _processor.IsProcessingBlocks(maxInterval);
                Assert.AreEqual(expectedIsProcessingBlocks, actual);
                return this;
            }

            public ProcessingTestContext AndRecoveryQueueLimitHasBeenReached()
            {
                _processor.SoftMaxRecoveryQueueSizeInTx = 0;
                return this;
            }

            public AfterBlock Processed(Block block)
            {
                _headBefore = _blockTree.Head?.Hash;
                ManualResetEvent processedEvent = new(false);
                bool wasProcessed = false;
                _blockProcessor.BlockProcessed += (sender, args) =>
                {
                    if (args.Block.Hash == block.Hash)
                    {
                        wasProcessed = true;
                        processedEvent.Set();
                    }
                };

                _logger.Info($"Waiting for {block.ToString(Block.Format.Short)} to process");
                _blockProcessor.Allow(block.Hash);
                processedEvent.WaitOne(ProcessingWait);
                Assert.True(wasProcessed, $"Expected this block to get processed but it was not: {block.ToString(Block.Format.Short)}");

                return new AfterBlock(_logManager, this, block);
            }

            public AfterBlock ProcessedSkipped(Block block)
            {
                _headBefore = _blockTree.Head?.Hash;
                _logger.Info($"Waiting for {block.ToString(Block.Format.Short)} to be skipped");
                _blockProcessor.Allow(block.Hash);
                return new AfterBlock(_logManager, this, block);
            }

            public AfterBlock ProcessedFail(Block block)
            {
                _headBefore = _blockTree.Head?.Hash;
                ManualResetEvent processedEvent = new(false);
                bool wasProcessed = false;
                _blockProcessor.BlockProcessed += (sender, args) =>
                {
                    if (args.Block.Hash == block.Hash)
                    {
                        wasProcessed = true;
                        processedEvent.Set();
                    }
                };

                _logger.Info($"Waiting for {block.ToString(Block.Format.Short)} to fail processing");
                _blockProcessor.AllowToFail(block.Hash);
                processedEvent.WaitOne(ProcessingWait);
                Assert.True(wasProcessed, $"Block was never processed {block.ToString(Block.Format.Short)}");
                Assert.AreEqual(_headBefore, _blockTree.Head?.Hash, $"Processing did not fail - {block.ToString(Block.Format.Short)} became a new head block");
                _logger.Info($"Finished waiting for {block.ToString(Block.Format.Short)} to fail processing");
                return new AfterBlock(_logManager, this, block);
            }

            public ProcessingTestContext Suggested(Block block)
            {
                AddBlockResult result = _blockTree.SuggestBlock(block);
                if (result != AddBlockResult.Added)
                {
                    _logger.Info($"Finished waiting for {block.ToString(Block.Format.Short)} as block was ignored");
                    _resetEvent.Set();
                }

                return this;
            }

            public ProcessingTestContext SuggestedWithoutProcessingAndMoveToMain(Block block)
            {
                AddBlockResult result = _blockTree.SuggestBlock(block, BlockTreeSuggestOptions.None);
                if (result != AddBlockResult.Added)
                {
                    Assert.Fail($"Block {block} was expected to be added");
                }

                _blockTree.UpdateMainChain(new[] { block }, false);
                _blockProcessor.Allow(block.Hash);
                _recoveryStep.Allow(block.Hash);

                return this;
            }

            public ProcessingTestContext StartProcessor()
            {
                _processor.Start();

                return this;
            }

            public ProcessingTestContext Suggested(BlockHeader block)
            {
                AddBlockResult result = _blockTree.SuggestHeader(block);
                if (result != AddBlockResult.Added)
                {
                    _logger.Info($"Finished waiting for {block.ToString(BlockHeader.Format.Short)} as block was ignored");
                    _resetEvent.Set();
                }

                return this;
            }

            public ProcessingTestContext Recovered(Block block)
            {
                _recoveryStep.Allow(block.Hash);
                return this;
            }

            public ProcessingTestContext CountIs(int expectedCount)
            {
                var count = ((IBlockProcessingQueue)_processor).Count;
                Assert.AreEqual(count, expectedCount);
                return this;
            }

            public ProcessingTestContext ThenRecoveredFail(Block block)
            {
                _recoveryStep.AllowToFail(block.Hash);
                return this;
            }

            public AfterBlock FullyProcessed(Block block)
            {
                return Suggested(block)
                    .Recovered(block)
                    .Processed(block);
            }

            public AfterBlock FullyProcessedSkipped(Block block)
            {
                return Suggested(block)
                    .Recovered(block)
                    .ProcessedSkipped(block);
            }

            public AfterBlock FullyProcessedFail(Block block)
            {
                return Suggested(block)
                    .Recovered(block)
                    .ProcessedFail(block);
            }

            public ProcessingTestContext QueueIsEmpty(int count)
            {
                _queueEmptyResetEvent.WaitOne(ProcessingWait);
                Assert.AreEqual(count, _processingQueueEmptyFired, $"Processing queue fired {_processingQueueEmptyFired} times.");
                return this;
            }

            public class AfterBlock
            {
                private ILogger _logger;
                public const int IgnoreWait = 200;
                private readonly Block _block;

                private readonly ProcessingTestContext _processingTestContext;

                public AfterBlock(ILogManager logManager, ProcessingTestContext processingTestContext, Block block)
                {
                    _logger = logManager.GetClassLogger();
                    _processingTestContext = processingTestContext;
                    _block = block;
                }

                public ProcessingTestContext BecomesGenesis()
                {
                    _logger.Info($"Waiting for {_block.ToString(Block.Format.Short)} to become genesis block");
                    _processingTestContext._resetEvent.WaitOne(ProcessingWait);
                    Assert.AreEqual(_block.Header.Hash, _processingTestContext._blockTree.Genesis.Hash, "genesis");
                    return _processingTestContext;
                }

                public ProcessingTestContext BecomesNewHead()
                {
                    _logger.Info($"Waiting for {_block.ToString(Block.Format.Short)} to become the new head block");
                    _processingTestContext._resetEvent.WaitOne(ProcessingWait);
                    Assert.That(() => _processingTestContext._blockTree.Head.Hash, Is.EqualTo(_block.Header.Hash).After(1000, 100));
                    return _processingTestContext;
                }

                public ProcessingTestContext IsKeptOnBranch()
                {
                    _logger.Info($"Waiting for {_block.ToString(Block.Format.Short)} to be ignored");
                    _processingTestContext._resetEvent.WaitOne(IgnoreWait);
                    Assert.AreEqual(_processingTestContext._headBefore, _processingTestContext._blockTree.Head.Hash, "head");
                    _logger.Info($"Finished waiting for {_block.ToString(Block.Format.Short)} to be ignored");
                    return _processingTestContext;
                }

                public ProcessingTestContext IsDeletedAsInvalid()
                {
                    _logger.Info($"Waiting for {_block.ToString(Block.Format.Short)} to be deleted");
                    _processingTestContext._resetEvent.WaitOne(IgnoreWait);
                    Assert.AreEqual(_processingTestContext._headBefore, _processingTestContext._blockTree.Head.Hash, "head");
                    _logger.Info($"Finished waiting for {_block.ToString(Block.Format.Short)} to be deleted");
                    Assert.Null(_processingTestContext._blockTree.FindBlock(_block.Hash, BlockTreeLookupOptions.None));
                    return _processingTestContext;
                }
            }

            public ProcessingTestContext Sleep(int milliseconds)
            {
                Thread.Sleep(milliseconds);
                return this;
            }
        }

        private static class When
        {
            public static ProcessingTestContext ProcessingBlocks => new(true);

            public static ProcessingTestContext ProcessorIsNotStarted => new(false);
        }

        private static Block _block0 = Build.A.Block.WithNumber(0).WithNonce(0).WithDifficulty(0).TestObject;
        private static Block _block1D2 = Build.A.Block.WithNumber(1).WithNonce(1).WithParent(_block0).WithDifficulty(2).TestObject;
        private static Block _block2D4 = Build.A.Block.WithNumber(2).WithNonce(2).WithParent(_block1D2).WithDifficulty(2).TestObject;
        private static Block _block3D6 = Build.A.Block.WithNumber(3).WithNonce(3).WithParent(_block2D4).WithDifficulty(2).TestObject;
        private static Block _block4D8 = Build.A.Block.WithNumber(4).WithNonce(4).WithParent(_block3D6).WithDifficulty(2).TestObject;
        private static Block _block5D10 = Build.A.Block.WithNumber(5).WithNonce(5).WithParent(_block4D8).WithDifficulty(2).TestObject;
        private static Block _blockB2D4 = Build.A.Block.WithNumber(2).WithNonce(6).WithParent(_block1D2).WithDifficulty(2).TestObject;
        private static Block _blockB3D8 = Build.A.Block.WithNumber(3).WithNonce(7).WithParent(_blockB2D4).WithDifficulty(4).TestObject;
        private static Block _blockC2D100 = Build.A.Block.WithNumber(3).WithNonce(8).WithParent(_block1D2).WithDifficulty(98).TestObject;
        private static Block _blockD2D200 = Build.A.Block.WithNumber(3).WithNonce(8).WithParent(_block1D2).WithDifficulty(198).TestObject;
        private static Block _blockE2D300 = Build.A.Block.WithNumber(3).WithNonce(8).WithParent(_block1D2).WithDifficulty(298).TestObject;

        [Test, Timeout(Timeout.MaxTestTime)]
        public void Can_ignore_lower_difficulty()
        {
            When.ProcessingBlocks
                .FullyProcessed(_block0).BecomesGenesis()
                .FullyProcessed(_block1D2).BecomesNewHead()
                .FullyProcessed(_blockB2D4).BecomesNewHead()
                .FullyProcessed(_blockB3D8).BecomesNewHead()
                .FullyProcessedSkipped(_block2D4).IsKeptOnBranch()
                .FullyProcessedSkipped(_block3D6).IsKeptOnBranch();
        }

        [Test, Timeout(Timeout.MaxTestTime)]
        public void Can_ignore_same_difficulty()
        {
            When.ProcessingBlocks
                .FullyProcessed(_block0).BecomesGenesis()
                .FullyProcessed(_block1D2).BecomesNewHead()
                .FullyProcessed(_block2D4).BecomesNewHead()
                .FullyProcessedSkipped(_blockB2D4).IsKeptOnBranch();
        }

        [Test, Timeout(Timeout.MaxTestTime)]
        public void Can_process_sequence()
        {
            When.ProcessingBlocks
                .FullyProcessed(_block0).BecomesGenesis()
                .FullyProcessed(_block1D2).BecomesNewHead()
                .FullyProcessed(_block2D4).BecomesNewHead()
                .FullyProcessed(_block3D6).BecomesNewHead()
                .FullyProcessed(_block4D8).BecomesNewHead();
        }

        [Test, Timeout(Timeout.MaxTestTime)]
        [Explicit("Does not work on CI")]
        public void Will_update_metrics_on_processing()
        {
            long metricsBefore = Metrics.LastBlockProcessingTimeInMs;
            When.ProcessingBlocks
                .FullyProcessed(_block0).BecomesGenesis();

            long metricsAfter = Metrics.LastBlockProcessingTimeInMs;
            metricsAfter.Should().NotBe(metricsBefore);
        }

        [Test, Timeout(Timeout.MaxTestTime)]
        public void Can_process_fast_sync_transition()
        {
            When.ProcessingBlocks
                .FullyProcessed(_block0).BecomesGenesis()
                .FullyProcessed(_block1D2).BecomesNewHead()
                .FullyProcessed(_block2D4).BecomesNewHead()
                .Suggested(_block3D6.Header)
                .FullyProcessed(_block4D8).BecomesNewHead();
        }

        [Test, Timeout(Timeout.MaxTestTime)]
        public async Task Can_process_fast_sync()
        {
            BasicTestBlockchain testBlockchain = await BasicTestBlockchain.Create();
            await testBlockchain.BuildSomeBlocks(5);

            When.ProcessingBlocks
                .FullyProcessed(testBlockchain.BlockTree.FindBlock(0)).BecomesGenesis()
                .SuggestedWithoutProcessingAndMoveToMain(testBlockchain.BlockTree.FindBlock(1))
                .SuggestedWithoutProcessingAndMoveToMain(testBlockchain.BlockTree.FindBlock(2))
                .SuggestedWithoutProcessingAndMoveToMain(testBlockchain.BlockTree.FindBlock(3))
                .SuggestedWithoutProcessingAndMoveToMain(testBlockchain.BlockTree.FindBlock(4))
                .FullyProcessed(testBlockchain.BlockTree.FindBlock(5)).BecomesNewHead();
        }

        [Test, Timeout(Timeout.MaxTestTime)]
        public void Can_reorganize_just_head_block_twice()
        {
            When.ProcessingBlocks
                .FullyProcessed(_block0).BecomesGenesis()
                .FullyProcessed(_block1D2).BecomesNewHead()
                .FullyProcessed(_block2D4).BecomesNewHead()
                .FullyProcessed(_blockC2D100).BecomesNewHead()
                .FullyProcessed(_blockD2D200).BecomesNewHead()
                .FullyProcessed(_blockE2D300).BecomesNewHead();
        }

        [Test, Timeout(Timeout.MaxTestTime)]
        public void Can_reorganize_there_and_back()
        {
            When.ProcessingBlocks
                .FullyProcessed(_block0).BecomesGenesis()
                .FullyProcessed(_block1D2).BecomesNewHead()
                .FullyProcessed(_block2D4).BecomesNewHead()
                .FullyProcessed(_block3D6).BecomesNewHead()
                .FullyProcessedSkipped(_blockB2D4).IsKeptOnBranch()
                .FullyProcessed(_blockB3D8).BecomesNewHead()
                .FullyProcessedSkipped(_block4D8).IsKeptOnBranch()
                .FullyProcessed(_block5D10).BecomesNewHead();
        }

        [Test, Timeout(Timeout.MaxTestTime), Retry(3)]
        public void Can_reorganize_to_longer_path()
        {
            When.ProcessingBlocks
                .FullyProcessed(_block0).BecomesGenesis()
                .FullyProcessed(_block1D2).BecomesNewHead()
                .FullyProcessed(_blockB2D4).BecomesNewHead()
                .FullyProcessed(_blockB3D8).BecomesNewHead()
                .FullyProcessedSkipped(_block2D4).IsKeptOnBranch()
                .FullyProcessedSkipped(_block3D6).IsKeptOnBranch()
                .FullyProcessedSkipped(_block4D8).IsKeptOnBranch()
                .FullyProcessed(_block5D10).BecomesNewHead();
        }

        [Test, Timeout(Timeout.MaxTestTime)]
        public void Can_reorganize_to_same_length()
        {
            When.ProcessingBlocks
                .FullyProcessed(_block0).BecomesGenesis()
                .FullyProcessed(_block1D2).BecomesNewHead()
                .FullyProcessed(_block2D4).BecomesNewHead()
                .FullyProcessed(_block3D6).BecomesNewHead()
                .FullyProcessedSkipped(_blockB2D4).IsKeptOnBranch()
                .FullyProcessed(_blockB3D8).BecomesNewHead();
        }

        [Test, Timeout(Timeout.MaxTestTime)]
        public void Can_reorganize_to_shorter_path()
        {
            When.ProcessingBlocks
                .FullyProcessed(_block0).BecomesGenesis()
                .FullyProcessed(_block1D2).BecomesNewHead()
                .FullyProcessed(_block2D4).BecomesNewHead()
                .FullyProcessed(_block3D6).BecomesNewHead()
                .FullyProcessed(_blockC2D100).BecomesNewHead();
        }

        [Test, Timeout(Timeout.MaxTestTime)]
        [Retry(3)] // some flakiness
        public void Can_change_branch_on_invalid_block()
        {
            When.ProcessingBlocks
                .FullyProcessed(_block0).BecomesGenesis()
                .FullyProcessed(_block1D2).BecomesNewHead()
                .FullyProcessedFail(_block2D4).IsDeletedAsInvalid()
                .FullyProcessed(_blockB2D4).BecomesNewHead();
        }

        [Test(Description = "Covering scenario when we have an invalid block followed by its descendants." +
                            "All the descandant blocks should get discarded and an alternative branch should get selected." +
                            "BRANCH A | BLOCK 2 | INVALID |  DISCARD" +
                            "BRANCH A | BLOCK 3 |   VALID |  DISCARD" +
                            "BRANCH A | BLOCK 4 |   VALID |  DISCARD" +
                            "BRANCH B | BLOCK 2 |   VALID | NEW HEAD"), Timeout(Timeout.MaxTestTime)]
        public void Can_change_branch_on_invalid_block_when_invalid_branch_is_in_the_queue()
        {
            When.ProcessingBlocks
                .FullyProcessed(_block0).BecomesGenesis()
                .Suggested(_block1D2)
                .Suggested(_block2D4)
                .Suggested(_block3D6)
                .Suggested(_block4D8)
                .Recovered(_block1D2)
                .Recovered(_block2D4)
                .Recovered(_block3D6)
                .Recovered(_block4D8)
                .Processed(_block1D2).BecomesNewHead()
                .ProcessedFail(_block2D4).IsDeletedAsInvalid()
                .ProcessedSkipped(_block3D6).IsDeletedAsInvalid()
                .ProcessedSkipped(_block4D8).IsDeletedAsInvalid()
                .FullyProcessed(_blockB2D4).BecomesNewHead();
        }

        [Test, Timeout(Timeout.MaxTestTime)]
        public void Can_change_branch_on_invalid_block_when_invalid_branch_is_in_the_queue_and_recovery_queue_max_has_been_reached()
        {
            When.ProcessingBlocks
                .AndRecoveryQueueLimitHasBeenReached()
                .FullyProcessed(_block0).BecomesGenesis()
                .Suggested(_block1D2)
                .Suggested(_block2D4)
                .Suggested(_block3D6)
                .Suggested(_block4D8)
                .Recovered(_block1D2)
                .Recovered(_block2D4)
                .Processed(_block1D2).BecomesNewHead()
                .ProcessedFail(_block2D4).IsDeletedAsInvalid()
                .Recovered(_block3D6)
                .Recovered(_block4D8)
                .ProcessedSkipped(_block3D6).IsDeletedAsInvalid()
                .ProcessedSkipped(_block4D8).IsDeletedAsInvalid()
                .FullyProcessed(_blockB2D4).BecomesNewHead();
        }

        [Test, Timeout(Timeout.MaxTestTime)]
        [Ignore("Not implemented yet - scenario when from suggested blocks we can see that previously suggested will not be winning")]
        [Todo(Improve.Performance, "We can skip processing losing branches by implementing code to pass this test")]
        public void Never_process_branches_that_are_known_to_lose_in_the_future()
        {
            // this can be solved easily by resetting the hash to follow whenever suggesting a block that is not a child of the previously suggested block
            When.ProcessingBlocks
                .FullyProcessed(_block0).BecomesGenesis()
                .Suggested(_block1D2)
                .Suggested(_block2D4)
                .Suggested(_block3D6)
                .Suggested(_blockB2D4)
                .Suggested(_blockB3D8)
                .Recovered(_block1D2)
                .Recovered(_block2D4)
                .Recovered(_block3D6)
                .Recovered(_blockB2D4)
                .Recovered(_blockB3D8)
                .Processed(_block1D2).BecomesNewHead()
                .ProcessedSkipped(_block2D4).IsKeptOnBranch();
        }

        [Test, Timeout(Timeout.MaxTestTime)]
        public void IsProcessingBlocks_returns_true_when_processing_blocks()
        {
            When.ProcessingBlocks
                .IsProcessingBlocks(true, 1)
                .FullyProcessed(_block0).BecomesGenesis()
                .FullyProcessed(_block1D2).BecomesNewHead()
                .IsProcessingBlocks(true, 1)
                .FullyProcessed(_block2D4).BecomesNewHead()
                .IsProcessingBlocks(true, 1)
                .FullyProcessed(_block3D6).BecomesNewHead()
                .IsProcessingBlocks(true, 1);
        }

        [Test, Timeout(Timeout.MaxTestTime)]
        public void IsProcessingBlocks_returns_false_when_max_interval_elapsed()
        {
            When.ProcessingBlocks
                .IsProcessingBlocks(true, 1)
                .FullyProcessed(_block0).BecomesGenesis()
                .FullyProcessed(_block1D2).BecomesNewHead()
                .IsProcessingBlocks(true, 1)
                .FullyProcessed(_block2D4).BecomesNewHead()
                .Sleep(2000)
                .IsProcessingBlocks(false, 1)
                .FullyProcessed(_block3D6).BecomesNewHead()
                .IsProcessingBlocks(true, 1);
        }

        [Test, Timeout(Timeout.MaxTestTime)]
        public void ProcessorIsNotStarted_returns_false()
        {
            When.ProcessorIsNotStarted
                .IsProcessingBlocks(false, 10)
                .Sleep(1000)
                .IsProcessingBlocks(false, 10);
        }

        [Test, Timeout(Timeout.MaxTestTime)]
        public void QueueCount_returns_correctly()
        {
            When.ProcessingBlocks
                .QueueIsEmpty(1)
                .FullyProcessed(_block0)
                .BecomesGenesis()
                .QueueIsEmpty(2)


                .Suggested(_block1D2)
                .Recovered(_block1D2)
                .CountIs(1)

                .Suggested(_block2D4)
                .Suggested(_block3D6)
                .Recovered(_block2D4)
                .Recovered(_block3D6)
                .CountIs(3)

                .Processed(_block1D2)
                .BecomesNewHead()
                .Sleep(10)
                .CountIs(2)
                .ProcessedFail(_block2D4)
                .IsDeletedAsInvalid()
                .ProcessedSkipped(_block3D6)
                .IsDeletedAsInvalid()
                .Sleep(10)
                .CountIs(0)
                .QueueIsEmpty(3);
        }
    }
}<|MERGE_RESOLUTION|>--- conflicted
+++ resolved
@@ -24,6 +24,7 @@
 using Nethermind.Trie;
 using NSubstitute;
 using NUnit.Framework;
+using Nethermind.Trie.Pruning;
 
 namespace Nethermind.Blockchain.Test
 {
@@ -198,17 +199,13 @@
                 MemDb blockDb = new();
                 MemDb blockInfoDb = new();
                 MemDb headersDb = new();
-
+                MemDb stateDb = new();
                 IStateReader stateReader = Substitute.For<IStateReader>();
 
                 _blockTree = new BlockTree(blockDb, headersDb, blockInfoDb, new ChainLevelInfoRepository(blockInfoDb), MainnetSpecProvider.Instance, NullBloomStorage.Instance, LimboLogs.Instance);
                 _blockProcessor = new BlockProcessorMock(_logManager, stateReader);
                 _recoveryStep = new RecoveryStepMock(_logManager);
-<<<<<<< HEAD
                 _processor = new BlockchainProcessor(_blockTree, _blockProcessor, _recoveryStep, new StateReader(new TrieStore(stateDb, LimboLogs.Instance), new TrieStore(stateDb, LimboLogs.Instance), new MemDb(), LimboLogs.Instance), LimboLogs.Instance, BlockchainProcessor.Options.Default);
-=======
-                _processor = new BlockchainProcessor(_blockTree, _blockProcessor, _recoveryStep, stateReader, LimboLogs.Instance, BlockchainProcessor.Options.Default);
->>>>>>> d0778c9c
                 _resetEvent = new AutoResetEvent(false);
                 _queueEmptyResetEvent = new AutoResetEvent(false);
 
