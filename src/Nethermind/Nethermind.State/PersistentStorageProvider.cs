// SPDX-FileCopyrightText: 2022 Demerzel Solutions Limited
// SPDX-License-Identifier: LGPL-3.0-only

using System;
using System.Collections.Generic;
using Nethermind.Core;
using Nethermind.Core.Collections;
using Nethermind.Core.Crypto;
using Nethermind.Core.Extensions;
using Nethermind.Core.Resettables;
using Nethermind.Logging;
using Nethermind.State.Tracing;
using Nethermind.Trie;
using Nethermind.Trie.Pruning;
using Newtonsoft.Json.Linq;

namespace Nethermind.State
{
    /// <summary>
    /// Manages persistent storage allowing for snapshotting and restoring
    /// Persists data to ITrieStore
    /// </summary>
    internal class PersistentStorageProvider : PartialStorageProviderBase
    {
        private readonly ITrieStore _trieStore;
        private readonly StateProvider _stateProvider;
        private readonly ILogManager? _logManager;
        internal readonly IStorageTreeFactory _storageTreeFactory;
        private readonly ResettableDictionary<Address, StorageTree> _storages = new();

        /// <summary>
        /// EIP-1283
        /// </summary>
        private readonly ResettableDictionary<StorageCell, byte[]> _originalValues = new();

        private readonly ResettableHashSet<StorageCell> _committedThisRound = new();

        public PersistentStorageProvider(ITrieStore? trieStore, StateProvider? stateProvider, ILogManager? logManager, IStorageTreeFactory? storageTreeFactory = null)
            : base(logManager)
        {
            _trieStore = trieStore ?? throw new ArgumentNullException(nameof(trieStore));
            _stateProvider = stateProvider ?? throw new ArgumentNullException(nameof(stateProvider));
            _logManager = logManager ?? throw new ArgumentNullException(nameof(logManager));
            _storageTreeFactory = storageTreeFactory ?? new StorageTreeFactory();
        }

        public Keccak StateRoot { get; set; } = null!;

        /// <summary>
        /// Reset the storage state
        /// </summary>
        public override void Reset()
        {
            base.Reset();
            _storages.Reset();
            _originalValues.Clear();
            _committedThisRound.Clear();
        }

        /// <summary>
        /// Get the current value at the specified location
        /// </summary>
        /// <param name="storageCell">Storage location</param>
        /// <returns>Value at location</returns>
        protected override byte[] GetCurrentValue(in StorageCell storageCell) =>
            TryGetCachedValue(storageCell, out byte[]? bytes) ? bytes! : LoadFromTree(storageCell);

        /// <summary>
        /// Return the original persistent storage value from the storage cell
        /// </summary>
        /// <param name="storageCell"></param>
        /// <returns></returns>
        public byte[] GetOriginal(in StorageCell storageCell)
        {
            if (!_originalValues.ContainsKey(storageCell))
            {
                throw new InvalidOperationException("Get original should only be called after get within the same caching round");
            }

            if (_transactionChangesSnapshots.TryPeek(out int snapshot))
            {
                if (_intraBlockCache.TryGetValue(storageCell, out StackList<int> stack))
                {
                    if (stack.TryGetSearchedItem(snapshot, out int lastChangeIndexBeforeOriginalSnapshot))
                    {
                        return _changes[lastChangeIndexBeforeOriginalSnapshot]!.Value;
                    }
                }
            }

            return _originalValues[storageCell];
        }


        /// <summary>
        /// Called by Commit
        /// Used for persistent storage specific logic
        /// </summary>
        /// <param name="tracer">Storage tracer</param>
        protected override void CommitCore(IStorageTracer tracer)
        {
            if (_changes[_currentPosition] is null)
            {
                throw new InvalidOperationException($"Change at current position {_currentPosition} was null when commiting {nameof(PartialStorageProviderBase)}");
            }

            if (_changes[_currentPosition + 1] is not null)
            {
                throw new InvalidOperationException($"Change after current position ({_currentPosition} + 1) was not null when commiting {nameof(PartialStorageProviderBase)}");
            }

            HashSet<Address> toUpdateRoots = new();

            bool isTracing = tracer.IsTracingStorage;
            Dictionary<StorageCell, ChangeTrace>? trace = null;
            if (isTracing)
            {
                trace = new Dictionary<StorageCell, ChangeTrace>();
            }

            for (int i = 0; i <= _currentPosition; i++)
            {
                Change change = _changes[_currentPosition - i];
                if (!isTracing && change!.ChangeType == ChangeType.JustCache)
                {
                    continue;
                }

                if (_committedThisRound.Contains(change!.StorageCell))
                {
                    if (isTracing && change.ChangeType == ChangeType.JustCache)
                    {
                        trace![change.StorageCell] = new ChangeTrace(change.Value, trace[change.StorageCell].After);
                    }

                    continue;
                }

                if (isTracing && change.ChangeType == ChangeType.JustCache)
                {
                    tracer!.ReportStorageRead(change.StorageCell);
                }

                _committedThisRound.Add(change.StorageCell);

                if (change.ChangeType == ChangeType.Destroy)
                {
                    //mark the prefix consisting of the account address as deleted to avoid dirty reads after storage is cleared
                    if (_trieStore.Capability == TrieNodeResolverCapability.Path)
                    {
                        StorageTree tree = GetOrCreateStorage(change.StorageCell.Address);
                        tree.ClearedBySelfDestruct = true;
                    }
                    continue;
                }

                int forAssertion = _intraBlockCache[change.StorageCell].Pop();
                if (forAssertion != _currentPosition - i)
                {
                    throw new InvalidOperationException($"Expected checked value {forAssertion} to be equal to {_currentPosition} - {i}");
                }

                switch (change.ChangeType)
                {
                    case ChangeType.Destroy:
                        break;
                    case ChangeType.JustCache:
                        break;
                    case ChangeType.Update:
                        if (_logger.IsTrace)
                        {
                            _logger.Trace($"  Update {change.StorageCell.Address}_{change.StorageCell.Index} V = {change.Value.ToHexString(true)}");
                        }
                        StorageTree tree = GetOrCreateStorage(change.StorageCell.Address);
                        Db.Metrics.StorageTreeWrites++;
                        toUpdateRoots.Add(change.StorageCell.Address);
                        tree.Set(change.StorageCell.Index, change.Value);
                        if (isTracing)
                        {
                            trace![change.StorageCell] = new ChangeTrace(change.Value);
                        }
                        break;
                    default:
                        throw new ArgumentOutOfRangeException();
                }
            }

            // TODO: it seems that we are unnecessarily recalculating root hashes all the time in storage?
            foreach (Address address in toUpdateRoots)
            {
                // since the accounts could be empty accounts that are removing (EIP-158)
                if (_stateProvider.AccountExists(address))
                {
                    Keccak root = RecalculateRootHash(address);

                    // _logger.Warn($"Recalculating storage root {address}->{root} ({toUpdateRoots.Count})");
                    _stateProvider.UpdateStorageRoot(address, root);
                }
            }

            base.CommitCore(tracer);
            _originalValues.Reset();
            _committedThisRound.Reset();

            if (isTracing)
            {
                ReportChanges(tracer!, trace!);
            }
        }

        /// <summary>
        /// Commit persisent storage trees
        /// </summary>
        /// <param name="blockNumber">Current block number</param>
        public void CommitTrees(long blockNumber)
        {
            // _logger.Warn($"Storage block commit {blockNumber}");
            foreach (KeyValuePair<Address, StorageTree> storage in _storages)
            {
                storage.Value.Commit(blockNumber);
            }

            // TODO: maybe I could update storage roots only now?

            // only needed here as there is no control over cached storage size otherwise
            _storages.Reset();
        }

        private StorageTree GetOrCreateStorage(Address address)
        {
<<<<<<< HEAD
            if (_storages.TryGetValue(address, out StorageTree value)) return value;
=======
            if (!_storages.ContainsKey(address))
            {
                StorageTree storageTree = _storageTreeFactory.Create(address, _trieStore, _stateProvider.GetStorageRoot(address), StateRoot, _logManager);
                return _storages[address] = storageTree;
            }
>>>>>>> c7526030

            StorageTree storageTree = new StorageTree(_trieStore, _stateProvider.GetStorageRoot(address), _logManager, address);
            return _storages[address] = storageTree;
        }

        private byte[] LoadFromTree(in StorageCell storageCell)
        {
            StorageTree tree = GetOrCreateStorage(storageCell.Address);

            Db.Metrics.StorageTreeReads++;
            byte[] value = tree.Get(storageCell.Index);
            PushToRegistryOnly(storageCell, value);
            return value;
        }

        private void PushToRegistryOnly(in StorageCell cell, byte[] value)
        {
            SetupRegistry(cell);
            IncrementChangePosition();
            _intraBlockCache[cell].Push(_currentPosition);
            _originalValues[cell] = value;
            _changes[_currentPosition] = new Change(ChangeType.JustCache, cell, value);
        }

        private static void ReportChanges(IStorageTracer tracer, Dictionary<StorageCell, ChangeTrace> trace)
        {
            foreach ((StorageCell address, ChangeTrace change) in trace)
            {
                byte[] before = change.Before;
                byte[] after = change.After;

                if (!Bytes.AreEqual(before, after))
                {
                    tracer.ReportStorageChange(address, before, after);
                }
            }
        }

        private Keccak RecalculateRootHash(Address address)
        {
            StorageTree storageTree = GetOrCreateStorage(address);
            storageTree.UpdateRootHash();
            return storageTree.RootHash;
        }

        /// <summary>
        /// Clear all storage at specified address
        /// </summary>
        /// <param name="address">Contract address</param>
        public override void ClearStorage(Address address)
        {
            base.ClearStorage(address);

            // here it is important to make sure that we will not reuse the same tree when the contract is revived
            // by means of CREATE 2 - notice that the cached trie may carry information about items that were not
            // touched in this block, hence were not zeroed above
            // TODO: how does it work with pruning?
            _storages[address] = new StorageTree(_trieStore, Keccak.EmptyTreeHash, _logManager, address);
            // mark the tree as cleared by SD - will be used by path state to avoid reads from flat storage until
            // they get committed to avoid reading uncleared data
            _storages[address].ClearedBySelfDestruct = true;


        }

        private class StorageTreeFactory : IStorageTreeFactory
        {
            public StorageTree Create(Address address, ITrieStore trieStore, Keccak storageRoot, Keccak stateRoot, ILogManager? logManager)
                => new(trieStore, storageRoot, logManager);
        }
    }
}<|MERGE_RESOLUTION|>--- conflicted
+++ resolved
@@ -228,19 +228,11 @@
 
         private StorageTree GetOrCreateStorage(Address address)
         {
-<<<<<<< HEAD
-            if (_storages.TryGetValue(address, out StorageTree value)) return value;
-=======
             if (!_storages.ContainsKey(address))
             {
                 StorageTree storageTree = _storageTreeFactory.Create(address, _trieStore, _stateProvider.GetStorageRoot(address), StateRoot, _logManager);
                 return _storages[address] = storageTree;
             }
->>>>>>> c7526030
-
-            StorageTree storageTree = new StorageTree(_trieStore, _stateProvider.GetStorageRoot(address), _logManager, address);
-            return _storages[address] = storageTree;
-        }
 
         private byte[] LoadFromTree(in StorageCell storageCell)
         {
