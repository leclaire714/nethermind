// SPDX-FileCopyrightText: 2022 Demerzel Solutions Limited
// SPDX-License-Identifier: LGPL-3.0-only

using System;
using Nethermind.Core;
using Nethermind.Core.Crypto;
using Nethermind.Core.Extensions;
using Nethermind.Db;
using Nethermind.Int256;
using Nethermind.Logging;
using Nethermind.Trie;
using Nethermind.Trie.Pruning;
using Metrics = Nethermind.Db.Metrics;

namespace Nethermind.State
{
    public class StateReader : IStateReader
    {
        private readonly IDb _codeDb;
        private readonly ILogger _logger;
        private readonly StateTree _state;
        private readonly StorageTree _storage;

        public StateReader(ITrieStore? trieStore, IDb? codeDb, ILogManager? logManager)
        {
            _logger = logManager?.GetClassLogger<StateReader>() ?? throw new ArgumentNullException(nameof(logManager));
            _codeDb = codeDb ?? throw new ArgumentNullException(nameof(codeDb));
            _state = new StateTree(trieStore, logManager);
            _storage = new StorageTree(trieStore, Keccak.EmptyTreeHash, logManager);
        }

        public Account? GetAccount(Keccak stateRoot, Address address)
        {
            return GetState(stateRoot, address);
        }

        public byte[] GetStorage(Keccak storageRoot, in UInt256 index)
        {
            if (storageRoot == Keccak.EmptyTreeHash)
            {
<<<<<<< HEAD
                return Bytes.ZeroByte;
=======
                return new byte[] { 0 };
>>>>>>> 590800bb
            }

            Metrics.StorageTreeReads++;
            return _storage.Get(index, storageRoot);
        }

        public UInt256 GetBalance(Keccak stateRoot, Address address)
        {
            return GetState(stateRoot, address)?.Balance ?? UInt256.Zero;
        }

        public byte[]? GetCode(Keccak codeHash)
        {
            if (codeHash == Keccak.OfAnEmptyString)
            {
                return Array.Empty<byte>();
            }

            return _codeDb[codeHash.Bytes];
        }

        public void RunTreeVisitor(ITreeVisitor treeVisitor, Keccak rootHash, VisitingOptions? visitingOptions = null)
        {
            _state.Accept(treeVisitor, rootHash, visitingOptions);
        }

        public byte[] GetCode(Keccak stateRoot, Address address)
        {
            Account? account = GetState(stateRoot, address);
            return account is null ? Array.Empty<byte>() : GetCode(account.CodeHash);
        }

        private Account? GetState(Keccak stateRoot, Address address)
        {
            if (stateRoot == Keccak.EmptyTreeHash)
            {
                return null;
            }

            Metrics.StateTreeReads++;
            Account? account = _state.Get(address, stateRoot);
            return account;
        }
    }
}<|MERGE_RESOLUTION|>--- conflicted
+++ resolved
@@ -38,11 +38,7 @@
         {
             if (storageRoot == Keccak.EmptyTreeHash)
             {
-<<<<<<< HEAD
                 return Bytes.ZeroByte;
-=======
-                return new byte[] { 0 };
->>>>>>> 590800bb
             }
 
             Metrics.StorageTreeReads++;
