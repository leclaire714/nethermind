// SPDX-FileCopyrightText: 2022 Demerzel Solutions Limited
// SPDX-License-Identifier: LGPL-3.0-only

using System;
using Nethermind.Core;
using Nethermind.Core.Crypto;
using Nethermind.Db;
using Nethermind.Int256;
using Nethermind.Logging;
using Nethermind.Trie;
using Nethermind.Trie.Pruning;
using Metrics = Nethermind.Db.Metrics;

namespace Nethermind.State
{
    public class StateReader : IStateReader
    {
        private readonly IDb _codeDb;
        private readonly ILogger _logger;
        private readonly IStateTree _state;
        private readonly ITrieStore? _trieStore;

        public StateReader(ITrieStore? trieStore, IDb? codeDb, ILogManager? logManager)
        {
            _logger = logManager?.GetClassLogger<StateReader>() ?? throw new ArgumentNullException(nameof(logManager));
            _codeDb = codeDb ?? throw new ArgumentNullException(nameof(codeDb));
            _trieStore = trieStore ?? throw new ArgumentNullException(nameof(trieStore));
            _state = trieStore.Capability == TrieNodeResolverCapability.Path ? new StateTreeByPath(trieStore, logManager) : new StateTree(trieStore, logManager);
        }

        public Account? GetAccount(Hash256 stateRoot, Address address)
        {
            return GetState(stateRoot, address);
        }

<<<<<<< HEAD
        public byte[]? GetStorage(Keccak stateRoot, Keccak storageRoot, Address accountAddress, in UInt256 index)
=======
        public byte[] GetStorage(Hash256 storageRoot, in UInt256 index)
>>>>>>> 4401d7f1
        {
            if (storageRoot == Keccak.EmptyTreeHash)
            {
                return new byte[] { 0 };
            }

            Metrics.StorageTreeReads++;

            StorageTree tree = new(_trieStore, storageRoot, NullLogManager.Instance, accountAddress);
            tree.ParentStateRootHash = stateRoot;
            return tree.Get(index, storageRoot);
        }

        public UInt256 GetBalance(Hash256 stateRoot, Address address)
        {
            return GetState(stateRoot, address)?.Balance ?? UInt256.Zero;
        }

        public byte[]? GetCode(Hash256 codeHash)
        {
            if (codeHash == Keccak.OfAnEmptyString)
            {
                return Array.Empty<byte>();
            }

            return _codeDb[codeHash.Bytes];
        }

        public void RunTreeVisitor(ITreeVisitor treeVisitor, Hash256 rootHash, VisitingOptions? visitingOptions = null)
        {
            _state.Accept(treeVisitor, rootHash, visitingOptions);
        }

        public bool HasStateForRoot(Hash256 stateRoot)
        {
            RootCheckVisitor visitor = new();
            RunTreeVisitor(visitor, stateRoot);
            return visitor.HasRoot;
        }

        public byte[] GetCode(Hash256 stateRoot, Address address)
        {
            Account? account = GetState(stateRoot, address);
            return account is null ? Array.Empty<byte>() : GetCode(account.CodeHash);
        }

        private Account? GetState(Hash256 stateRoot, Address address)
        {
            if (stateRoot == Keccak.EmptyTreeHash)
            {
                return null;
            }

            Metrics.StateTreeReads++;
            Account? account = _state.Get(address, stateRoot);
            return account;
        }
    }
}<|MERGE_RESOLUTION|>--- conflicted
+++ resolved
@@ -33,11 +33,7 @@
             return GetState(stateRoot, address);
         }
 
-<<<<<<< HEAD
-        public byte[]? GetStorage(Keccak stateRoot, Keccak storageRoot, Address accountAddress, in UInt256 index)
-=======
-        public byte[] GetStorage(Hash256 storageRoot, in UInt256 index)
->>>>>>> 4401d7f1
+        public byte[]? GetStorage(Hash256 stateRoot, Hash256 storageRoot, Address accountAddress, in UInt256 index)
         {
             if (storageRoot == Keccak.EmptyTreeHash)
             {
