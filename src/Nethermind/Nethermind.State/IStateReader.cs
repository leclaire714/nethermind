--- conflicted
+++ resolved
@@ -12,11 +12,7 @@
     {
         Account? GetAccount(Hash256 stateRoot, Address address);
 
-<<<<<<< HEAD
-        byte[]? GetStorage(Keccak stateRoot, Keccak storageRoot, Address address, in UInt256 index);
-=======
-        byte[]? GetStorage(Hash256 storageRoot, in UInt256 index);
->>>>>>> 4401d7f1
+        byte[]? GetStorage(Hash256 stateRoot, Hash256 storageRoot, Address address, in UInt256 index);
 
         byte[]? GetCode(Hash256 codeHash);
 
