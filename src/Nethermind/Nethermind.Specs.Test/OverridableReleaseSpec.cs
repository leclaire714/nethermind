--- conflicted
+++ resolved
@@ -32,190 +32,125 @@
         public OverridableReleaseSpec(IReleaseSpec spec)
         {
             _spec = spec;
-            MaximumExtraDataSize = spec.MaximumExtraDataSize                   ;
-            MaxCodeSize  = spec.MaxCodeSize ;
-            MinGasLimit  = spec.MinGasLimit ;
-            GasLimitBoundDivisor = spec.GasLimitBoundDivisor;
-            BlockReward  = spec.BlockReward ;
-            DifficultyBombDelay = spec.DifficultyBombDelay;
-            DifficultyBoundDivisor  = spec.DifficultyBoundDivisor ;
-            FixedDifficulty  = spec.FixedDifficulty ;
-            MaximumUncleCount = spec.MaximumUncleCount;
-            IsTimeAdjustmentPostOlympic = spec.IsTimeAdjustmentPostOlympic;
-            IsEip2Enabled  = spec.IsEip2Enabled ;
-            IsEip7Enabled  = spec.IsEip7Enabled ;
-            IsEip100Enabled  = spec.IsEip100Enabled ;
-            IsEip140Enabled  = spec.IsEip140Enabled ;
-            IsEip150Enabled  = spec.IsEip150Enabled ;
-            IsEip155Enabled  = spec.IsEip155Enabled ;
-            IsEip158Enabled  = spec.IsEip158Enabled ;
-            IsEip160Enabled  = spec.IsEip160Enabled ;
-            IsEip170Enabled  = spec.IsEip170Enabled ;
-            IsEip196Enabled  = spec.IsEip196Enabled ;
-            IsEip197Enabled  = spec.IsEip197Enabled ;
-            IsEip198Enabled  = spec.IsEip198Enabled ;
-            IsEip211Enabled  = spec.IsEip211Enabled ;
-            IsEip214Enabled  = spec.IsEip214Enabled ;
-            IsEip649Enabled  = spec.IsEip649Enabled ;
-            IsEip658Enabled  = spec.IsEip658Enabled ;
-            IsEip145Enabled  = spec.IsEip145Enabled ;
-            IsEip1014Enabled  = spec.IsEip1014Enabled ;
-            IsEip1052Enabled  = spec.IsEip1052Enabled ;
-            IsEip1283Enabled  = spec.IsEip1283Enabled ;
-            IsEip1234Enabled  = spec.IsEip1234Enabled ;
-            IsEip1344Enabled  = spec.IsEip1344Enabled ;
-            IsEip2028Enabled  = spec.IsEip2028Enabled ;
-            IsEip152Enabled  = spec.IsEip152Enabled ;
-            IsEip1108Enabled  = spec.IsEip1108Enabled ;
-            IsEip1884Enabled  = spec.IsEip1884Enabled ;
-            IsEip2200Enabled  = spec.IsEip2200Enabled ;
-            IsEip2315Enabled  = spec.IsEip2315Enabled ;
-            IsEip2537Enabled  = spec.IsEip2537Enabled ;
-            IsEip2565Enabled  = spec.IsEip2565Enabled ;
-            IsEip2929Enabled  = spec.IsEip2929Enabled ;
-            IsEip2930Enabled  = spec.IsEip2930Enabled ;
-            IsEip1559Enabled  = spec.IsEip1559Enabled ;
-            IsEip3198Enabled  = spec.IsEip3198Enabled ;
-            IsEip3529Enabled  = spec.IsEip3529Enabled ;
-            IsEip3541Enabled  = spec.IsEip3541Enabled ;
-            IsEip3607Enabled  = spec.IsEip3607Enabled ;
-            IsEip3675Enabled  = spec.IsEip3675Enabled ;
-            IsEip3651Enabled  = spec.IsEip3651Enabled ;
-            IsEip1153Enabled  = spec.IsEip1153Enabled ;
-            IsEip3855Enabled  = spec.IsEip3855Enabled ;
-            IsEip3860Enabled  = spec.IsEip3860Enabled ;
-            IsEip3540Enabled  = spec.IsEip3540Enabled ;
-            IsEip3670Enabled  = spec.IsEip3670Enabled ;
-            IsEip4200Enabled  = spec.IsEip4200Enabled ;
-            Eip1559TransitionBlock = spec.Eip1559TransitionBlock;
         }
 
         public string Name => "OverridableReleaseSpec";
 
-        public long MaximumExtraDataSize { get; set; }
+        public long MaximumExtraDataSize => _spec.MaximumExtraDataSize;
 
-        public long MaxCodeSize { get; set; }
+        public long MaxCodeSize => _spec.MaxCodeSize;
 
-        public long MinGasLimit { get; set; }
+        public long MinGasLimit => _spec.MinGasLimit;
 
-        public long GasLimitBoundDivisor { get; set; }
+        public long GasLimitBoundDivisor => _spec.GasLimitBoundDivisor;
 
-        public UInt256 BlockReward { get; set; }
+        public UInt256 BlockReward => _spec.BlockReward;
 
-        public long DifficultyBombDelay { get; set; }
+        public long DifficultyBombDelay => _spec.DifficultyBombDelay;
 
-        public long DifficultyBoundDivisor { get; set; }
+        public long DifficultyBoundDivisor => _spec.DifficultyBoundDivisor;
 
-        public long? FixedDifficulty { get; set; }
+        public long? FixedDifficulty => _spec.FixedDifficulty;
 
-        public int MaximumUncleCount { get; set; }
+        public int MaximumUncleCount => _spec.MaximumUncleCount;
 
-        public bool IsTimeAdjustmentPostOlympic { get; set; }
+        public bool IsTimeAdjustmentPostOlympic => _spec.IsTimeAdjustmentPostOlympic;
 
-        public bool IsEip2Enabled { get; set; }
+        public bool IsEip2Enabled => _spec.IsEip2Enabled;
 
-        public bool IsEip7Enabled { get; set; }
+        public bool IsEip7Enabled => _spec.IsEip7Enabled;
 
-        public bool IsEip100Enabled { get; set; }
+        public bool IsEip100Enabled => _spec.IsEip100Enabled;
 
-        public bool IsEip140Enabled { get; set; }
+        public bool IsEip140Enabled => _spec.IsEip140Enabled;
 
-        public bool IsEip150Enabled { get; set; }
+        public bool IsEip150Enabled => _spec.IsEip150Enabled;
 
-        public bool IsEip155Enabled { get; set; }
+        public bool IsEip155Enabled => _spec.IsEip155Enabled;
 
-        public bool IsEip158Enabled { get; set; }
+        public bool IsEip158Enabled => _spec.IsEip158Enabled;
 
-        public bool IsEip160Enabled { get; set; }
+        public bool IsEip160Enabled => _spec.IsEip160Enabled;
 
-        public bool IsEip170Enabled { get; set; }
+        public bool IsEip170Enabled => _spec.IsEip170Enabled;
 
-        public bool IsEip196Enabled { get; set; }
+        public bool IsEip196Enabled => _spec.IsEip196Enabled;
 
-        public bool IsEip197Enabled { get; set; }
+        public bool IsEip197Enabled => _spec.IsEip197Enabled;
 
-        public bool IsEip198Enabled { get; set; }
+        public bool IsEip198Enabled => _spec.IsEip198Enabled;
 
-        public bool IsEip211Enabled { get; set; }
+        public bool IsEip211Enabled => _spec.IsEip211Enabled;
 
-        public bool IsEip214Enabled { get; set; }
+        public bool IsEip214Enabled => _spec.IsEip214Enabled;
 
-        public bool IsEip649Enabled { get; set; }
+        public bool IsEip649Enabled => _spec.IsEip649Enabled;
 
-        public bool IsEip658Enabled { get; set; }
+        public bool IsEip658Enabled => _spec.IsEip658Enabled;
 
-        public bool IsEip145Enabled { get; set; }
+        public bool IsEip145Enabled => _spec.IsEip145Enabled;
 
-        public bool IsEip1014Enabled { get; set; }
+        public bool IsEip1014Enabled => _spec.IsEip1014Enabled;
 
-        public bool IsEip1052Enabled { get; set; }
+        public bool IsEip1052Enabled => _spec.IsEip1052Enabled;
 
-        public bool IsEip1283Enabled { get; set; }
+        public bool IsEip1283Enabled => _spec.IsEip1283Enabled;
 
-        public bool IsEip1234Enabled { get; set; }
+        public bool IsEip1234Enabled => _spec.IsEip1234Enabled;
 
-        public bool IsEip1344Enabled { get; set; }
+        public bool IsEip1344Enabled => _spec.IsEip1344Enabled;
 
-        public bool IsEip2028Enabled { get; set; }
+        public bool IsEip2028Enabled => _spec.IsEip2028Enabled;
 
-        public bool IsEip152Enabled { get; set; }
+        public bool IsEip152Enabled => _spec.IsEip152Enabled;
 
-        public bool IsEip1108Enabled { get; set; }
+        public bool IsEip1108Enabled => _spec.IsEip1108Enabled;
 
-        public bool IsEip1884Enabled { get; set; }
+        public bool IsEip1884Enabled => _spec.IsEip1884Enabled;
 
-        public bool IsEip2200Enabled { get; set; }
+        public bool IsEip2200Enabled => _spec.IsEip2200Enabled;
 
-        public bool IsEip2315Enabled { get; set; }
+        public bool IsEip2315Enabled => _spec.IsEip2315Enabled;
 
-        public bool IsEip2537Enabled { get; set; }
+        public bool IsEip2537Enabled => _spec.IsEip2537Enabled;
 
-        public bool IsEip2565Enabled { get; set; }
+        public bool IsEip2565Enabled => _spec.IsEip2565Enabled;
 
-        public bool IsEip2929Enabled { get; set; }
+        public bool IsEip2929Enabled => _spec.IsEip2929Enabled;
 
-        public bool IsEip2930Enabled { get; set; }
+        public bool IsEip2930Enabled => _spec.IsEip2930Enabled;
 
-        public bool IsEip1559Enabled { get; set; }
+        public bool IsEip1559Enabled => _spec.IsEip1559Enabled;
 
-        public bool IsEip3198Enabled { get; set; }
+        public bool IsEip3198Enabled => _spec.IsEip3198Enabled;
 
-        public bool IsEip3529Enabled { get; set; }
+        public bool IsEip3529Enabled => _spec.IsEip3529Enabled;
 
-        public bool IsEip3541Enabled { get; set; }
+        public bool IsEip3541Enabled => _spec.IsEip3541Enabled;
 
-        public bool IsEip3607Enabled { get; set; }
+        public bool IsEip3607Enabled => _spec.IsEip3607Enabled;
 
-        public bool IsEip3675Enabled { get; set; }
+        public bool IsEip3675Enabled => _spec.IsEip3675Enabled;
 
-        public bool IsEip3651Enabled { get; set; }
+        public bool IsEip3651Enabled => _spec.IsEip3651Enabled;
 
-<<<<<<< HEAD
-        public bool IsEip1153Enabled { get; set; }
+        public bool IsEip1153Enabled => _spec.IsEip1153Enabled;
 
-        public bool IsEip3855Enabled { get; set; }
+        public bool IsEip3855Enabled => _spec.IsEip3855Enabled;
 
-        public bool IsEip3860Enabled { get; set; }
+        public bool IsEip3860Enabled => _spec.IsEip3860Enabled;
 
-        public bool IsEip3540Enabled { get; set; }
+        public bool IsEip3540Enabled => _spec.IsEip3540Enabled;
 
-        public bool IsEip3670Enabled { get; set; }
+        public bool IsEip3670Enabled => _spec.IsEip3670Enabled;
 
-        public bool IsEip4200Enabled { get; set; }
+        public bool IsEip4200Enabled => _spec.IsEip4200Enabled;
 
-        public long Eip1559TransitionBlock { get; set; }
+        public long Eip1559TransitionBlock => _spec.Eip1559TransitionBlock;
 
         public bool IsEip158IgnoredAccount(Address address)
-            => _spec.IsEip158IgnoredAccount(address);
-=======
-        public Address? Eip1559FeeCollector => _spec.Eip1559FeeCollector;
-        public bool IsEip1153Enabled => _spec.IsEip1153Enabled;
-        public bool IsEip3675Enabled => _spec.IsEip3675Enabled;
-        public bool IsEip3651Enabled => _spec.IsEip3651Enabled;
-        public bool IsEip3855Enabled => _spec.IsEip3855Enabled;
-        public bool IsEip3860Enabled => _spec.IsEip3860Enabled;
-        public bool IsEip3670Enabled => _spec.IsEip3670Enabled;
-        public bool IsEip3540Enabled => _spec.IsEip3540Enabled;
->>>>>>> 433207bc
+        {
+            return _spec.IsEip158IgnoredAccount(address);
+        }
     }
 }