//  Copyright (c) 2021 Demerzel Solutions Limited
//  This file is part of the Nethermind library.
//
//  The Nethermind library is free software: you can redistribute it and/or modify
//  it under the terms of the GNU Lesser General Public License as published by
//  the Free Software Foundation, either version 3 of the License, or
//  (at your option) any later version.
//
//  The Nethermind library is distributed in the hope that it will be useful,
//  but WITHOUT ANY WARRANTY; without even the implied warranty of
//  MERCHANTABILITY or FITNESS FOR A PARTICULAR PURPOSE. See the
//  GNU Lesser General Public License for more details.
//
//  You should have received a copy of the GNU Lesser General Public License
//  along with the Nethermind. If not, see <http://www.gnu.org/licenses/>.

using System;
using System.Collections.Generic;
using System.IO;
using System.Linq;
using System.Reflection;
using FluentAssertions;
using Nethermind.Core;
using Nethermind.Core.Specs;
using Nethermind.Int256;
using Nethermind.Serialization.Json;
using Nethermind.Specs.ChainSpecStyle;
using NUnit.Framework;

namespace Nethermind.Specs.Test.ChainSpecStyle
{
    [Parallelizable(ParallelScope.All)]
    [TestFixture]
    public class ChainSpecBasedSpecProviderTests
    {
        [Test]
        public void Shandong_loads_properly()
        {
            ChainSpecLoader loader = new(new EthereumJsonSerializer());
            string path = Path.Combine(TestContext.CurrentContext.WorkDirectory, "../../../../Chains/shandong.json");
            ChainSpec chainSpec = loader.Load(File.ReadAllText(path));
            chainSpec.Parameters.Eip2537Transition.Should().BeNull();

            ChainSpecBasedSpecProvider provider = new(chainSpec);


            ReleaseSpec shandongSpec = (ReleaseSpec)MainnetSpecProvider
                .Instance.GetSpec(MainnetSpecProvider.ShanghaiActivation);
            shandongSpec.Name = "shandong";
            shandongSpec.IsEip3651Enabled = true;
            shandongSpec.IsEip3675Enabled = true;
            shandongSpec.IsEip3855Enabled = true;
            shandongSpec.IsEip3860Enabled = true;
            shandongSpec.Eip1559TransitionBlock = 0;
            shandongSpec.DifficultyBombDelay = 0;
            TestSpecProvider testProvider = TestSpecProvider.Instance;
            testProvider.SpecToReturn = shandongSpec;
            testProvider.TerminalTotalDifficulty = 0;
            testProvider.GenesisSpec = shandongSpec;

            List<ForkActivation> blockNumbersToTest = new()
            {
<<<<<<< HEAD
                0,
                (0, 0),
                (0, null),
                1,
                999_999_999, // far in the future
=======
                (ForkActivation)0,
                (0, 0),
                (0, null),
                (ForkActivation)1,
                (ForkActivation)999_999_999, // far in the future
>>>>>>> d821522c
            };

            CompareSpecProviders(testProvider, provider, blockNumbersToTest);
            Assert.AreEqual(testProvider.TerminalTotalDifficulty, provider.TerminalTotalDifficulty);
            Assert.AreEqual(testProvider.GenesisSpec.Eip1559TransitionBlock, provider.GenesisSpec.Eip1559TransitionBlock);
            Assert.AreEqual(testProvider.GenesisSpec.DifficultyBombDelay, provider.GenesisSpec.DifficultyBombDelay);
        }

        [Test]
        public void Sepolia_loads_properly()
        {
            ChainSpecLoader loader = new(new EthereumJsonSerializer());
            string path = Path.Combine(TestContext.CurrentContext.WorkDirectory, "../../../../Chains/sepolia.json");
            ChainSpec chainSpec = loader.Load(File.ReadAllText(path));
            chainSpec.Parameters.Eip2537Transition.Should().BeNull();

            ChainSpecBasedSpecProvider provider = new(chainSpec);
            SepoliaSpecProvider sepolia = SepoliaSpecProvider.Instance;

            List<ForkActivation> blockNumbersToTest = new()
            {
                (ForkActivation)120_000_000, // far in the future
            };

            CompareSpecProviders(sepolia, provider, blockNumbersToTest);
            Assert.AreEqual(SepoliaSpecProvider.Instance.TerminalTotalDifficulty, provider.TerminalTotalDifficulty);
            Assert.AreEqual(0, provider.GenesisSpec.Eip1559TransitionBlock);
            Assert.AreEqual(long.MaxValue, provider.GenesisSpec.DifficultyBombDelay);
        }

        [Test]
        public void Rinkeby_loads_properly()
        {
            ChainSpecLoader loader = new(new EthereumJsonSerializer());
            string path = Path.Combine(TestContext.CurrentContext.WorkDirectory, "../../../../Chains/rinkeby.json");
            ChainSpec chainSpec = loader.Load(File.ReadAllText(path));
            chainSpec.Parameters.Eip2537Transition.Should().BeNull();

            ChainSpecBasedSpecProvider provider = new(chainSpec);
            RinkebySpecProvider rinkeby = RinkebySpecProvider.Instance;

            List<ForkActivation> blockNumbersToTest = new()
            {
                (ForkActivation)RinkebySpecProvider.ByzantiumBlockNumber,
                (ForkActivation)(RinkebySpecProvider.ConstantinopleFixBlockNumber - 1),
                (ForkActivation)RinkebySpecProvider.ConstantinopleFixBlockNumber,
                (ForkActivation)(RinkebySpecProvider.IstanbulBlockNumber - 1),
                (ForkActivation)RinkebySpecProvider.IstanbulBlockNumber,
                (ForkActivation)(RinkebySpecProvider.BerlinBlockNumber - 1),
                (ForkActivation)RinkebySpecProvider.BerlinBlockNumber,
                (ForkActivation)(RinkebySpecProvider.LondonBlockNumber - 1),
                (ForkActivation)RinkebySpecProvider.LondonBlockNumber,
                (ForkActivation)120_000_000, // far in the future
            };

            CompareSpecProviders(rinkeby, provider, blockNumbersToTest);
            Assert.AreEqual(RinkebySpecProvider.LondonBlockNumber, provider.GenesisSpec.Eip1559TransitionBlock);
        }

        [Test]
        public void Goerli_loads_properly()
        {
            ChainSpecLoader loader = new(new EthereumJsonSerializer());
            string path = Path.Combine(TestContext.CurrentContext.WorkDirectory, "../../../../Chains/goerli.json");
            ChainSpec chainSpec = loader.Load(File.ReadAllText(path));
            chainSpec.Parameters.Eip2537Transition.Should().BeNull();

            ChainSpecBasedSpecProvider provider = new(chainSpec);
            GoerliSpecProvider goerli = GoerliSpecProvider.Instance;

            List<ForkActivation> blockNumbersToTest = new()
            {
                (ForkActivation)0,
                (ForkActivation)1,
                (ForkActivation)(GoerliSpecProvider.IstanbulBlockNumber - 1),
                (ForkActivation)GoerliSpecProvider.IstanbulBlockNumber,
                (ForkActivation)(GoerliSpecProvider.BerlinBlockNumber - 1),
                (ForkActivation)GoerliSpecProvider.BerlinBlockNumber,
                (ForkActivation)(GoerliSpecProvider.LondonBlockNumber - 1),
                (ForkActivation)GoerliSpecProvider.LondonBlockNumber,
                (ForkActivation)100000000, // far in the future
            };

            CompareSpecProviders(goerli, provider, blockNumbersToTest);
            Assert.AreEqual(GoerliSpecProvider.LondonBlockNumber, provider.GenesisSpec.Eip1559TransitionBlock);
            Assert.AreEqual(GoerliSpecProvider.Instance.TerminalTotalDifficulty, provider.TerminalTotalDifficulty);
        }

        [Test]
        public void Mainnet_loads_properly()
        {
            ChainSpecLoader loader = new(new EthereumJsonSerializer());
            string path = Path.Combine(TestContext.CurrentContext.WorkDirectory, "../../../../Chains/foundation.json");
            ChainSpec chainSpec = loader.Load(File.ReadAllText(path));
            chainSpec.Parameters.Eip2537Transition.Should().BeNull();

            ChainSpecBasedSpecProvider provider = new(chainSpec);
            MainnetSpecProvider mainnet = MainnetSpecProvider.Instance;

            List<ForkActivation> blockNumbersToTest = new()
            {
<<<<<<< HEAD
                0,
                (0, 0),
                (0, null),
                1,
                MainnetSpecProvider.HomesteadBlockNumber - 1,
                MainnetSpecProvider.HomesteadBlockNumber,
                MainnetSpecProvider.TangerineWhistleBlockNumber - 1,
                MainnetSpecProvider.TangerineWhistleBlockNumber,
                MainnetSpecProvider.SpuriousDragonBlockNumber - 1,
                MainnetSpecProvider.SpuriousDragonBlockNumber,
                MainnetSpecProvider.ByzantiumBlockNumber - 1,
                MainnetSpecProvider.ByzantiumBlockNumber,
                MainnetSpecProvider.ConstantinopleFixBlockNumber - 1,
                MainnetSpecProvider.ConstantinopleFixBlockNumber,
                MainnetSpecProvider.IstanbulBlockNumber - 1,
                MainnetSpecProvider.IstanbulBlockNumber,
                MainnetSpecProvider.MuirGlacierBlockNumber - 1,
                MainnetSpecProvider.MuirGlacierBlockNumber,
                MainnetSpecProvider.BerlinBlockNumber - 1,
                MainnetSpecProvider.BerlinBlockNumber,
                MainnetSpecProvider.LondonBlockNumber - 1,
                MainnetSpecProvider.LondonBlockNumber,
                MainnetSpecProvider.ArrowGlacierBlockNumber - 1,
                MainnetSpecProvider.ArrowGlacierBlockNumber,
                MainnetSpecProvider.GrayGlacierBlockNumber - 1,
                MainnetSpecProvider.GrayGlacierBlockNumber,
                99_000_000, // far in the future
=======
                (ForkActivation)0,
                (0, 0),
                (0, null),
                (ForkActivation)1,
                (ForkActivation)(MainnetSpecProvider.HomesteadBlockNumber - 1),
                (ForkActivation)MainnetSpecProvider.HomesteadBlockNumber,
                (ForkActivation)(MainnetSpecProvider.TangerineWhistleBlockNumber - 1),
                (ForkActivation)MainnetSpecProvider.TangerineWhistleBlockNumber,
                (ForkActivation)(MainnetSpecProvider.SpuriousDragonBlockNumber - 1),
                (ForkActivation)MainnetSpecProvider.SpuriousDragonBlockNumber,
                (ForkActivation)(MainnetSpecProvider.ByzantiumBlockNumber - 1),
                (ForkActivation)MainnetSpecProvider.ByzantiumBlockNumber,
                (ForkActivation)(MainnetSpecProvider.ConstantinopleFixBlockNumber - 1),
                (ForkActivation)MainnetSpecProvider.ConstantinopleFixBlockNumber,
                (ForkActivation)(MainnetSpecProvider.IstanbulBlockNumber - 1),
                (ForkActivation)MainnetSpecProvider.IstanbulBlockNumber,
                (ForkActivation)(MainnetSpecProvider.MuirGlacierBlockNumber - 1),
                (ForkActivation)MainnetSpecProvider.MuirGlacierBlockNumber,
                (ForkActivation)(MainnetSpecProvider.BerlinBlockNumber - 1),
                (ForkActivation)MainnetSpecProvider.BerlinBlockNumber,
                (ForkActivation)(MainnetSpecProvider.LondonBlockNumber - 1),
                (ForkActivation)MainnetSpecProvider.LondonBlockNumber,
                (ForkActivation)(MainnetSpecProvider.ArrowGlacierBlockNumber - 1),
                (ForkActivation)MainnetSpecProvider.ArrowGlacierBlockNumber,
                (ForkActivation)(MainnetSpecProvider.GrayGlacierBlockNumber - 1),
                (ForkActivation)MainnetSpecProvider.GrayGlacierBlockNumber,
                (ForkActivation)99_000_000, // far in the future
>>>>>>> d821522c
            };

            CompareSpecProviders(mainnet, provider, blockNumbersToTest);

            Assert.AreEqual(MainnetSpecProvider.LondonBlockNumber, provider.GenesisSpec.Eip1559TransitionBlock);
            Assert.AreEqual(0_000_000, provider.GetSpec((ForkActivation)4_369_999).DifficultyBombDelay);
            Assert.AreEqual(3_000_000, provider.GetSpec((ForkActivation)4_370_000).DifficultyBombDelay);
            Assert.AreEqual(3_000_000, provider.GetSpec((ForkActivation)7_279_999).DifficultyBombDelay);
            Assert.AreEqual(3_000_000, provider.GetSpec((ForkActivation)7_279_999).DifficultyBombDelay);
            Assert.AreEqual(5_000_000, provider.GetSpec((ForkActivation)7_280_000).DifficultyBombDelay);
            Assert.AreEqual(5_000_000, provider.GetSpec((ForkActivation)9_199_999).DifficultyBombDelay);
            Assert.AreEqual(9_000_000, provider.GetSpec((ForkActivation)9_200_000).DifficultyBombDelay);
            Assert.AreEqual(9_000_000, provider.GetSpec((ForkActivation)12_000_000).DifficultyBombDelay);
            Assert.AreEqual(9_000_000, provider.GetSpec((ForkActivation)12_964_999).DifficultyBombDelay);
            Assert.AreEqual(9_700_000, provider.GetSpec((ForkActivation)12_965_000).DifficultyBombDelay);
            Assert.AreEqual(9_700_000, provider.GetSpec((ForkActivation)13_772_999).DifficultyBombDelay);
            Assert.AreEqual(10_700_000, provider.GetSpec((ForkActivation)13_773_000).DifficultyBombDelay);
            Assert.AreEqual(10_700_000, provider.GetSpec((ForkActivation)15_049_999).DifficultyBombDelay);
            Assert.AreEqual(11_400_000, provider.GetSpec((ForkActivation)15_050_000).DifficultyBombDelay);
            Assert.AreEqual(11_400_000, provider.GetSpec((ForkActivation)99_414_000).DifficultyBombDelay);
            Assert.AreEqual(MainnetSpecProvider.Instance.TerminalTotalDifficulty, provider.TerminalTotalDifficulty);
        }

        private static void CompareSpecProviders(
            ISpecProvider oldSpecProvider,
            ISpecProvider newSpecProvider,
            IEnumerable<ForkActivation> forkActivations,
            bool checkDifficultyBomb = false)
        {
            foreach (ForkActivation activation in forkActivations)
            {
                IReleaseSpec oldSpec = oldSpecProvider.GetSpec(activation);
                IReleaseSpec newSpec = newSpecProvider.GetSpec(activation);
                long? daoBlockNumber = newSpecProvider.DaoBlockNumber;
                bool isMainnet = daoBlockNumber is not null;

                CompareSpecs(oldSpec, newSpec, activation, isMainnet, checkDifficultyBomb);
            }
        }

        private static void CompareSpecs(IReleaseSpec oldSpec, IReleaseSpec newSpec, ForkActivation activation, bool isMainnet,
            bool checkDifficultyBomb = false)
        {
            PropertyInfo[] propertyInfos =
                typeof(IReleaseSpec).GetProperties(BindingFlags.Public | BindingFlags.Instance);
            foreach (PropertyInfo propertyInfo in propertyInfos
                         .Where(p => p.Name != nameof(IReleaseSpec.Name))
                         .Where(p => isMainnet || p.Name != nameof(IReleaseSpec.MaximumExtraDataSize))
                         .Where(p => isMainnet || p.Name != nameof(IReleaseSpec.BlockReward))
                         .Where(p => isMainnet || checkDifficultyBomb ||
                                     p.Name != nameof(IReleaseSpec.DifficultyBombDelay))
                         .Where(p => isMainnet || checkDifficultyBomb ||
                                     p.Name != nameof(IReleaseSpec.DifficultyBoundDivisor))
                         .Where(p => p.Name != nameof(IReleaseSpec.Eip1559TransitionBlock))
                         .Where(p => p.Name != nameof(IReleaseSpec.WithdrawalTimestamp)))
            {
                Assert.AreEqual(propertyInfo.GetValue(oldSpec), propertyInfo.GetValue(newSpec),
                    activation + "." + propertyInfo.Name);
            }
        }

        [Test]
        public void Ropsten_loads_properly()
        {
            ChainSpecLoader loader = new(new EthereumJsonSerializer());
            string path = Path.Combine(TestContext.CurrentContext.WorkDirectory, "../../../../Chains/ropsten.json");
            ChainSpec chainSpec = loader.Load(File.ReadAllText(path));
            chainSpec.Parameters.Eip2537Transition.Should().BeNull();

            ChainSpecBasedSpecProvider provider = new(chainSpec);
            RopstenSpecProvider ropsten = RopstenSpecProvider.Instance;

            List<ForkActivation> blockNumbersToTest = new()
            {
                (ForkActivation)0,
                (ForkActivation)1,
                (ForkActivation)(RopstenSpecProvider.SpuriousDragonBlockNumber - 1),
                (ForkActivation)RopstenSpecProvider.SpuriousDragonBlockNumber,
                (ForkActivation)(RopstenSpecProvider.ByzantiumBlockNumber - 1),
                (ForkActivation)RopstenSpecProvider.ByzantiumBlockNumber,
                (ForkActivation)(RopstenSpecProvider.ConstantinopleFixBlockNumber - 1),
                (ForkActivation)RopstenSpecProvider.ConstantinopleFixBlockNumber,
                (ForkActivation)(RopstenSpecProvider.IstanbulBlockNumber - 1),
                (ForkActivation)RopstenSpecProvider.IstanbulBlockNumber,
                (ForkActivation)(RopstenSpecProvider.MuirGlacierBlockNumber - 1),
                (ForkActivation)RopstenSpecProvider.MuirGlacierBlockNumber,
                (ForkActivation)(RopstenSpecProvider.BerlinBlockNumber - 1),
                (ForkActivation)RopstenSpecProvider.BerlinBlockNumber,
                (ForkActivation)(RopstenSpecProvider.LondonBlockNumber - 1),
                (ForkActivation)RopstenSpecProvider.LondonBlockNumber,
                (ForkActivation)999_999_999, // far in the future
            };

            CompareSpecProviders(ropsten, provider, blockNumbersToTest, true);
            Assert.AreEqual(RopstenSpecProvider.Instance.TerminalTotalDifficulty, provider.TerminalTotalDifficulty);
            Assert.AreEqual(RopstenSpecProvider.LondonBlockNumber, provider.GenesisSpec.Eip1559TransitionBlock);
        }

        [Test]
        public void Chain_id_is_set_correctly()
        {
            ChainSpec chainSpec = new() { Parameters = new ChainParameters(), ChainId = 5 };

            ChainSpecBasedSpecProvider provider = new(chainSpec);
            Assert.AreEqual(5, provider.ChainId);
        }

        [Test]
        public void Dao_block_number_is_set_correctly()
        {
            ChainSpec chainSpec = new();
            chainSpec.Parameters = new ChainParameters();
            chainSpec.DaoForkBlockNumber = 23;

            ChainSpecBasedSpecProvider provider = new(chainSpec);
            Assert.AreEqual(23, provider.DaoBlockNumber);
        }

        [Test]
        public void Bound_divisors_set_correctly()
        {
            ChainSpec chainSpec = new()
            {
                Parameters = new ChainParameters { GasLimitBoundDivisor = 17 },
                Ethash = new EthashParameters { DifficultyBoundDivisor = 19 }
            };

            ChainSpecBasedSpecProvider provider = new(chainSpec);
            Assert.AreEqual(19, provider.GenesisSpec.DifficultyBoundDivisor);
            Assert.AreEqual(17, provider.GenesisSpec.GasLimitBoundDivisor);
        }

        [Test]
        public void Difficulty_bomb_delays_loaded_correctly()
        {
            ChainSpec chainSpec = new()
            {
                Parameters = new ChainParameters(),
                Ethash = new EthashParameters
                {
                    DifficultyBombDelays = new Dictionary<long, long>
                    {
                        { 3, 100 },
                        { 7, 200 },
                        { 13, 300 },
                        { 17, 400 },
                        { 19, 500 },
                    }
                }
            };

            ChainSpecBasedSpecProvider provider = new(chainSpec);
            Assert.AreEqual(100, provider.GetSpec((ForkActivation)3).DifficultyBombDelay);
            Assert.AreEqual(300, provider.GetSpec((ForkActivation)7).DifficultyBombDelay);
            Assert.AreEqual(600, provider.GetSpec((ForkActivation)13).DifficultyBombDelay);
            Assert.AreEqual(1000, provider.GetSpec((ForkActivation)17).DifficultyBombDelay);
            Assert.AreEqual(1500, provider.GetSpec((ForkActivation)19).DifficultyBombDelay);
        }

        [Test]
        public void Max_code_transition_loaded_correctly()
        {
            const long maxCodeTransition = 13;
            const long maxCodeSize = 100;

            ChainSpec chainSpec = new()
            {
                Parameters = new ChainParameters
                {
                    MaxCodeSizeTransition = maxCodeTransition,
                    MaxCodeSize = maxCodeSize
                }
            };

            ChainSpecBasedSpecProvider provider = new(chainSpec);
            Assert.AreEqual(long.MaxValue, provider.GetSpec((ForkActivation)(maxCodeTransition - 1)).MaxCodeSize, "one before");
            Assert.AreEqual(maxCodeSize, provider.GetSpec((ForkActivation)maxCodeTransition).MaxCodeSize, "at transition");
            Assert.AreEqual(maxCodeSize, provider.GetSpec((ForkActivation)(maxCodeTransition + 1)).MaxCodeSize, "one after");
        }

        [Test]
        public void Eip2200_is_set_correctly_directly()
        {
            ChainSpec chainSpec = new() { Parameters = new ChainParameters { Eip2200Transition = 5 } };

            ChainSpecBasedSpecProvider provider = new(chainSpec);
            provider.GetSpec((ForkActivation)5).IsEip2200Enabled.Should().BeTrue();
        }

        [Test]
        public void Eip2200_is_set_correctly_indirectly()
        {
            ChainSpec chainSpec =
                new() { Parameters = new ChainParameters { Eip1706Transition = 5, Eip1283Transition = 5 } };

            ChainSpecBasedSpecProvider provider = new(chainSpec);
            provider.GetSpec((ForkActivation)5).IsEip2200Enabled.Should().BeTrue();
        }

        [Test]
        public void Eip2200_is_set_correctly_indirectly_after_disabling_eip1283_and_reenabling()
        {
            ChainSpec chainSpec = new()
            {
                Parameters = new ChainParameters
                {
                    Eip1706Transition = 5,
                    Eip1283Transition = 1,
                    Eip1283DisableTransition = 4,
                    Eip1283ReenableTransition = 5
                }
            };

            ChainSpecBasedSpecProvider provider = new(chainSpec);
            provider.GetSpec((ForkActivation)5).IsEip2200Enabled.Should().BeTrue();
        }

        [Test]
        public void Eip2200_is_not_set_correctly_indirectly_after_disabling_eip1283()
        {
            ChainSpec chainSpec = new()
            {
                Parameters = new ChainParameters
                {
                    Eip1706Transition = 5,
                    Eip1283Transition = 1,
                    Eip1283DisableTransition = 4
                }
            };

            ChainSpecBasedSpecProvider provider = new(chainSpec);
            provider.GetSpec((ForkActivation)5).IsEip2200Enabled.Should().BeFalse();
        }

        [Test]
        public void Eip_transitions_loaded_correctly()
        {
            const long maxCodeTransition = 1;
            const long maxCodeSize = 1;

            ChainSpec chainSpec = new()
            {
                Ethash =
                    new EthashParameters
                    {
                        HomesteadTransition = 70,
                        Eip100bTransition = 1000
                    },
                ByzantiumBlockNumber = 1960,
                ConstantinopleBlockNumber = 6490,
                Parameters = new ChainParameters
                {
                    MaxCodeSizeTransition = maxCodeTransition,
                    MaxCodeSize = maxCodeSize,
                    Registrar = Address.Zero,
                    MinGasLimit = 11,
                    GasLimitBoundDivisor = 13,
                    MaximumExtraDataSize = 17,
                    Eip140Transition = 1400L,
                    Eip145Transition = 1450L,
                    Eip150Transition = 1500L,
                    Eip152Transition = 1520L,
                    Eip155Transition = 1550L,
                    Eip160Transition = 1600L,
                    Eip161abcTransition = 1580L,
                    Eip161dTransition = 1580L,
                    Eip211Transition = 2110L,
                    Eip214Transition = 2140L,
                    Eip658Transition = 6580L,
                    Eip1014Transition = 10140L,
                    Eip1052Transition = 10520L,
                    Eip1108Transition = 11080L,
                    Eip1283Transition = 12830L,
                    Eip1283DisableTransition = 12831L,
                    Eip1344Transition = 13440L,
                    Eip1884Transition = 18840L,
                    Eip2028Transition = 20280L,
                    Eip2200Transition = 22000L,
                    Eip2315Transition = 23150L,
                    Eip2537Transition = 25370L,
                    Eip2565Transition = 25650L,
                    Eip2929Transition = 29290L,
                    Eip2930Transition = 29300L,
                    Eip1559Transition = 15590L,
                    Eip1559FeeCollectorTransition = 15591L,
                    Eip1559FeeCollector = Address.SystemUser,
                    Eip1559BaseFeeMinValueTransition = 15592L,
                    Eip1559BaseFeeMinValue = UInt256.UInt128MaxValue,
                    Eip3198Transition = 31980L,
                    Eip3529Transition = 35290L,
                    Eip3541Transition = 35410L,
                    Eip1283ReenableTransition = 23000L,
                    ValidateChainIdTransition = 24000L,
                    ValidateReceiptsTransition = 24000L,
                }
            };

            ChainSpecBasedSpecProvider provider = new(chainSpec);
            Assert.AreEqual(long.MaxValue, provider.GetSpec((ForkActivation)(maxCodeTransition - 1)).MaxCodeSize, "one before");
            Assert.AreEqual(maxCodeSize, provider.GetSpec((ForkActivation)maxCodeTransition).MaxCodeSize, "at transition");
            Assert.AreEqual(maxCodeSize, provider.GetSpec((ForkActivation)(maxCodeTransition + 1)).MaxCodeSize, "one after");

            ReleaseSpec expected = new();

            void TestTransitions(ForkActivation activation, Action<ReleaseSpec> changes)
            {
                changes(expected);
                IReleaseSpec underTest = provider.GetSpec(activation);
                expected.Should().BeEquivalentTo(underTest);
            }

            TestTransitions((ForkActivation)0L, r =>
            {
                r.MinGasLimit = 11L;
                r.GasLimitBoundDivisor = 13L;
                r.MaximumExtraDataSize = 17L;
                r.MaxCodeSize = long.MaxValue;
                r.Eip1559TransitionBlock = 15590L;
                r.IsTimeAdjustmentPostOlympic = true;
                r.MaximumUncleCount = 2;
            });

            TestTransitions((ForkActivation)1L, r =>
            {
                r.MaxCodeSize = maxCodeSize;
                r.IsEip170Enabled = true;
            });
            TestTransitions((ForkActivation)70L, r => { r.IsEip2Enabled = r.IsEip7Enabled = true; });
            TestTransitions((ForkActivation)1000L, r => { r.IsEip100Enabled = true; });
            TestTransitions((ForkActivation)1400L, r => { r.IsEip140Enabled = true; });
            TestTransitions((ForkActivation)1450L, r => { r.IsEip145Enabled = true; });
            TestTransitions((ForkActivation)1500L, r => { r.IsEip150Enabled = true; });
            TestTransitions((ForkActivation)1520L, r => { r.IsEip152Enabled = true; });
            TestTransitions((ForkActivation)1550L, r => { r.IsEip155Enabled = true; });
            TestTransitions((ForkActivation)1580L, r => { r.IsEip158Enabled = true; });
            TestTransitions((ForkActivation)1600L, r => { r.IsEip160Enabled = true; });
            TestTransitions((ForkActivation)1960L,
                r => { r.IsEip196Enabled = r.IsEip197Enabled = r.IsEip198Enabled = r.IsEip649Enabled = true; });
            TestTransitions((ForkActivation)2110L, r => { r.IsEip211Enabled = true; });
            TestTransitions((ForkActivation)2140L, r => { r.IsEip214Enabled = true; });
            TestTransitions((ForkActivation)6580L, r => { r.IsEip658Enabled = r.IsEip1234Enabled = true; });
            TestTransitions((ForkActivation)10140L, r => { r.IsEip1014Enabled = true; });
            TestTransitions((ForkActivation)10520L, r => { r.IsEip1052Enabled = true; });
            TestTransitions((ForkActivation)11180L, r => { r.IsEip1108Enabled = true; });
            TestTransitions((ForkActivation)12830L, r => { r.IsEip1283Enabled = true; });
            TestTransitions((ForkActivation)12831L, r => { r.IsEip1283Enabled = false; });
            TestTransitions((ForkActivation)13440L, r => { r.IsEip1344Enabled = true; });
            TestTransitions((ForkActivation)15590L, r => { r.IsEip1559Enabled = true; });
            TestTransitions((ForkActivation)15591L, r => { r.Eip1559FeeCollector = Address.SystemUser; });
            TestTransitions((ForkActivation)15592L, r => { r.Eip1559BaseFeeMinValue = UInt256.UInt128MaxValue; });
            TestTransitions((ForkActivation)18840L, r => { r.IsEip1884Enabled = true; });
            TestTransitions((ForkActivation)20280L, r => { r.IsEip2028Enabled = true; });
            TestTransitions((ForkActivation)22000L, r => { r.IsEip2200Enabled = true; });
            TestTransitions((ForkActivation)23000L, r => { r.IsEip1283Enabled = r.IsEip1344Enabled = true; });
            TestTransitions((ForkActivation)24000L, r => { r.IsEip2315Enabled = r.ValidateChainId = r.ValidateReceipts = true; });
            TestTransitions((ForkActivation)29290L, r => { r.IsEip2929Enabled = r.IsEip2537Enabled = r.IsEip2565Enabled = true; });
            TestTransitions((ForkActivation)29300L, r => { r.IsEip2930Enabled = true; });
            TestTransitions((ForkActivation)31980L, r => { r.IsEip3198Enabled = true; });
            TestTransitions((ForkActivation)35290L, r => { r.IsEip3529Enabled = true; });
            TestTransitions((ForkActivation)35410L, r => { r.IsEip3541Enabled = true; });
        }
    }
}<|MERGE_RESOLUTION|>--- conflicted
+++ resolved
@@ -60,19 +60,11 @@
 
             List<ForkActivation> blockNumbersToTest = new()
             {
-<<<<<<< HEAD
-                0,
-                (0, 0),
-                (0, null),
-                1,
-                999_999_999, // far in the future
-=======
                 (ForkActivation)0,
                 (0, 0),
                 (0, null),
                 (ForkActivation)1,
                 (ForkActivation)999_999_999, // far in the future
->>>>>>> d821522c
             };
 
             CompareSpecProviders(testProvider, provider, blockNumbersToTest);
@@ -174,35 +166,6 @@
 
             List<ForkActivation> blockNumbersToTest = new()
             {
-<<<<<<< HEAD
-                0,
-                (0, 0),
-                (0, null),
-                1,
-                MainnetSpecProvider.HomesteadBlockNumber - 1,
-                MainnetSpecProvider.HomesteadBlockNumber,
-                MainnetSpecProvider.TangerineWhistleBlockNumber - 1,
-                MainnetSpecProvider.TangerineWhistleBlockNumber,
-                MainnetSpecProvider.SpuriousDragonBlockNumber - 1,
-                MainnetSpecProvider.SpuriousDragonBlockNumber,
-                MainnetSpecProvider.ByzantiumBlockNumber - 1,
-                MainnetSpecProvider.ByzantiumBlockNumber,
-                MainnetSpecProvider.ConstantinopleFixBlockNumber - 1,
-                MainnetSpecProvider.ConstantinopleFixBlockNumber,
-                MainnetSpecProvider.IstanbulBlockNumber - 1,
-                MainnetSpecProvider.IstanbulBlockNumber,
-                MainnetSpecProvider.MuirGlacierBlockNumber - 1,
-                MainnetSpecProvider.MuirGlacierBlockNumber,
-                MainnetSpecProvider.BerlinBlockNumber - 1,
-                MainnetSpecProvider.BerlinBlockNumber,
-                MainnetSpecProvider.LondonBlockNumber - 1,
-                MainnetSpecProvider.LondonBlockNumber,
-                MainnetSpecProvider.ArrowGlacierBlockNumber - 1,
-                MainnetSpecProvider.ArrowGlacierBlockNumber,
-                MainnetSpecProvider.GrayGlacierBlockNumber - 1,
-                MainnetSpecProvider.GrayGlacierBlockNumber,
-                99_000_000, // far in the future
-=======
                 (ForkActivation)0,
                 (0, 0),
                 (0, null),
@@ -230,7 +193,6 @@
                 (ForkActivation)(MainnetSpecProvider.GrayGlacierBlockNumber - 1),
                 (ForkActivation)MainnetSpecProvider.GrayGlacierBlockNumber,
                 (ForkActivation)99_000_000, // far in the future
->>>>>>> d821522c
             };
 
             CompareSpecProviders(mainnet, provider, blockNumbersToTest);
