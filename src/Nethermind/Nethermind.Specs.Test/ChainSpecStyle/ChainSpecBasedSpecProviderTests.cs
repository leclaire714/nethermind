--- conflicted
+++ resolved
@@ -38,10 +38,6 @@
                 .Instance.GetSpec(MainnetSpecProvider.ShanghaiActivation)).Clone();
             shandongSpec.Name = "shandong";
             shandongSpec.IsEip3651Enabled = true;
-<<<<<<< HEAD
-            shandongSpec.IsEip3675Enabled = true;
-=======
->>>>>>> 0363da57
             shandongSpec.IsEip3855Enabled = true;
             shandongSpec.IsEip3860Enabled = true;
             shandongSpec.Eip1559TransitionBlock = 0;
@@ -100,11 +96,7 @@
             CompareSpecProviders(testProvider, provider, forkActivationsToTest);
             Assert.AreEqual(testProvider.GenesisSpec.Eip1559TransitionBlock, provider.GenesisSpec.Eip1559TransitionBlock);
             Assert.AreEqual(testProvider.GenesisSpec.DifficultyBombDelay, provider.GenesisSpec.DifficultyBombDelay);
-<<<<<<< HEAD
-            expectedSpec.IsEip3675Enabled = true;
-=======
             expectedSpec.IsEip3855Enabled = true;
->>>>>>> 0363da57
             List<ForkActivation> forkActivationsToTest3 = new()
             {
                 (4, 4672),
@@ -150,11 +142,7 @@
             CompareSpecProviders(testProvider, provider, forkActivationsToTest);
             Assert.AreEqual(testProvider.GenesisSpec.Eip1559TransitionBlock, provider.GenesisSpec.Eip1559TransitionBlock);
             Assert.AreEqual(testProvider.GenesisSpec.DifficultyBombDelay, provider.GenesisSpec.DifficultyBombDelay);
-<<<<<<< HEAD
-            expectedSpec.IsEip3675Enabled = false; // this will only activate in the block after the last block activation happens
-=======
             expectedSpec.IsEip3855Enabled = false; // this will only activate in the block after the last block activation happens
->>>>>>> 0363da57
             List<ForkActivation> forkActivationsToTest2 = new()
             {
                 (1, 4672),
@@ -162,22 +150,14 @@
                 (3, 4680),
             };
             CompareSpecProviders(testProvider, provider, forkActivationsToTest2);
-<<<<<<< HEAD
-            logger.Received(3).Warn(Arg.Is("Chainspec file is misconfigured! Timestamp transition is configured to happen before the last block transition."));
-=======
             logger.Received(2).Warn(Arg.Is("Chainspec file is misconfigured! Timestamp transition is configured to happen before the last block transition."));
->>>>>>> 0363da57
             expectedSpec.IsEip3198Enabled = true;
             List<ForkActivation> forkActivationsToTest3 = new()
             {
                 (4, 4672),
             };
             CompareSpecProviders(testProvider, provider, forkActivationsToTest3);
-<<<<<<< HEAD
-            expectedSpec.IsEip3675Enabled = true; // since the block transition happened the block before, now the timestamp transition activates, even though it should have activated long ago.
-=======
             expectedSpec.IsEip3855Enabled = true; // since the block transition happened the block before, now the timestamp transition activates, even though it should have activated long ago.
->>>>>>> 0363da57
             List<ForkActivation> forkActivationsToTest4 = new()
             {
                 (5, 4672),
@@ -601,13 +581,8 @@
                     Eip1283ReenableTransition = 23000L,
                     ValidateChainIdTransition = 24000L,
                     ValidateReceiptsTransition = 24000L,
-<<<<<<< HEAD
-                    Eip3651TransitionTimestamp = 1000000012,
-                    Eip3675TransitionTimestamp = 1000000012,
-=======
                     MergeForkIdTransition = 40000L,
                     Eip3651TransitionTimestamp = 1000000012,
->>>>>>> 0363da57
                     Eip3855TransitionTimestamp = 1000000012,
                     Eip3860TransitionTimestamp = 1000000012,
                     Eip1153TransitionTimestamp = 1000000024,
@@ -678,16 +653,9 @@
             TestTransitions((ForkActivation)35290L, r => { r.IsEip3529Enabled = true; });
             TestTransitions((ForkActivation)35410L, r => { r.IsEip3541Enabled = true; });
 
-<<<<<<< HEAD
-            TestTransitions((40000L, 1000000012), r =>
+            TestTransitions((41000L, 1000000012), r =>
             {
                 r.IsEip3651Enabled = true;
-                r.IsEip3675Enabled = true;
-=======
-            TestTransitions((41000L, 1000000012), r =>
-            {
-                r.IsEip3651Enabled = true;
->>>>>>> 0363da57
                 r.IsEip3855Enabled = true;
                 r.IsEip3860Enabled = true;
             });
