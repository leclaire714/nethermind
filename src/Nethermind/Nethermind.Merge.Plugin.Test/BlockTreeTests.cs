﻿//  Copyright (c) 2021 Demerzel Solutions Limited
//  This file is part of the Nethermind library.
// 
//  The Nethermind library is free software: you can redistribute it and/or modify
//  it under the terms of the GNU Lesser General Public License as published by
//  the Free Software Foundation, either version 3 of the License, or
//  (at your option) any later version.
// 
//  The Nethermind library is distributed in the hope that it will be useful,
//  but WITHOUT ANY WARRANTY; without even the implied warranty of
//  MERCHANTABILITY or FITNESS FOR A PARTICULAR PURPOSE. See the
//  GNU Lesser General Public License for more details.
// 
//  You should have received a copy of the GNU Lesser General Public License
//  along with the Nethermind. If not, see <http://www.gnu.org/licenses/>.
// 

using System;
using Nethermind.Blockchain;
using Nethermind.Blockchain.Synchronization;
using Nethermind.Core;
using Nethermind.Core.Test.Builders;
using Nethermind.Crypto;
using Nethermind.Db.Blooms;
using Nethermind.Logging;
using Nethermind.Merge.Plugin.Synchronization;
using Nethermind.Specs;
using NUnit.Framework;

namespace Nethermind.Merge.Plugin.Test;

public partial class BlockTreeTests
{
    private BlockTreeInsertOptions GetBlockTreeInsertOptions()
    {
        return BlockTreeInsertOptions.TotalDifficultyNotNeeded
               | BlockTreeInsertOptions.SkipUpdateBestPointers 
               | BlockTreeInsertOptions.UpdateBeaconPointers;
    }
    
    private (BlockTree notSyncedTree, BlockTree syncedTree) BuildBlockTrees(
        int notSyncedTreeSize, int syncedTreeSize)
    {
        BlockTreeBuilder treeBuilder = Build.A.BlockTree().OfChainLength(notSyncedTreeSize);
        BlockTree notSyncedTree = new(
            treeBuilder.BlocksDb,
            treeBuilder.HeadersDb,
            treeBuilder.BlockInfoDb,
            treeBuilder.MetadataDb,
            treeBuilder.ChainLevelInfoRepository,
            MainnetSpecProvider.Instance,
            NullBloomStorage.Instance,
            new SyncConfig(),
            LimboLogs.Instance);
        
        BlockTree syncedTree = new(
            treeBuilder.BlocksDb,
            treeBuilder.HeadersDb,
            treeBuilder.BlockInfoDb,
            treeBuilder.MetadataDb,
            treeBuilder.ChainLevelInfoRepository,
            MainnetSpecProvider.Instance,
            NullBloomStorage.Instance,
            new SyncConfig(),
            LimboLogs.Instance);

        Block parent = syncedTree.Head!;
        for (int i = 0; i < syncedTreeSize - notSyncedTreeSize; ++i)
        {
            Block block = Build.A.Block.WithNumber(parent!.Number + 1).WithParent(parent).TestObject;
            AddBlockResult addBlockResult = syncedTree.SuggestBlock(block);
            Assert.AreEqual(AddBlockResult.Added, addBlockResult);

            parent = block;
        }

        return (notSyncedTree, syncedTree);
    }
    
    [Test]
    public void Can_build_correct_block_tree()
    {
        BlockTreeBuilder treeBuilder = Build.A.BlockTree().OfChainLength(10);
        BlockTree tree = new(
            treeBuilder.BlocksDb,
            treeBuilder.HeadersDb,
            treeBuilder.BlockInfoDb,
            treeBuilder.MetadataDb,
            treeBuilder.ChainLevelInfoRepository,
            MainnetSpecProvider.Instance,
            NullBloomStorage.Instance,
            new SyncConfig(),
            LimboLogs.Instance);
        
        Assert.AreEqual(9, tree.BestKnownNumber);
        Assert.AreEqual(9, tree.BestSuggestedBody!.Number);
        Assert.AreEqual(9, tree.Head!.Number);
    }

    [Test]
    public void Can_start_insert_pivot_block_with_correct_pointers()
    {
        (BlockTree notSyncedTree, BlockTree syncedTree) = BuildBlockTrees(10, 20);
        Block? beaconBlock = syncedTree.FindBlock(14, BlockTreeLookupOptions.None);
        BlockTreeInsertOptions insertOption = GetBlockTreeInsertOptions();
        AddBlockResult insertResult = notSyncedTree.Insert(beaconBlock, true, insertOption);
        
        Assert.AreEqual(AddBlockResult.Added, insertResult);
        Assert.AreEqual(9, notSyncedTree.BestKnownNumber);
        Assert.AreEqual(9, notSyncedTree.BestSuggestedHeader!.Number);
        Assert.AreEqual(9, notSyncedTree.Head!.Number);
        Assert.AreEqual(9, notSyncedTree.BestSuggestedBody!.Number);
        Assert.AreEqual(14, notSyncedTree.BestKnownBeaconNumber);
        Assert.AreEqual(14, notSyncedTree.BestSuggestedBeaconHeader!.Number);
    }
    
        
    [Test]
    public void Can_insert_beacon_headers()
    {
        (BlockTree notSyncedTree, BlockTree syncedTree) = BuildBlockTrees(10, 20);
        
        Block? beaconBlock = syncedTree.FindBlock(14, BlockTreeLookupOptions.None);
        BlockTreeInsertOptions options = GetBlockTreeInsertOptions();
        AddBlockResult insertResult = notSyncedTree.Insert(beaconBlock, true, options);
        for (int i = 13; i > 9; --i)
        {
            BlockHeader? beaconHeader = syncedTree.FindHeader(i, BlockTreeLookupOptions.None);
            AddBlockResult insertOutcome = notSyncedTree.Insert(beaconHeader!, options);
            Assert.AreEqual(insertOutcome, insertResult);
        }
    }
    
    [Test]
    public void Can_fill_beacon_headers_gap()
    {
        (BlockTree notSyncedTree, BlockTree syncedTree) = BuildBlockTrees(10, 20);
        
        Block? beaconBlock = syncedTree.FindBlock(14, BlockTreeLookupOptions.None);
        BlockTreeInsertOptions options = GetBlockTreeInsertOptions();
        AddBlockResult insertResult = notSyncedTree.Insert(beaconBlock, true, options);
        
        for (int i = 13; i > 9; --i)
        {
            BlockHeader? beaconHeader = syncedTree.FindHeader(i, BlockTreeLookupOptions.None);
            AddBlockResult insertOutcome = notSyncedTree.Insert(beaconHeader!, options);
            Assert.AreEqual(AddBlockResult.Added, insertOutcome);
        }
        
        for (int i = 10; i <14; ++i)
        {
            Block? block = syncedTree.FindBlock(i, BlockTreeLookupOptions.None);
            AddBlockResult insertOutcome = notSyncedTree.SuggestBlock(block!);
            Assert.AreEqual(AddBlockResult.Added, insertOutcome);
        }
        
        Assert.AreEqual(13, notSyncedTree.BestSuggestedBody!.Number);
    }

    public static class BlockTreeTestScenario
        {
            public class ScenarioBuilder
            {
                private BlockTreeBuilder? _syncedTreeBuilder;
                private IChainLevelHelper? _chainLevelHelper;

                public ScenarioBuilder WithBlockTrees(int notSyncedTreeSize, int syncedTreeSize = -1)
                {
                    NotSyncedTreeBuilder = Build.A.BlockTree().OfChainLength(notSyncedTreeSize);
                    NotSyncedTree = new(
                        NotSyncedTreeBuilder.BlocksDb,
                        NotSyncedTreeBuilder.HeadersDb,
                        NotSyncedTreeBuilder.BlockInfoDb,
                        NotSyncedTreeBuilder.MetadataDb,
                        NotSyncedTreeBuilder.ChainLevelInfoRepository,
                        MainnetSpecProvider.Instance,
                        NullBloomStorage.Instance,
                        new SyncConfig(),
                        LimboLogs.Instance);

                    if (syncedTreeSize > 0)
                    {
                        _syncedTreeBuilder = Build.A.BlockTree().OfChainLength(syncedTreeSize);
                        SyncedTree = new(
                            _syncedTreeBuilder.BlocksDb,
                            _syncedTreeBuilder.HeadersDb,
                            _syncedTreeBuilder.BlockInfoDb,
                            _syncedTreeBuilder.MetadataDb,
                            _syncedTreeBuilder.ChainLevelInfoRepository,
                            MainnetSpecProvider.Instance,
                            NullBloomStorage.Instance,
                            new SyncConfig(),
                            LimboLogs.Instance);
                    }

                    _chainLevelHelper = new ChainLevelHelper(NotSyncedTree, new SyncConfig(), LimboLogs.Instance);
                    return this;
                }

                public ScenarioBuilder InsertBeaconPivot(long num)
                {
                    Block? beaconBlock = SyncedTree!.FindBlock(num, BlockTreeLookupOptions.None);
                    AddBlockResult insertResult = NotSyncedTree!.Insert(beaconBlock!, true, BlockTreeInsertOptions.BeaconBlockInsert);
                    Assert.AreEqual(AddBlockResult.Added, insertResult);
                    return this;
                }

                public ScenarioBuilder SuggestBlocks(long low, long high)
                {
                    for (long i = low; i <= high; i++)
                    {
                        Block? beaconBlock = SyncedTree!.FindBlock(i, BlockTreeLookupOptions.None);
                        AddBlockResult insertResult = NotSyncedTree!.SuggestBlock(beaconBlock!);
                        Assert.AreEqual(AddBlockResult.Added, insertResult);
                    }
                    return this;
                }
                
                public ScenarioBuilder SuggestBlocksUsingChainLevels(int maxCount = 2)
                {
                    BlockHeader[] headers = _chainLevelHelper!.GetNextHeaders(maxCount);
                    while (headers != null && headers.Length > 0)
                    {
                        for (int i = 0; i < headers.Length; ++i)
                        {
                            Block? beaconBlock = SyncedTree!.FindBlock(headers[i].Hash!, BlockTreeLookupOptions.None);
                            AddBlockResult insertResult = NotSyncedTree!.SuggestBlock(beaconBlock!, BlockTreeSuggestOptions.ShouldProcess | BlockTreeSuggestOptions.TryProcessKnownBlock, true);
                            Assert.True(AddBlockResult.Added == insertResult, $"BeaconBlock {beaconBlock!.ToString(Block.Format.FullHashAndNumber)}");
                        }
                        
                        headers = _chainLevelHelper!.GetNextHeaders(maxCount);
                    }
                    
                    return this;
                }

                public ScenarioBuilder InsertHeaders(long low, long high)
                {
<<<<<<< HEAD
                    BlockTreeInsertOptions options = BlockTreeInsertOptions.BeaconBlockInsert;
=======
                    BlockTreeInsertOptions options = BlockTreeInsertOptions.TotalDifficultyNotNeeded | BlockTreeInsertOptions.SkipUpdateBestPointers;
>>>>>>> 39db4319
                    for (long i = high; i >= low; --i)
                    {
                        BlockHeader? beaconHeader = SyncedTree!.FindHeader(i, BlockTreeLookupOptions.None);
                        AddBlockResult insertResult = NotSyncedTree!.Insert(beaconHeader!, options);
                        Assert.AreEqual(AddBlockResult.Added, insertResult);
                    }
                    return this;
                }
                
                public ScenarioBuilder InsertBeaconBlocks(long low, long high, bool nullableTd = false)
                {
                    BlockTreeInsertOptions insertOptions = BlockTreeInsertOptions.BeaconBlockInsert;
                    for (long i = high; i >= low; --i)
                    {
                        Block? beaconBlock = SyncedTree!.FindBlock(i, BlockTreeLookupOptions.None);
                        if (nullableTd) beaconBlock!.Header.TotalDifficulty = null;
                        AddBlockResult insertResult = NotSyncedTree!.Insert(beaconBlock!, true, insertOptions);
                        Assert.AreEqual(AddBlockResult.Added, insertResult);
                    }
                    return this;
                }

                public ScenarioBuilder Restart()
                {
                    NotSyncedTree = new(
                        NotSyncedTreeBuilder!.BlocksDb,
                        NotSyncedTreeBuilder.HeadersDb,
                        NotSyncedTreeBuilder.BlockInfoDb,
                        NotSyncedTreeBuilder.MetadataDb,
                        NotSyncedTreeBuilder.ChainLevelInfoRepository,
                        MainnetSpecProvider.Instance,
                        NullBloomStorage.Instance,
                        new SyncConfig(),
                        LimboLogs.Instance);
                    return this;
                }

                public ScenarioBuilder AssertBestKnownNumber(long expected)
                {
                    Assert.AreEqual(expected,NotSyncedTree!.BestKnownNumber);
                    return this;
                }

                public ScenarioBuilder AssertBestSuggestedHeader(long expected)
                {
                    Assert.AreEqual(expected,NotSyncedTree!.BestSuggestedHeader!.Number);
                    return this;
                }

                public ScenarioBuilder AssertBestSuggestedBody(long expected)
                {
                    Assert.AreEqual(expected,NotSyncedTree!.BestSuggestedBody!.Number);
                    return this;
                }

                public ScenarioBuilder AssertLowestInsertedBeaconHeader(long expected)
                {
                    Assert.IsNotNull(NotSyncedTree);
                    Assert.IsNotNull(NotSyncedTree!.LowestInsertedBeaconHeader);
                    Assert.AreEqual(expected,NotSyncedTree!.LowestInsertedBeaconHeader!.Number);
                    Console.WriteLine("LowestInsertedBeaconHeader:"+NotSyncedTree!.LowestInsertedBeaconHeader!.Number);
                    return this;
                }

                public ScenarioBuilder print()
                {
                    // Console.WriteLine("LowestInsertedBeaconHeader:"+_notSyncedTree!.LowestInsertedBeaconHeader.Number);
                    Console.WriteLine("Head:" + NotSyncedTree!.Head!.Number);
                    Console.WriteLine("BestSuggestedHeader:" + NotSyncedTree!.BestSuggestedHeader.Number);
                    Console.WriteLine("BestSuggestedBody:" + NotSyncedTree!.BestSuggestedBody.Number);
                    // Console.WriteLine("LowestInsertedHeader:"+_notSyncedTree!.LowestInsertedHeader.Number);
                    Console.WriteLine("BestKnownNumber:" + NotSyncedTree!.BestKnownNumber);
                    Console.WriteLine("BestKnownBeaconNumber:" + NotSyncedTree!.BestKnownBeaconNumber);
                    return this;
                }

                public BlockTree SyncedTree { get; private set; }

                public BlockTree NotSyncedTree { get; private set; }

                public BlockTreeBuilder NotSyncedTreeBuilder { get; private set; }
            }

            public static ScenarioBuilder GoesLikeThis()
            {
                return new();
            }
        }
        
    [Test]
    public void Best_pointers_are_set_on_restart_with_gap()
    {
        BlockTreeTestScenario.ScenarioBuilder scenario = BlockTreeTestScenario.GoesLikeThis()
            .WithBlockTrees(10, 20)
            .InsertBeaconPivot(14)
            .Restart()
            .AssertBestKnownNumber(9)
            .AssertBestSuggestedHeader(9)
            .AssertBestSuggestedBody(9);
    }
    
    [Test]
    public void pointers_are_set_on_restart_during_header_sync()
    {
        BlockTreeTestScenario.ScenarioBuilder scenario = BlockTreeTestScenario.GoesLikeThis()
            .WithBlockTrees(4, 10)
            .InsertBeaconPivot(7)
            .InsertHeaders(6, 6)
            .Restart()
            .AssertLowestInsertedBeaconHeader(6);
    }
    
    [Test]
    public void pointers_are_set_on_restart_after_header_sync_finished()
    {
        BlockTreeTestScenario.ScenarioBuilder scenario = BlockTreeTestScenario.GoesLikeThis()
            .WithBlockTrees(4, 10)
            .InsertBeaconPivot(7)
            .InsertHeaders(4, 6)
            .Restart()
            .AssertLowestInsertedBeaconHeader(4);
    }
    
    [Test]
    public void pointers_are_set_on_restart_during_filling_block_gap()
    {
        BlockTreeTestScenario.ScenarioBuilder scenario = BlockTreeTestScenario.GoesLikeThis()
            .WithBlockTrees(4, 10)
            .InsertBeaconPivot(7)
            .InsertHeaders(4, 6)
            .SuggestBlocks(4, 4)
            .Restart()
            .AssertBestSuggestedBody(4);
    }
    
    [Test]
    public void pointers_are_set_on_restart_after_filling_block_gap_finished()
    {
        BlockTreeTestScenario.ScenarioBuilder scenario = BlockTreeTestScenario.GoesLikeThis()
            .WithBlockTrees(4, 10)
            .InsertBeaconPivot(7)
            .InsertHeaders(4, 6)
            .SuggestBlocks(4, 6)
            .Restart()
            .AssertBestSuggestedBody(6);
    }
    
    [Test]
    [Ignore("Need to be fixed in LoadBestKnown (BlockTree constructor)")]
    public void Best_pointers_should_not_move_if_sync_is_not_finished()
    {
        BlockTreeTestScenario.GoesLikeThis()
            .WithBlockTrees(4, 10)
            .InsertBeaconPivot(7)
            .InsertHeaders(5, 6)
            .InsertBeaconBlocks(7, 9)
            .Restart()
            .AssertBestKnownNumber(3)
            .AssertBestSuggestedHeader(3)
            .AssertBestSuggestedBody(3);
    }
    

    [Test]
    [Ignore("Need to be fixed - Latest block after reorg")]
    public void MarkChainAsProcessed_does_not_change_main_chain()
    {
        BlockTreeBuilder blockTreeBuilder = Build.A.BlockTree().OfChainLength(10);
        BlockTree blockTree = new(
            blockTreeBuilder.BlocksDb,
            blockTreeBuilder.HeadersDb,
            blockTreeBuilder.BlockInfoDb,
            blockTreeBuilder.MetadataDb,
            blockTreeBuilder.ChainLevelInfoRepository,
            MainnetSpecProvider.Instance,
            NullBloomStorage.Instance,
            new SyncConfig(),
            LimboLogs.Instance);
        Block? parentBlock = blockTree.FindBlock(8, BlockTreeLookupOptions.None);
        Block newBlock = Build.A.Block.WithParent(parentBlock!)
                        .WithNumber(parentBlock!.Number + 1).TestObject;
        newBlock.Header.Hash = newBlock.CalculateHash();
        blockTree.SuggestBlock(newBlock);
        blockTree.MarkChainAsProcessed(new []{ newBlock });
        Assert.False(blockTree.IsMainChain(newBlock.Header));
    }
}
<|MERGE_RESOLUTION|>--- conflicted
+++ resolved
@@ -236,11 +236,7 @@
 
                 public ScenarioBuilder InsertHeaders(long low, long high)
                 {
-<<<<<<< HEAD
-                    BlockTreeInsertOptions options = BlockTreeInsertOptions.BeaconBlockInsert;
-=======
                     BlockTreeInsertOptions options = BlockTreeInsertOptions.TotalDifficultyNotNeeded | BlockTreeInsertOptions.SkipUpdateBestPointers;
->>>>>>> 39db4319
                     for (long i = high; i >= low; --i)
                     {
                         BlockHeader? beaconHeader = SyncedTree!.FindHeader(i, BlockTreeLookupOptions.None);
