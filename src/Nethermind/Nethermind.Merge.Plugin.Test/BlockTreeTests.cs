--- conflicted
+++ resolved
@@ -203,15 +203,8 @@
 
                 public ScenarioBuilder InsertBeaconPivot(long num)
                 {
-<<<<<<< HEAD
-                    Block? beaconBlock = _syncedTree!.FindBlock(num, BlockTreeLookupOptions.None);
-                    AddBlockResult insertResult = _notSyncedTree!.Insert(beaconBlock!, true,
-                        BlockTreeInsertOptions.All);
-=======
                     Block? beaconBlock = SyncedTree!.FindBlock(num, BlockTreeLookupOptions.None);
-                    AddBlockResult insertResult = NotSyncedTree!.Insert(beaconBlock!, true,
-                        BlockTreeInsertOptions.SkipUpdateBestPointers | BlockTreeInsertOptions.TotalDifficultyNotNeeded);
->>>>>>> 5868f66e
+                    AddBlockResult insertResult = NotSyncedTree!.Insert(beaconBlock!, true, BlockTreeInsertOptions.BeaconBlockInsert);
                     Assert.AreEqual(AddBlockResult.Added, insertResult);
                     return this;
                 }
@@ -247,7 +240,7 @@
 
                 public ScenarioBuilder InsertHeaders(long low, long high)
                 {
-                    BlockTreeInsertOptions options = BlockTreeInsertOptions.All;
+                    BlockTreeInsertOptions options = BlockTreeInsertOptions.BeaconBlockInsert;
                     for (long i = high; i >= low; --i)
                     {
                         BlockHeader? beaconHeader = SyncedTree!.FindHeader(i, BlockTreeLookupOptions.None);
