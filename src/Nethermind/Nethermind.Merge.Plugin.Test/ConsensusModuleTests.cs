//  Copyright (c) 2021 Demerzel Solutions Limited
//  This file is part of the Nethermind library.
// 
//  The Nethermind library is free software: you can redistribute it and/or modify
//  it under the terms of the GNU Lesser General Public License as published by
//  the Free Software Foundation, either version 3 of the License, or
//  (at your option) any later version.
// 
//  The Nethermind library is distributed in the hope that it will be useful,
//  but WITHOUT ANY WARRANTY; without even the implied warranty of
//  MERCHANTABILITY or FITNESS FOR A PARTICULAR PURPOSE. See the
//  GNU Lesser General Public License for more details.
// 
//  You should have received a copy of the GNU Lesser General Public License
//  along with the Nethermind. If not, see <http://www.gnu.org/licenses/>.
// 

using System;
using System.Collections;
using System.Collections.Generic;
using System.Linq;
using System.Linq.Expressions;
using System.Threading.Tasks;
using FluentAssertions;
using FluentAssertions.Extensions;
using Nethermind.Blockchain;
using Nethermind.Blockchain.Find;
using Nethermind.Core;
using Nethermind.Core.Crypto;
using Nethermind.Core.Extensions;
using Nethermind.Core.Test.Blockchain;
using Nethermind.Core.Test.Builders;
using Nethermind.Crypto;
using Nethermind.Evm;
using Nethermind.JsonRpc;
using Nethermind.Merge.Plugin.Data;
using NUnit.Framework;
using Result = Nethermind.Merge.Plugin.Data.Result;
using Nethermind.Int256;
using Nethermind.Specs;
using Nethermind.Specs.Forks;
using Nethermind.Trie;

namespace Nethermind.Merge.Plugin.Test
{
    [Parallelizable(ParallelScope.All)]
    public partial class ConsensusModuleTests
    {
        private static readonly DateTime Timestamp = DateTimeOffset.FromUnixTimeSeconds(1000).UtcDateTime;
        private ITimestamper Timestamper { get; } = new ManualTimestamper(Timestamp);

        [Test]
        public async Task assembleBlock_should_create_block_on_top_of_genesis()
        {
            using MergeTestBlockchain chain = await CreateBlockChain();
            IConsensusRpcModule rpc = CreateConsensusModule(chain);
            Keccak startingHead = chain.BlockTree.HeadHash;
            UInt256 timestamp = Timestamper.UnixTime.Seconds;
            AssembleBlockRequest assembleBlockRequest = new() {ParentHash = startingHead, Timestamp = timestamp};
            ResultWrapper<BlockRequestResult?> response = await rpc.consensus_assembleBlock(assembleBlockRequest);

            BlockRequestResult expected = CreateParentBlockRequestOnHead(chain.BlockTree);
            expected.GasLimit = 4000000L;
            expected.BlockHash = new Keccak("0xfe37027d377e75ffb161f11733d8880083378fe6236270c7a2ee1fc7efe71cfd");
            expected.LogsBloom = Bloom.Empty;
            expected.Miner = chain.MinerAddress;
            expected.Number = 1;
            expected.ParentHash = startingHead;
            expected.SetTransactions(Array.Empty<Transaction>());
            expected.Timestamp = timestamp;
            
            response.Data.Should().BeEquivalentTo(expected);
        }
        
        [Test]
        public async Task assembleBlock_should_not_create_block_with_unknown_parent()
        {
            using MergeTestBlockchain chain = await CreateBlockChain();
            IConsensusRpcModule rpc = CreateConsensusModule(chain);
            Keccak notExistingHash = TestItem.KeccakH;
            AssembleBlockRequest assembleBlockRequest = new() {ParentHash = notExistingHash};
            ResultWrapper<BlockRequestResult?> response = await rpc.consensus_assembleBlock(assembleBlockRequest);
            response.Data.Should().BeNull();
        }
        
        [Test]
        public async Task newBlock_accepts_previously_assembled_block_multiple_times([Values(1, 3)] int times)
        {
            using MergeTestBlockchain chain = await CreateBlockChain();
            IConsensusRpcModule rpc = CreateConsensusModule(chain);
            Keccak startingHead = chain.BlockTree.HeadHash;
            BlockHeader startingBestSuggestedHeader = chain.BlockTree.BestSuggestedHeader!;
            AssembleBlockRequest assembleBlockRequest = new() {ParentHash = startingHead};
            ResultWrapper<BlockRequestResult?> assembleBlockResult = await rpc.consensus_assembleBlock(assembleBlockRequest);
            assembleBlockResult.Data!.ParentHash.Should().Be(startingHead);

            for (int i = 0; i < times; i++)
            {
                ResultWrapper<NewBlockResult> newBlockResult = await rpc.consensus_newBlock(assembleBlockResult.Data!);
                newBlockResult.Data.Valid.Should().BeTrue();
            }

            Keccak bestSuggestedHeaderHash = chain.BlockTree.BestSuggestedHeader!.Hash!;
            bestSuggestedHeaderHash.Should().Be(assembleBlockResult.Data!.BlockHash);
            bestSuggestedHeaderHash.Should().NotBe(startingBestSuggestedHeader!.Hash!);
        }

        public static IEnumerable WrongInputTests
        {
            get
            {
                yield return GetNewBlockRequestBadDataTestCase(r => r.BlockHash, TestItem.KeccakA);
                yield return GetNewBlockRequestBadDataTestCase(r => r.Difficulty, UInt256.Zero);
                yield return GetNewBlockRequestBadDataTestCase(r => r.Difficulty, 2ul);
                yield return GetNewBlockRequestBadDataTestCase(r => r.Nonce, 1ul);
                yield return GetNewBlockRequestBadDataTestCase(r => r.ExtraData, new byte[] {1});
                yield return GetNewBlockRequestBadDataTestCase(r => r.MixHash, TestItem.KeccakC);
                yield return GetNewBlockRequestBadDataTestCase(r => r.Uncles, new Keccak[] {TestItem.KeccakB});
                yield return GetNewBlockRequestBadDataTestCase(r => r.ParentHash, TestItem.KeccakD);
                yield return GetNewBlockRequestBadDataTestCase(r => r.ReceiptsRoot, TestItem.KeccakD);
                yield return GetNewBlockRequestBadDataTestCase(r => r.StateRoot, TestItem.KeccakD);
                
                Bloom bloom = new();
                bloom.Add(new[] {Build.A.LogEntry.WithAddress(TestItem.AddressA).WithTopics(TestItem.KeccakG).TestObject});
                yield return GetNewBlockRequestBadDataTestCase(r => r.LogsBloom, bloom);
                yield return GetNewBlockRequestBadDataTestCase(r => r.Transactions, new byte[][] {new byte[] {1}});
                yield return GetNewBlockRequestBadDataTestCase(r => r.GasUsed, 1);
            }
        }
        
        [TestCaseSource(nameof(WrongInputTests))]
        public async Task newBlock_rejects_incorrect_input(Action<BlockRequestResult> breakerAction)
        {
            using MergeTestBlockchain chain = await CreateBlockChain();
            IConsensusRpcModule rpc = CreateConsensusModule(chain);
            BlockRequestResult assembleBlockResult = await GetAssembleBlockResult(chain, rpc);
            Keccak blockHash = assembleBlockResult.BlockHash;
            breakerAction(assembleBlockResult);
            if (blockHash == assembleBlockResult.BlockHash && TryCalculateHash(assembleBlockResult, out var hash))
            {
                assembleBlockResult.BlockHash = hash;
            }
            
            ResultWrapper<NewBlockResult> newBlockResult = await rpc.consensus_newBlock(assembleBlockResult);
            newBlockResult.Data.Valid.Should().BeFalse();
        }

        [Test]
        public async Task newBlock_accepts_already_known_block()
        {
            using MergeTestBlockchain chain = await CreateBlockChain();
            IConsensusRpcModule rpc = CreateConsensusModule(chain);
            Block block = Build.A.Block.WithNumber(1).WithParent(chain.BlockTree.Head).TestObject;
            block.Header.Hash = new Keccak("0xdc3419cbd81455372f3e576f930560b35ec828cd6cdfbd4958499e43c68effdf");
            chain.BlockTree.SuggestBlock(block);
            
            ResultWrapper<NewBlockResult> newBlockResult = await rpc.consensus_newBlock(new BlockRequestResult(block));
            newBlockResult.Data.Valid.Should().BeTrue();
        } 

        [Test]
        public async Task setHead_should_change_head()
        {
            using MergeTestBlockchain chain = await CreateBlockChain();
            IConsensusRpcModule rpc = CreateConsensusModule(chain);
            Keccak startingHead = chain.BlockTree.HeadHash;

            BlockRequestResult blockRequestResult = CreateBlockRequest(
                CreateParentBlockRequestOnHead(chain.BlockTree), 
                TestItem.AddressD);
            ResultWrapper<NewBlockResult> newBlockResult = await rpc.consensus_newBlock(blockRequestResult);
            newBlockResult.Data.Valid.Should().BeTrue();
            
            Keccak newHeadHash = blockRequestResult.BlockHash;
            ResultWrapper<Result> setHeadResult = await rpc.consensus_setHead(newHeadHash!);
            setHeadResult.Data.Should().Be(Result.OK);
            
            Keccak actualHead = chain.BlockTree.HeadHash;
            actualHead.Should().NotBe(startingHead);
            actualHead.Should().Be(newHeadHash); 
        }

        [Test]
        public async Task setHead_to_unknown_block_fails()
        {
            using MergeTestBlockchain chain = await CreateBlockChain();
            IConsensusRpcModule rpc = CreateConsensusModule(chain);
            ResultWrapper<Result> setHeadResult = await rpc.consensus_setHead(TestItem.KeccakF);
            setHeadResult.Data.success.Should().BeFalse();
        }
        
        [Test]
        public async Task setHead_no_common_branch_fails()
        {
            using MergeTestBlockchain chain = await CreateBlockChain();
            IConsensusRpcModule rpc = CreateConsensusModule(chain);
            BlockHeader parent = Build.A.BlockHeader.WithNumber(1).WithHash(TestItem.KeccakA).TestObject;
            Block block = Build.A.Block.WithNumber(2).WithParent(parent).TestObject;
            chain.BlockTree.SuggestBlock(block);
            
            ResultWrapper<Result> setHeadResult = await rpc.consensus_setHead(block.Hash!);
            setHeadResult.Data.success.Should().BeFalse();
        }

        [Test]
        public async Task finaliseBlock_should_succeed()
        {
            using MergeTestBlockchain chain = await CreateBlockChain();
            IConsensusRpcModule rpc = CreateConsensusModule(chain);
<<<<<<< HEAD
            Block block = Build.A.Block.WithParent(chain.BlockTree.Head).TestObject;
            chain.BlockTree.SuggestBlock(block);
            ResultWrapper<Result> resultWrapper = await rpc.consensus_finaliseBlock(block.Hash!);
            resultWrapper.Data.Should().Be(Result.Success);
=======
            ResultWrapper<Result> resultWrapper = await rpc.consensus_finaliseBlock(TestItem.KeccakE);
            resultWrapper.Data.Should().Be(Result.OK);
>>>>>>> 0b294a8c
        }
        
        [Test]
        public async Task newBlock_accepts_first_block()
        {
            using MergeTestBlockchain chain = await CreateBlockChain();
            IConsensusRpcModule rpc = CreateConsensusModule(chain);
            BlockRequestResult blockRequestResult = CreateBlockRequest(
                CreateParentBlockRequestOnHead(chain.BlockTree), 
                TestItem.AddressD);
            ResultWrapper<NewBlockResult> resultWrapper = await rpc.consensus_newBlock(blockRequestResult);
            resultWrapper.Data.Valid.Should().BeTrue();
            new BlockRequestResult(chain.BlockTree.BestSuggestedBody).Should().BeEquivalentTo(blockRequestResult);
        }

        [TestCase(30)]
        public async Task can_progress_chain_one_by_one(int count)
        {
            using MergeTestBlockchain chain = await CreateBlockChain();
            IConsensusRpcModule rpc = CreateConsensusModule(chain);
            Keccak lastHash = (await ProduceBranch(rpc, chain.BlockTree, count, chain.BlockTree.HeadHash, true)).Last().BlockHash;
            chain.BlockTree.HeadHash.Should().Be(lastHash);
            Block? last = RunForAllBlocksInBranch(chain.BlockTree, chain.BlockTree.HeadHash, b => b.IsGenesis, true);
            last.Should().NotBeNull();
            last!.IsGenesis.Should().BeTrue();
        }

        [Test]
        public async Task setHead_can_reorganize_to_any_block()
        {
            using MergeTestBlockchain chain = await CreateBlockChain();
            IConsensusRpcModule rpc = CreateConsensusModule(chain);
            
            async Task CanReorganizeToBlock(BlockRequestResult block, MergeTestBlockchain testChain)
            {
                ResultWrapper<Result> result = await rpc.consensus_setHead(block.BlockHash);
                result.Data.Should().Be(Result.OK);
                testChain.BlockTree.HeadHash.Should().Be(block.BlockHash);
                testChain.BlockTree.Head!.Number.Should().Be(block.Number);
                testChain.State.StateRoot.Should().Be(testChain.BlockTree.Head!.StateRoot!);
            }
            
            async Task CanReorganizeToAnyBlock(MergeTestBlockchain testChain, params IReadOnlyList<BlockRequestResult>[] branches)
            {
                foreach (var branch in branches)
                {
                    await CanReorganizeToBlock(branch.Last(), testChain);
                }
                
                foreach (var branch in branches)
                {
                    foreach (BlockRequestResult block in branch)
                    {
                        await CanReorganizeToBlock(block, testChain);
                    }
                    
                    foreach (BlockRequestResult block in branch.Reverse())
                    {
                        await CanReorganizeToBlock(block, testChain);
                    }
                }
            }
            
            IReadOnlyList<BlockRequestResult> branch1 = await ProduceBranch(rpc, chain.BlockTree, 10, chain.BlockTree.HeadHash, false);
            IReadOnlyList<BlockRequestResult> branch2 = await ProduceBranch(rpc, chain.BlockTree, 5, branch1[3].BlockHash, false);
            branch2.Last().Number.Should().Be(1 + 3 + 5);
            IReadOnlyList<BlockRequestResult> branch3 = await ProduceBranch(rpc, chain.BlockTree, 7, branch1[7].BlockHash, false);
            branch3.Last().Number.Should().Be(1 + 7 + 7);
            IReadOnlyList<BlockRequestResult> branch4 = await ProduceBranch(rpc, chain.BlockTree, 3, branch3[4].BlockHash, false);
            branch3.Last().Number.Should().Be(1 + 7 + 4 + 3);

            await CanReorganizeToAnyBlock(chain, branch1, branch2, branch3, branch4);
        }

        [Test]
        public async Task assembleBlock_can_build_on_any_block()
        {
            using MergeTestBlockchain chain = await CreateBlockChain();
            IConsensusRpcModule rpc = CreateConsensusModule(chain);
            
            async Task CanAssembleOnBlock(BlockRequestResult block)
            {
                UInt256 timestamp = Timestamper.UnixTime.Seconds;
                AssembleBlockRequest assembleBlockRequest = new() {ParentHash = block.BlockHash, Timestamp = timestamp};
                ResultWrapper<BlockRequestResult?> response = await rpc.consensus_assembleBlock(assembleBlockRequest);

                response.Data.Should().NotBeNull();
                response.Data!.ParentHash.Should().Be(block.BlockHash);
            }
            
            async Task CanAssembleOnAnyBlock(params IReadOnlyList<BlockRequestResult>[] branches)
            {
                foreach (var branch in branches)
                {
                    await CanAssembleOnBlock(branch.Last());
                }
                
                foreach (var branch in branches)
                {
                    foreach (BlockRequestResult block in branch)
                    {
                        await CanAssembleOnBlock(block);
                    }
                    
                    foreach (BlockRequestResult block in branch.Reverse())
                    {
                        await CanAssembleOnBlock(block);
                    }
                }
            }

            IReadOnlyList<BlockRequestResult> branch1 = await ProduceBranch(rpc, chain.BlockTree, 10, chain.BlockTree.HeadHash, false);
            IReadOnlyList<BlockRequestResult> branch2 = await ProduceBranch(rpc, chain.BlockTree, 5, branch1[3].BlockHash, false);
            branch2.Last().Number.Should().Be(1 + 3 + 5);
            IReadOnlyList<BlockRequestResult> branch3 = await ProduceBranch(rpc, chain.BlockTree, 7, branch1[7].BlockHash, false);
            branch3.Last().Number.Should().Be(1 + 7 + 7);
            IReadOnlyList<BlockRequestResult> branch4 = await ProduceBranch(rpc, chain.BlockTree, 3, branch3[4].BlockHash, false);
            branch3.Last().Number.Should().Be(1 + 7 + 4 + 3);
            
            await CanAssembleOnAnyBlock(branch1, branch2, branch3, branch4);
        }
        
        [Test]
        // [Repeat(1000)] // to test multi-thread issue, warning - long and eliminated in test already
        public async Task newBlock_processes_passed_transactions([Values(false, true)] bool moveHead)
        {
            using MergeTestBlockchain chain = await CreateBlockChain();
            IConsensusRpcModule rpc = CreateConsensusModule(chain);
            IReadOnlyList<BlockRequestResult> branch = await ProduceBranch(rpc, chain.BlockTree, 10, chain.BlockTree.HeadHash, moveHead);

            foreach (BlockRequestResult block in branch)
            {
                uint count = 10;
                BlockRequestResult newBlockRequest = CreateBlockRequest(block, TestItem.AddressA);
                PrivateKey from = TestItem.PrivateKeyB;
                Address to = TestItem.AddressD;
                var (_, toBalanceAfter) = AddTransactions(chain, newBlockRequest, from, to, count, 1, out var parentHeader);

                newBlockRequest.GasUsed = GasCostOf.Transaction * count;
                newBlockRequest.StateRoot = new Keccak("0x3d2e3ced6da0d1e94e65894dc091190480f045647610ef614e1cab4241ca66e0");
                newBlockRequest.ReceiptsRoot = new Keccak("0xc538d36ed1acf6c28187110a2de3e5df707d6d38982f436eb0db7a623f9dc2cd");
                TryCalculateHash(newBlockRequest, out var hash);
                newBlockRequest.BlockHash = hash;
                ResultWrapper<NewBlockResult> result = await rpc.consensus_newBlock(newBlockRequest);
                await Task.Delay(10);

                result.Data.Valid.Should().BeTrue();
                RootCheckVisitor rootCheckVisitor = new();
                chain.StateReader.RunTreeVisitor(rootCheckVisitor, newBlockRequest.StateRoot);
                rootCheckVisitor.HasRoot.Should().BeTrue();
                // Chain.StateReader.GetBalance(newBlockRequest.StateRoot, from.Address).Should().Be(fromBalanceAfter);
                chain.StateReader.GetBalance(newBlockRequest.StateRoot, to).Should().Be(toBalanceAfter);
                if (moveHead)
                {
                    await rpc.consensus_setHead(newBlockRequest.BlockHash);
                    await Task.Delay(10);
                    chain.State.StateRoot.Should().Be(newBlockRequest.StateRoot);
                    chain.State.StateRoot.Should().NotBe(parentHeader.StateRoot!);
                }
            }
        }

        [Test]
        public async Task assembleBlock_picks_transactions_from_pool()
        {
            using MergeTestBlockchain chain = await CreateBlockChain();
            IConsensusRpcModule rpc = CreateConsensusModule(chain);
            Keccak startingHead = chain.BlockTree.HeadHash;
            uint count = 3;
            int value = 10;
            Address recipient = TestItem.AddressD;
            PrivateKey sender = TestItem.PrivateKeyB;
            Transaction[] transactions = BuildTransactions(chain, startingHead, sender, recipient, count, value, out _, out _);
            chain.AddTransactions(transactions);
            AssembleBlockRequest assembleBlockRequest = new() {ParentHash = startingHead};
            BlockRequestResult assembleBlockResult = (await rpc.consensus_assembleBlock(assembleBlockRequest)).Data!;

            assembleBlockResult.StateRoot.Should().NotBe(chain.BlockTree.Genesis!.StateRoot!);
            
            Transaction[] transactionsInBlock = assembleBlockResult.GetTransactions();
            transactionsInBlock.Should().BeEquivalentTo(transactions, 
                o => o.Excluding(t => t.ChainId)
                    .Excluding(t => t.SenderAddress)
                    .Excluding(t => t.Timestamp)
                    .Excluding(t => t.PoolIndex));

            ResultWrapper<NewBlockResult> newBlockResult = await rpc.consensus_newBlock(assembleBlockResult);
            newBlockResult.Data.Valid.Should().BeTrue();

            UInt256 totalValue = ((int)(count * value)).GWei();
            chain.StateReader.GetBalance(assembleBlockResult.StateRoot, recipient).Should().Be(totalValue);
        }
        
        private (UInt256, UInt256) AddTransactions(MergeTestBlockchain chain, BlockRequestResult newBlockRequest, PrivateKey from, Address to, uint count, int value, out BlockHeader parentHeader)
        {
            Transaction[] transactions = BuildTransactions(chain, newBlockRequest.ParentHash, from, to, count, value, out Account accountFrom, out parentHeader);
            newBlockRequest.SetTransactions(transactions);
            UInt256 totalValue = ((int)(count * value)).GWei();
            return (accountFrom.Balance - totalValue, chain.StateReader.GetBalance(parentHeader.StateRoot!, to) + totalValue);
        }

        private Transaction[] BuildTransactions(MergeTestBlockchain chain, Keccak parentHash, PrivateKey from, Address to, uint count, int value, out Account accountFrom, out BlockHeader parentHeader)
        {
            Transaction BuildTransaction(uint index, Account senderAccount) =>
                Build.A.Transaction.WithNonce(senderAccount.Nonce + index)
                    .WithTimestamp(Timestamper.UnixTime.Seconds)
                    .WithTo(to)
                    .WithValue(value.GWei())
                    .WithGasPrice(1.GWei())
                    .WithChainId(chain.SpecProvider.ChainId)
                    .WithSenderAddress(from.Address)
                    .SignedAndResolved(from)
                    .TestObject;

            parentHeader = chain.BlockTree.FindHeader(parentHash, BlockTreeLookupOptions.None)!;
            Account account = chain.StateReader.GetAccount(parentHeader.StateRoot!, @from.Address)!;
            accountFrom = account;

            return Enumerable.Range(0, (int)count)
                .Select(i => BuildTransaction((uint)i, account)).ToArray();
        }

        private BlockRequestResult CreateParentBlockRequestOnHead(IBlockTree blockTree)
        {
            Block? head = blockTree.Head;
            if (head == null) throw new NotSupportedException();
            return new BlockRequestResult(true) {Number = 0, BlockHash = head.Hash!, StateRoot = head.StateRoot!, ReceiptsRoot = head.ReceiptsRoot!};
        }

        private static BlockRequestResult CreateBlockRequest(BlockRequestResult parent, Address miner)
        {
            BlockRequestResult blockRequest = new(true)
            {
                ParentHash = parent.BlockHash,
                Miner = miner,
                StateRoot = parent.StateRoot,
                Number = parent.Number + 1,
                GasLimit = 1_000_000,
                GasUsed = 0,
                ReceiptsRoot = Keccak.EmptyTreeHash,
                LogsBloom = Bloom.Empty
            };
            
            blockRequest.SetTransactions(Array.Empty<Transaction>());
            TryCalculateHash(blockRequest, out var hash);
            blockRequest.BlockHash = hash;
            return blockRequest;
        }
        
        private async Task<IReadOnlyList<BlockRequestResult>> ProduceBranch(IConsensusRpcModule rpc, IBlockTree blockTree, int count, Keccak parentBlockHash, bool setHead)
        {
            List<BlockRequestResult> blocks = new();
            ManualTimestamper timestamper = new(Timestamp);
            for (int i = 0; i < count; i++)
            {
                AssembleBlockRequest assembleBlockRequest = new() {ParentHash = parentBlockHash, Timestamp = ((ITimestamper) timestamper).UnixTime.Seconds};
                BlockRequestResult assembleBlockResponse = (await rpc.consensus_assembleBlock(assembleBlockRequest)).Data!;
                NewBlockResult newBlockResponse = (await rpc.consensus_newBlock(assembleBlockResponse!)).Data;
                newBlockResponse.Valid.Should().BeTrue();
                if (setHead)
                {
                    Keccak newHead = assembleBlockResponse.BlockHash;
                    ResultWrapper<Result> setHeadResponse = await rpc.consensus_setHead(newHead);
                    setHeadResponse.Data.Should().Be(Result.OK);
                    blockTree.HeadHash.Should().Be(newHead);
                }
                blocks.Add((assembleBlockResponse));
                parentBlockHash = assembleBlockResponse.BlockHash;
                timestamper.Add(TimeSpan.FromSeconds(12));
            }

            return blocks;
        }
        
        private Block? RunForAllBlocksInBranch(IBlockTree blockTree, Keccak blockHash, Func<Block, bool> shouldStop, bool requireCanonical)
        {
            var options = requireCanonical ? BlockTreeLookupOptions.RequireCanonical : BlockTreeLookupOptions.None;
            Block? current = blockTree.FindBlock(blockHash, options);
            while (current is not null && !shouldStop(current))
            {
                current = blockTree.FindParent(current, options);
            }

            return current;
        }
        
        private static async Task<BlockRequestResult> GetAssembleBlockResult(MergeTestBlockchain chain, IConsensusRpcModule rpc)
        {
            Keccak startingHead = chain.BlockTree.HeadHash;
            AssembleBlockRequest assembleBlockRequest = new() {ParentHash = startingHead};
            ResultWrapper<BlockRequestResult?> assembleBlockResult = await rpc.consensus_assembleBlock(assembleBlockRequest);
            return assembleBlockResult.Data!;
        }
        
        private static TestCaseData GetNewBlockRequestBadDataTestCase<T>(Expression<Func<BlockRequestResult, T>> propertyAccess, T wrongValue)
        {
            Action<BlockRequestResult,T> setter = propertyAccess.GetSetter();
            // ReSharper disable once ConvertToLocalFunction
            Action<BlockRequestResult> wrongValueSetter = r => setter(r, wrongValue);
            return new TestCaseData(wrongValueSetter) {TestName = $"newBlock_rejects_incorrect_{propertyAccess.GetName().ToLower()}({wrongValue?.ToString()})"};
        }
        
        private static bool TryCalculateHash(BlockRequestResult request, out Keccak hash)
        {
            if (request.TryGetBlock(out Block? block) && block != null)
            {
                hash = block.CalculateHash();
                return true;
            }
            else
            {
                hash = Keccak.Zero;
                return false;
            }
        }
    }
}<|MERGE_RESOLUTION|>--- conflicted
+++ resolved
@@ -207,15 +207,10 @@
         {
             using MergeTestBlockchain chain = await CreateBlockChain();
             IConsensusRpcModule rpc = CreateConsensusModule(chain);
-<<<<<<< HEAD
             Block block = Build.A.Block.WithParent(chain.BlockTree.Head).TestObject;
             chain.BlockTree.SuggestBlock(block);
             ResultWrapper<Result> resultWrapper = await rpc.consensus_finaliseBlock(block.Hash!);
             resultWrapper.Data.Should().Be(Result.Success);
-=======
-            ResultWrapper<Result> resultWrapper = await rpc.consensus_finaliseBlock(TestItem.KeccakE);
-            resultWrapper.Data.Should().Be(Result.OK);
->>>>>>> 0b294a8c
         }
         
         [Test]
