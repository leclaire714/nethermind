--- conflicted
+++ resolved
@@ -782,15 +782,9 @@
             IEngineRpcModule rpc = CreateEngineModule(chain);
             ExecutionPayloadV1 executionPayload = CreateBlockRequest(CreateParentBlockRequestOnHead(chain.BlockTree), TestItem.AddressD);
             ResultWrapper<PayloadStatusV1> resultWrapper = await rpc.engine_newPayloadV1(executionPayload);
-<<<<<<< HEAD
             resultWrapper.Data.Status.Should().ContainAny(PayloadStatus.Valid, PayloadStatus.Syncing);
             ResultWrapper<PayloadStatusV1> resultWrapper2 = await rpc.engine_newPayloadV1(executionPayload);
             resultWrapper2.Data.Status.Should().ContainAny(PayloadStatus.Valid, PayloadStatus.Syncing);
-=======
-            resultWrapper.Data.Status.Should().Be(PayloadStatus.Valid);
-            ResultWrapper<PayloadStatusV1> resultWrapper2 = await rpc.engine_newPayloadV1(executionPayload);
-            resultWrapper2.Data.Status.Should().Be(PayloadStatus.Valid);
->>>>>>> be3b3ae1
             executionPayload.ParentHash = executionPayload.BlockHash;
             ResultWrapper<PayloadStatusV1> invalidBlockRequest = await rpc.engine_newPayloadV1(executionPayload);
             invalidBlockRequest.Data.Status.Should().Be(PayloadStatus.InvalidBlockHash);
@@ -819,11 +813,7 @@
             {
                 ForkchoiceStateV1 forkchoiceStateV1 = new(block.BlockHash, block.BlockHash, block.BlockHash);
                 ResultWrapper<ForkchoiceUpdatedV1Result> result = await rpc.engine_forkchoiceUpdatedV1(forkchoiceStateV1, null);
-<<<<<<< HEAD
                 result.Data.PayloadStatus.Status.Should().ContainAny(PayloadStatus.Valid, PayloadStatus.Syncing);
-=======
-                result.Data.PayloadStatus.Status.Should().Be(PayloadStatus.Valid);
->>>>>>> be3b3ae1
                 result.Data.PayloadId.Should().Be(null);
                 testChain.BlockTree.HeadHash.Should().Be(block.BlockHash);
                 testChain.BlockTree.Head!.Number.Should().Be(block.BlockNumber);
