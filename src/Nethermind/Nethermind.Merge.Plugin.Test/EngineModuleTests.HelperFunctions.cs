// SPDX-FileCopyrightText: 2022 Demerzel Solutions Limited
// SPDX-License-Identifier: LGPL-3.0-only

using System;
using System.Collections.Generic;
using System.Linq;
using System.Linq.Expressions;
using System.Threading.Tasks;
using Nethermind.Blockchain;
using Nethermind.Blockchain.Find;
using Nethermind.Core;
using Nethermind.Core.Crypto;
using Nethermind.Core.Extensions;
using Nethermind.Core.Test.Builders;
using Nethermind.Crypto;
using Nethermind.Merge.Plugin.Data;
using NUnit.Framework;
using Nethermind.Int256;
using Nethermind.JsonRpc.Test.Modules;
using Nethermind.Specs;
using Nethermind.Specs.Forks;
using Nethermind.State;
using Nethermind.Core.Specs;

namespace Nethermind.Merge.Plugin.Test
{
    [Parallelizable(ParallelScope.All)]
    public partial class EngineModuleTests
    {
        private static readonly DateTime Timestamp = DateTimeOffset.FromUnixTimeSeconds(1000).UtcDateTime;
        private ITimestamper Timestamper { get; } = new ManualTimestamper(Timestamp);
        private void AssertExecutionStatusChanged(IBlockFinder blockFinder, Keccak headBlockHash, Keccak finalizedBlockHash,
             Keccak safeBlockHash)
        {
            Assert.That(blockFinder.HeadHash, Is.EqualTo(headBlockHash));
            Assert.That(blockFinder.FinalizedHash, Is.EqualTo(finalizedBlockHash));
            Assert.That(blockFinder.SafeHash, Is.EqualTo(safeBlockHash));
        }

        private (UInt256, UInt256) AddTransactions(MergeTestBlockchain chain, ExecutionPayload executePayloadRequest,
            PrivateKey from, Address to, uint count, int value, out BlockHeader parentHeader)
        {
            Transaction[] transactions = BuildTransactions(chain, executePayloadRequest.ParentHash, from, to, count, value, out Account accountFrom, out parentHeader);
            executePayloadRequest.SetTransactions(transactions);
            UInt256 totalValue = ((int)(count * value)).GWei();
            return (accountFrom.Balance - totalValue, chain.StateReader.GetBalance(parentHeader.StateRoot!, to) + totalValue);
        }

        private Transaction[] BuildTransactions(MergeTestBlockchain chain, Keccak parentHash, PrivateKey from,
            Address to, uint count, int value, out Account accountFrom, out BlockHeader parentHeader, int blobCountPerTx = 0)
        {
            Transaction BuildTransaction(uint index, Account senderAccount) =>
                Build.A.Transaction.WithNonce(senderAccount.Nonce + index)
                    .WithTimestamp(Timestamper.UnixTime.Seconds)
                    .WithTo(to)
                    .WithValue(value.GWei())
                    .WithGasPrice(1.GWei())
                    .WithChainId(chain.SpecProvider.ChainId)
                    .WithSenderAddress(from.Address)
                    .WithShardBlobTxTypeAndFields(blobCountPerTx)
                    .WithMaxFeePerGasIfSupports1559(1.GWei())
                    .SignedAndResolved(from).TestObject;

            parentHeader = chain.BlockTree.FindHeader(parentHash, BlockTreeLookupOptions.None)!;
            Account account = chain.StateReader.GetAccount(parentHeader.StateRoot!, from.Address)!;
            accountFrom = account;

            return Enumerable.Range(0, (int)count).Select(i => BuildTransaction((uint)i, account)).ToArray();
        }

        private ExecutionPayload CreateParentBlockRequestOnHead(IBlockTree blockTree)
        {
            Block? head = blockTree.Head;
            if (head is null) throw new NotSupportedException();
            return new ExecutionPayload()
            {
                BlockNumber = head.Number,
                BlockHash = head.Hash!,
                StateRoot = head.StateRoot!,
                ReceiptsRoot = head.ReceiptsRoot!,
                GasLimit = head.GasLimit,
                Timestamp = head.Timestamp,
                BaseFeePerGas = head.BaseFeePerGas,
            };
        }

        private static ExecutionPayload CreateBlockRequest(IReleaseSpec spec, IWorldState state, ExecutionPayload parent, Address miner, IList<Withdrawal>? withdrawals = null, Transaction[]? transactions = null, ulong? blobGasUsed = null, ulong? excessBlobGas = null, Keccak? beaconParentBlockRoot = null)
            => CreateBlockRequestInternal<ExecutionPayload>(parent, miner, withdrawals, transactions: transactions, blobGasUsed: blobGasUsed, excessBlobGas: excessBlobGas, beaconParentBlockRoot: beaconParentBlockRoot);

        private static ExecutionPayloadV3 CreateBlockRequestV3(MergeTestBlockchain chain, ExecutionPayload parent, Address miner, IList<Withdrawal>? withdrawals = null, ulong? blobGasUsed = null, ulong? excessBlobGas = null, Transaction[]? transactions = null, Keccak? parentBeaconBlockRoot = null)
        {
<<<<<<< HEAD
            var spec = chain.SpecProvider.GenesisSpec;
            var state = chain.State;
            var blockRequestV3 = CreateBlockRequestInternal<ExecutionPayloadV3>(parent, miner, withdrawals, blobGasUsed, excessBlobGas, transactions: transactions, beaconParentBlockRoot: parentBeaconBlockRoot);
=======
            ExecutionPayloadV3 blockRequestV3 = CreateBlockRequestInternal<ExecutionPayloadV3>(spec, state, parent, miner, withdrawals, blobGasUsed, excessBlobGas, transactions: transactions, parentBeaconBlockRoot: parentBeaconBlockRoot);
>>>>>>> 4acacce7
            blockRequestV3.TryGetBlock(out Block? block);
            chain.BeaconBlockRootHandler.ExecuteSystemCall(block, spec);

            state.Commit(spec);
            state.CommitTree(blockRequestV3.BlockNumber);

            state.RecalculateStateRoot();
            blockRequestV3.StateRoot = state.StateRoot;
            TryCalculateHash(blockRequestV3, out Keccak? hash);
            blockRequestV3.BlockHash = hash;
            return blockRequestV3;
        }

        private static T CreateBlockRequestInternal<T>(ExecutionPayload parent, Address miner, IList<Withdrawal>? withdrawals = null, ulong? blobGasUsed = null, ulong? excessBlobGas = null, Transaction[]? transactions = null, Keccak? beaconParentBlockRoot = null) where T : ExecutionPayload, new()
        {
            T blockRequest = new()
            {
                ParentHash = parent.BlockHash,
                FeeRecipient = miner,
                StateRoot = parent.StateRoot,
                BlockNumber = parent.BlockNumber + 1,
                GasLimit = parent.GasLimit,
                GasUsed = 0,
                ReceiptsRoot = Keccak.EmptyTreeHash,
                LogsBloom = Bloom.Empty,
                Timestamp = parent.Timestamp + 1,
                Withdrawals = withdrawals,
                ParentBeaconBlockRoot = beaconParentBlockRoot,
                BlobGasUsed = blobGasUsed,
                ExcessBlobGas = excessBlobGas
            };

            blockRequest.SetTransactions(transactions ?? Array.Empty<Transaction>());
            TryCalculateHash(blockRequest, out Keccak? hash);
            blockRequest.BlockHash = hash;
            return blockRequest;
        }

        private static ExecutionPayload[] CreateBlockRequestBranch(IReleaseSpec spec, IWorldState state, ExecutionPayload parent, Address miner, int count)
        {
            ExecutionPayload currentBlock = parent;
            ExecutionPayload[] blockRequests = new ExecutionPayload[count];
            for (int i = 0; i < count; i++)
            {
                currentBlock = CreateBlockRequest(spec, state, currentBlock, miner);
                blockRequests[i] = currentBlock;
            }

            return blockRequests;
        }

        private Block? RunForAllBlocksInBranch(IBlockTree blockTree, Keccak blockHash, Func<Block, bool> shouldStop,
            bool requireCanonical)
        {
            BlockTreeLookupOptions options = requireCanonical ? BlockTreeLookupOptions.RequireCanonical : BlockTreeLookupOptions.None;
            Block? current = blockTree.FindBlock(blockHash, options);
            while (current is not null && !shouldStop(current))
            {
                current = blockTree.FindParent(current, options);
            }

            return current;
        }

        private static TestCaseData GetNewBlockRequestBadDataTestCase<T>(
            Expression<Func<ExecutionPayload, T>> propertyAccess, T wrongValue)
        {
            Action<ExecutionPayload, T> setter = propertyAccess.GetSetter();
            // ReSharper disable once ConvertToLocalFunction
            Action<ExecutionPayload> wrongValueSetter = r => setter(r, wrongValue);
            return new TestCaseData(wrongValueSetter)
            {
                TestName = $"executePayload_rejects_incorrect_{propertyAccess.GetName().ToLower()}({wrongValue?.ToString()})"
            };
        }

        private static bool TryCalculateHash(ExecutionPayload request, out Keccak hash)
        {
            if (request.TryGetBlock(out Block? block) && block is not null)
            {
                hash = block.CalculateHash();
                return true;
            }
            else
            {
                hash = Keccak.Zero;
                return false;
            }
        }

        private async Task<TestRpcBlockchain> CreateTestRpc(MergeTestBlockchain chain)
        {
            TestSingleReleaseSpecProvider spec = new(London.Instance);
            TestRpcBlockchain testRpc = await TestRpcBlockchain.ForTest(SealEngineType.NethDev)
                .WithBlockFinder(chain.BlockFinder)
                .Build(spec);
            return testRpc;
        }
    }
}<|MERGE_RESOLUTION|>--- conflicted
+++ resolved
@@ -89,15 +89,11 @@
 
         private static ExecutionPayloadV3 CreateBlockRequestV3(MergeTestBlockchain chain, ExecutionPayload parent, Address miner, IList<Withdrawal>? withdrawals = null, ulong? blobGasUsed = null, ulong? excessBlobGas = null, Transaction[]? transactions = null, Keccak? parentBeaconBlockRoot = null)
         {
-<<<<<<< HEAD
-            var spec = chain.SpecProvider.GenesisSpec;
-            var state = chain.State;
-            var blockRequestV3 = CreateBlockRequestInternal<ExecutionPayloadV3>(parent, miner, withdrawals, blobGasUsed, excessBlobGas, transactions: transactions, beaconParentBlockRoot: parentBeaconBlockRoot);
-=======
-            ExecutionPayloadV3 blockRequestV3 = CreateBlockRequestInternal<ExecutionPayloadV3>(spec, state, parent, miner, withdrawals, blobGasUsed, excessBlobGas, transactions: transactions, parentBeaconBlockRoot: parentBeaconBlockRoot);
->>>>>>> 4acacce7
+            IReleaseSpec spec = chain.SpecProvider.GenesisSpec;
+            IWorldState state = chain.State;
+            ExecutionPayloadV3 blockRequestV3 = CreateBlockRequestInternal<ExecutionPayloadV3>(parent, miner, withdrawals, blobGasUsed, excessBlobGas, transactions: transactions, beaconParentBlockRoot: parentBeaconBlockRoot);
             blockRequestV3.TryGetBlock(out Block? block);
-            chain.BeaconBlockRootHandler.ExecuteSystemCall(block, spec);
+            chain.BeaconBlockRootHandler.ExecuteSystemCall(block!, spec);
 
             state.Commit(spec);
             state.CommitTree(blockRequestV3.BlockNumber);
