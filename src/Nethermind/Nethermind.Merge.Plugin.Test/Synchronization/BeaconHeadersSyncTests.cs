//  Copyright (c) 2021 Demerzel Solutions Limited
//  This file is part of the Nethermind library.
// 
//  The Nethermind library is free software: you can redistribute it and/or modify
//  it under the terms of the GNU Lesser General Public License as published by
//  the Free Software Foundation, either version 3 of the License, or
//  (at your option) any later version.
// 
//  The Nethermind library is distributed in the hope that it will be useful,
//  but WITHOUT ANY WARRANTY; without even the implied warranty of
//  MERCHANTABILITY or FITNESS FOR A PARTICULAR PURPOSE. See the
//  GNU Lesser General Public License for more details.
// 
//  You should have received a copy of the GNU Lesser General Public License
//  along with the Nethermind. If not, see <http://www.gnu.org/licenses/>.
// 

using System.Threading.Tasks;
using FluentAssertions;
using Nethermind.Blockchain;
using Nethermind.Blockchain.Receipts;
using Nethermind.Blockchain.Synchronization;
using Nethermind.Core;
using Nethermind.Core.Crypto;
using Nethermind.Core.Test.Builders;
using Nethermind.Db;
using Nethermind.Db.Blooms;
using Nethermind.Logging;
using Nethermind.Merge.Plugin.Synchronization;
using Nethermind.Specs;
using Nethermind.State.Repositories;
using Nethermind.Synchronization;
using Nethermind.Synchronization.FastBlocks;
using Nethermind.Synchronization.ParallelSync;
using Nethermind.Synchronization.Peers;
using Nethermind.Synchronization.Reporting;
using Nethermind.Trie.Pruning;
using NSubstitute;
using NUnit.Framework;

namespace Nethermind.Merge.Plugin.Test.Synchronization;

[TestFixture]
public class BeaconHeadersSyncTests
{
    private class Context
    {
        public IBlockTree BlockTree;
        public ActivatedSyncFeed<HeadersSyncBatch> Feed;
        public IBeaconPivot BeaconPivot;
        public BeaconSync BeaconSync;

        private readonly IMergeConfig _mergeConfig;
        private readonly ISyncConfig _syncConfig;
        private readonly IDb _metadataDb;
        
        public Context(
            IBlockTree? blockTree = null,
            ISyncConfig? syncConfig = null,
            IBeaconPivot? beaconPivot = null,
            IDb? metadataDb = null,
            IMergeConfig? mergeConfig = null)
        {
            if (blockTree == null)
            {
                IDb blockInfoDb = new MemDb();
                Block genesis = Build.A.Block.Genesis.TestObject;
                BlockTree = new BlockTree(new MemDb(), new MemDb(), blockInfoDb, new ChainLevelInfoRepository(blockInfoDb), MainnetSpecProvider.Instance, NullBloomStorage.Instance, LimboLogs.Instance);
                BlockTree.SuggestBlock(genesis);
            }
            else
            {
                BlockTree = blockTree;
            }

            ISyncPeerPool peerPool = Substitute.For<ISyncPeerPool>();
            ISyncReport report = Substitute.For<ISyncReport>();
            MeasuredProgress measuredProgress = new MeasuredProgress();
            report.BeaconHeaders.Returns(measuredProgress);
            report.HeadersInQueue.Returns(measuredProgress);

            MemDb stateDb = new();
            _syncConfig = syncConfig ?? new SyncConfig();
            _mergeConfig = mergeConfig ?? new MergeConfig();
            _metadataDb = metadataDb ?? new MemDb();

            SyncProgressResolver syncProgressResolver = new(
                BlockTree,
                NullReceiptStorage.Instance,
                stateDb,
                new TrieStore(stateDb, LimboLogs.Instance),
                _syncConfig,
                LimboLogs.Instance);
            TotalDifficultyBasedBetterPeerStrategy bestPeerStrategy = new (syncProgressResolver, LimboLogs.Instance);
            BeaconPivot = beaconPivot ?? new BeaconPivot(_syncConfig, _mergeConfig, _metadataDb, BlockTree, LimboLogs.Instance);
            BeaconSync = new(BeaconPivot, BlockTree, _syncConfig, _metadataDb, LimboLogs.Instance);
            ISyncModeSelector selector = new MultiSyncModeSelector(syncProgressResolver, peerPool, _syncConfig, BeaconSync, bestPeerStrategy, LimboLogs.Instance);
            Feed = new BeaconHeadersSyncFeed(selector, blockTree, peerPool, _syncConfig, report, BeaconPivot, _mergeConfig, LimboLogs.Instance);
        }
    }
        
    [Test]
    public async Task Can_keep_returning_nulls_after_all_batches_were_prepared()
    {
        IDbProvider memDbProvider = await TestMemDbProvider.InitAsync();
        BlockTree blockTree = new(memDbProvider, new ChainLevelInfoRepository(memDbProvider.BlockInfosDb),
            MainnetSpecProvider.Instance, NullBloomStorage.Instance, LimboLogs.Instance);
        ISyncConfig syncConfig = new SyncConfig
        {
            FastSync = true,
            FastBlocks = true,
            PivotNumber = "1000",
            PivotHash = Keccak.Zero.ToString(),
            PivotTotalDifficulty = "1000"
        };
        IBeaconPivot pivot = PreparePivot(2000, syncConfig, blockTree);
        BeaconHeadersSyncFeed feed = new(Substitute.For<ISyncModeSelector>(), blockTree,
            Substitute.For<ISyncPeerPool>(), syncConfig, Substitute.For<ISyncReport>(),
            pivot, new MergeConfig() {Enabled = true}, LimboLogs.Instance);
        feed.InitializeFeed();
        for (int i = 0; i < 6; i++)
        {
            await feed.PrepareRequest();
        }

        HeadersSyncBatch? result = await feed.PrepareRequest();
        result.Should().BeNull();
    }

    [Test]
    public async Task Finishes_when_all_downloaded()
    {
        IBlockTree blockTree = Substitute.For<IBlockTree>();
        blockTree.LowestInsertedBeaconHeader.Returns(Build.A.BlockHeader.WithNumber(2000).TestObject);
        ISyncReport report = Substitute.For<ISyncReport>();
        report.HeadersInQueue.Returns(new MeasuredProgress());
        MeasuredProgress measuredProgress = new ();
        report.BeaconHeaders.Returns(measuredProgress);
        ISyncConfig syncConfig = new SyncConfig
        {
            FastSync = true,
            FastBlocks = true,
            PivotNumber = "1000",
            PivotHash = Keccak.Zero.ToString(),
            PivotTotalDifficulty = "1000"
         };
        IBeaconPivot pivot = PreparePivot(2000, syncConfig, blockTree);
        BeaconHeadersSyncFeed feed = new (Substitute.For<ISyncModeSelector>(), blockTree, Substitute.For<ISyncPeerPool>(), syncConfig, report, pivot, new MergeConfig() {Enabled = true},  LimboLogs.Instance);
        feed.InitializeFeed();
        for (int i = 0; i < 6; i++)
        {
            await feed.PrepareRequest();
        }
        blockTree.LowestInsertedBeaconHeader.Returns(Build.A.BlockHeader.WithNumber(1001).TestObject);
        HeadersSyncBatch? result = await feed.PrepareRequest();
        result.Should().BeNull();
        feed.CurrentState.Should().Be(SyncFeedState.Dormant);
        measuredProgress.CurrentValue.Should().Be(0);
    }

    [Test]
    public async Task Feed_able_to_sync_when_new_pivot_is_set()
    {
        BlockTree syncedBlockTree = Build.A.BlockTree().OfChainLength(1000).TestObject;
        Block genesisBlock = syncedBlockTree.FindBlock(syncedBlockTree.GenesisHash, BlockTreeLookupOptions.None)!;
        BlockTree blockTree = Build.A.BlockTree().TestObject;
        blockTree.SuggestBlock(genesisBlock);
        ISyncConfig syncConfig = new SyncConfig
        {
            FastSync = true,
            FastBlocks = true,
            PivotNumber = "500",
            PivotHash = Keccak.Zero.ToString(),
            PivotTotalDifficulty = "1000000" // default difficulty in block tree builder
        };
        BlockHeader? pivotHeader = syncedBlockTree.FindHeader(700, BlockTreeLookupOptions.None);
        IBeaconPivot pivot = PreparePivot(700, syncConfig, blockTree, pivotHeader);
        Context ctx = new (blockTree, syncConfig, pivot);

        BuildAndProcessHeaderSyncBatches(ctx, blockTree, syncedBlockTree, pivot, 0, 501);
        
        // move best pointers forward as proxy for chain merge
        Block highestBlock = syncedBlockTree.FindBlock(700, BlockTreeLookupOptions.None)!;
        blockTree.Insert(highestBlock, true);
        
        pivot.EnsurePivot(syncedBlockTree.FindHeader(999, BlockTreeLookupOptions.None));
        BuildAndProcessHeaderSyncBatches(ctx, blockTree, syncedBlockTree, pivot, 700, 501);
    }

    private async void BuildAndProcessHeaderSyncBatches(
        Context ctx,
        BlockTree blockTree,
        BlockTree syncedBlockTree,
        IBeaconPivot pivot,
        long bestPointer,
        long endLowestBeaconHeader)
    {
        ctx.BeaconSync.ShouldBeInBeaconHeaders().Should().BeTrue();
        ctx.Feed.InitializeFeed();
        blockTree.BestKnownNumber.Should().Be(bestPointer);
        BlockHeader? startBestHeader = syncedBlockTree.FindHeader(bestPointer, BlockTreeLookupOptions.None);
        blockTree.BestSuggestedHeader.Should().BeEquivalentTo(startBestHeader);
        blockTree.LowestInsertedBeaconHeader.Should().BeEquivalentTo(syncedBlockTree.FindHeader(pivot.PivotNumber, BlockTreeLookupOptions.None));
        long lowestHeaderNumber = pivot.PivotNumber + 1;
        
        for (int i = 0; i < 2; i++)
        {
            HeadersSyncBatch batch = await ctx.Feed.PrepareRequest();
            batch.Should().NotBeNull();
            BuildHeadersSyncBatchResponse(batch, syncedBlockTree);
            ctx.Feed.HandleResponse(batch);
            lowestHeaderNumber = lowestHeaderNumber - batch.RequestSize < bestPointer
                ? endLowestBeaconHeader
                : lowestHeaderNumber - batch.RequestSize;
            blockTree.LowestInsertedBeaconHeader.Should().BeEquivalentTo(syncedBlockTree.FindHeader(lowestHeaderNumber, BlockTreeLookupOptions.None));
        }

        HeadersSyncBatch result = await ctx.Feed.PrepareRequest();
        result.Should().BeNull();
        blockTree.LowestInsertedBeaconHeader.Should().BeEquivalentTo(syncedBlockTree.FindHeader(endLowestBeaconHeader, BlockTreeLookupOptions.None));
        blockTree.BestKnownNumber.Should().Be(bestPointer);
        blockTree.BestSuggestedHeader.Should().BeEquivalentTo(startBestHeader);
        ctx.Feed.CurrentState.Should().Be(SyncFeedState.Dormant);
        ctx.BeaconSync.ShouldBeInBeaconHeaders().Should().BeFalse();
    }

    private void BuildHeadersSyncBatchResponse(HeadersSyncBatch batch, IBlockTree blockTree)
    {
        batch.MarkSent();
        BlockHeader? startHeader = blockTree.FindHeader(batch.StartNumber);
        if (startHeader == null)
        {
            return;
        }

        BlockHeader[] headers = blockTree.FindHeaders(startHeader.Hash!, batch.RequestSize, 0, true);
        batch.Response = headers;
    }
    
    private IBeaconPivot PreparePivot(long blockNumber, ISyncConfig syncConfig, IBlockTree blockTree, BlockHeader? pivotHeader = null)
    {
<<<<<<< HEAD
        IPeerRefresher peerRefresher = Substitute.For<IPeerRefresher>();
        IBeaconPivot pivot = new BeaconPivot(syncConfig, new MergeConfig() { Enabled = true }, new MemDb(), blockTree, peerRefresher, LimboLogs.Instance);
        BlockHeader pivotHeader = Build.A.BlockHeader.WithNumber(blockNumber).TestObject;
        pivot.EnsurePivot(pivotHeader);
=======
        IBeaconPivot pivot = new BeaconPivot(syncConfig, new MergeConfig() { Enabled = true }, new MemDb(), blockTree, LimboLogs.Instance);
        pivot.EnsurePivot(pivotHeader ?? Build.A.BlockHeader.WithNumber(blockNumber).TestObject);
>>>>>>> 0cba5467
        return pivot;
    }
}<|MERGE_RESOLUTION|>--- conflicted
+++ resolved
@@ -239,15 +239,10 @@
     
     private IBeaconPivot PreparePivot(long blockNumber, ISyncConfig syncConfig, IBlockTree blockTree, BlockHeader? pivotHeader = null)
     {
-<<<<<<< HEAD
         IPeerRefresher peerRefresher = Substitute.For<IPeerRefresher>();
         IBeaconPivot pivot = new BeaconPivot(syncConfig, new MergeConfig() { Enabled = true }, new MemDb(), blockTree, peerRefresher, LimboLogs.Instance);
         BlockHeader pivotHeader = Build.A.BlockHeader.WithNumber(blockNumber).TestObject;
         pivot.EnsurePivot(pivotHeader);
-=======
-        IBeaconPivot pivot = new BeaconPivot(syncConfig, new MergeConfig() { Enabled = true }, new MemDb(), blockTree, LimboLogs.Instance);
-        pivot.EnsurePivot(pivotHeader ?? Build.A.BlockHeader.WithNumber(blockNumber).TestObject);
->>>>>>> 0cba5467
         return pivot;
     }
 }