// SPDX-FileCopyrightText: 2022 Demerzel Solutions Limited
// SPDX-License-Identifier: LGPL-3.0-only

using System.Linq;
using System.Threading.Tasks;
using FluentAssertions;
using Nethermind.Abi;
using Nethermind.AuRa.Test.Contract;
using Nethermind.Consensus.AuRa;
using Nethermind.Consensus.AuRa.Contracts;
using Nethermind.Consensus.AuRa.Transactions;
using Nethermind.Consensus.AuRa.Withdrawals;
using Nethermind.Consensus.Processing;
using Nethermind.Consensus.Rewards;
using Nethermind.Consensus.Transactions;
using Nethermind.Consensus.Validators;
using Nethermind.Core;
using Nethermind.Core.Specs;
using Nethermind.Core.Test.Builders;
using Nethermind.Logging;
using Nethermind.Trie.Pruning;
using Nethermind.TxPool;
using NSubstitute;
using NSubstitute.ExceptionExtensions;
using NUnit.Framework;

namespace Nethermind.AuRa.Test.Transactions;

public class TxCertifierFilterTests
{
    private ICertifierContract _certifierContract;
    private ITxFilter _notCertifiedFilter;
    private TxCertifierFilter _filter;
    private ISpecProvider _specProvider;

    [SetUp]
    public void SetUp()
    {
        _certifierContract = Substitute.For<ICertifierContract>();
        _notCertifiedFilter = Substitute.For<ITxFilter>();
        _specProvider = Substitute.For<ISpecProvider>();

        _notCertifiedFilter.IsAllowed(Arg.Any<Transaction>(), Arg.Any<BlockHeader>())
            .Returns(AcceptTxResult.Invalid);

        _certifierContract.Certified(Arg.Any<BlockHeader>(),
            Arg.Is<Address>(a => TestItem.Addresses.Take(3).Contains(a)))
            .Returns(true);

        _filter = new TxCertifierFilter(_certifierContract, _notCertifiedFilter, _specProvider, LimboLogs.Instance);
    }

    [Test]
    public void should_allow_addresses_from_contract()
    {
        ShouldAllowAddress(TestItem.Addresses.First());
        ShouldAllowAddress(TestItem.Addresses.First());
        ShouldAllowAddress(TestItem.Addresses.Skip(1).First());
        ShouldAllowAddress(TestItem.Addresses.Skip(2).First());
    }

    [Test]
    public void should_not_allow_addresses_from_outside_contract()
    {
        ShouldAllowAddress(TestItem.AddressA, expected: false);
    }

    [Test]
    public void should_not_allow_null_sender()
    {
        ShouldAllowAddress(null, expected: false);
    }

    [Test]
    public void should_not_allow_addresses_on_contract_error()
    {
        Address address = TestItem.Addresses.First();
        _certifierContract.Certified(Arg.Any<BlockHeader>(), address).Throws(new AbiException(string.Empty));
        ShouldAllowAddress(address, expected: false);
    }

    [TestCase(false)]
    [TestCase(true)]
    public void should_default_to_inner_contract_on_non_zero_transactions(bool expected)
    {
        _notCertifiedFilter.IsAllowed(Arg.Any<Transaction>(), Arg.Any<BlockHeader>())
            .Returns(expected ? AcceptTxResult.Accepted : AcceptTxResult.Invalid);

        ShouldAllowAddress(TestItem.Addresses.First(), 1ul, expected);
    }

    private void ShouldAllowAddress(Address? address, ulong gasPrice = 0ul, bool expected = true)
    {
        _filter.IsAllowed(
            Build.A.Transaction.WithGasPrice(gasPrice).WithSenderAddress(address).TestObject,
            Build.A.BlockHeader.TestObject).Equals(AcceptTxResult.Accepted).Should().Be(expected);
    }

    [Test]
    public async Task should_only_allow_addresses_from_contract_on_chain()
    {
        using TestTxPermissionsBlockchain chain = await TestContractBlockchain.ForTest<TestTxPermissionsBlockchain, TxCertifierFilterTests>();
        chain.CertifierContract.Certified(chain.BlockTree.Head.Header, TestItem.AddressA).Should().BeFalse();
        chain.CertifierContract.Certified(chain.BlockTree.Head.Header, new Address("0xbbcaa8d48289bb1ffcf9808d9aa4b1d215054c78")).Should().BeTrue();
    }

    [Test]
    public async Task registry_contract_returns_correct_address()
    {
        using TestTxPermissionsBlockchain chain = await TestContractBlockchain.ForTest<TestTxPermissionsBlockchain, TxCertifierFilterTests>();
        chain.RegisterContract.TryGetAddress(chain.BlockTree.Head.Header, CertifierContract.ServiceTransactionContractRegistryName, out Address address).Should().BeTrue();
        address.Should().Be(new Address("0x5000000000000000000000000000000000000001"));
    }

    [Test]
    public async Task registry_contract_returns_not_found_when_key_doesnt_exist()
    {
        using TestTxPermissionsBlockchain chain = await TestContractBlockchain.ForTest<TestTxPermissionsBlockchain, TxCertifierFilterTests>();
        chain.RegisterContract.TryGetAddress(chain.BlockTree.Head.Header, "not existing key", out Address _).Should().BeFalse();
    }

    [Test]
    public async Task registry_contract_returns_not_found_when_contract_doesnt_exist()
    {
        using TestTxPermissionsBlockchain chain = await TestContractBlockchain.ForTest<TestTxPermissionsBlockchain, TxCertifierFilterTests>();
        RegisterContract contract = new(AbiEncoder.Instance, Address.FromNumber(1000), chain.ReadOnlyTransactionProcessorSource);
        contract.TryGetAddress(chain.BlockTree.Head.Header, CertifierContract.ServiceTransactionContractRegistryName, out Address _).Should().BeFalse();
    }

    public class TestTxPermissionsBlockchain : TestContractBlockchain
    {
        public ReadOnlyTxProcessingEnv ReadOnlyTransactionProcessorSource { get; private set; }
        public RegisterContract RegisterContract { get; private set; }
        public CertifierContract CertifierContract { get; private set; }

        protected override BlockProcessor CreateBlockProcessor()
        {
<<<<<<< HEAD
            public ReadOnlyTxProcessingEnv ReadOnlyTransactionProcessorSource { get; private set; }
            public RegisterContract RegisterContract { get; private set; }
            public CertifierContract CertifierContract { get; private set; }

            protected override BlockProcessor CreateBlockProcessor()
            {
                AbiEncoder abiEncoder = AbiEncoder.Instance;
                ReadOnlyTransactionProcessorSource = new ReadOnlyTxProcessingEnv(
                    DbProvider,
                    new TrieStoreByPath(DbProvider.StateDb, LimboLogs.Instance).AsReadOnly(),
                    new TrieStoreByPath(DbProvider.StateDb.GetColumnDb(Db.StateColumns.Storage), LimboLogs.Instance).AsReadOnly(),
                BlockTree, SpecProvider,
                    LimboLogs.Instance);
                RegisterContract = new RegisterContract(abiEncoder, ChainSpec.Parameters.Registrar, ReadOnlyTransactionProcessorSource);
                CertifierContract = new CertifierContract(
                    abiEncoder,
                    RegisterContract,
                    ReadOnlyTransactionProcessorSource);

                return new AuRaBlockProcessor(
                    SpecProvider,
                    Always.Valid,
                    new RewardCalculator(SpecProvider),
                    new BlockProcessor.BlockValidationTransactionsExecutor(TxProcessor, State),
                    State,
                    Storage,
                    ReceiptStorage,
                    LimboLogs.Instance,
                    BlockTree,
                    new WithdrawalProcessor(State, LogManager));
            }

            protected override Task AddBlocksOnStart() => Task.CompletedTask;
=======
            AbiEncoder abiEncoder = AbiEncoder.Instance;
            ReadOnlyTransactionProcessorSource = new ReadOnlyTxProcessingEnv(
                DbProvider,
                new TrieStore(DbProvider.StateDb, LimboLogs.Instance).AsReadOnly(),
            BlockTree, SpecProvider,
                LimboLogs.Instance);
            RegisterContract = new RegisterContract(abiEncoder, ChainSpec.Parameters.Registrar, ReadOnlyTransactionProcessorSource);
            CertifierContract = new CertifierContract(
                abiEncoder,
                RegisterContract,
                ReadOnlyTransactionProcessorSource);

            return new AuRaBlockProcessor(
                SpecProvider,
                Always.Valid,
                new RewardCalculator(SpecProvider),
                new BlockProcessor.BlockValidationTransactionsExecutor(TxProcessor, State),
                State,
                ReceiptStorage,
                LimboLogs.Instance,
                BlockTree,
                NullWithdrawalProcessor.Instance);
>>>>>>> 0a8ec2b9
        }

        protected override Task AddBlocksOnStart() => Task.CompletedTask;
    }
}<|MERGE_RESOLUTION|>--- conflicted
+++ resolved
@@ -135,41 +135,6 @@
 
         protected override BlockProcessor CreateBlockProcessor()
         {
-<<<<<<< HEAD
-            public ReadOnlyTxProcessingEnv ReadOnlyTransactionProcessorSource { get; private set; }
-            public RegisterContract RegisterContract { get; private set; }
-            public CertifierContract CertifierContract { get; private set; }
-
-            protected override BlockProcessor CreateBlockProcessor()
-            {
-                AbiEncoder abiEncoder = AbiEncoder.Instance;
-                ReadOnlyTransactionProcessorSource = new ReadOnlyTxProcessingEnv(
-                    DbProvider,
-                    new TrieStoreByPath(DbProvider.StateDb, LimboLogs.Instance).AsReadOnly(),
-                    new TrieStoreByPath(DbProvider.StateDb.GetColumnDb(Db.StateColumns.Storage), LimboLogs.Instance).AsReadOnly(),
-                BlockTree, SpecProvider,
-                    LimboLogs.Instance);
-                RegisterContract = new RegisterContract(abiEncoder, ChainSpec.Parameters.Registrar, ReadOnlyTransactionProcessorSource);
-                CertifierContract = new CertifierContract(
-                    abiEncoder,
-                    RegisterContract,
-                    ReadOnlyTransactionProcessorSource);
-
-                return new AuRaBlockProcessor(
-                    SpecProvider,
-                    Always.Valid,
-                    new RewardCalculator(SpecProvider),
-                    new BlockProcessor.BlockValidationTransactionsExecutor(TxProcessor, State),
-                    State,
-                    Storage,
-                    ReceiptStorage,
-                    LimboLogs.Instance,
-                    BlockTree,
-                    new WithdrawalProcessor(State, LogManager));
-            }
-
-            protected override Task AddBlocksOnStart() => Task.CompletedTask;
-=======
             AbiEncoder abiEncoder = AbiEncoder.Instance;
             ReadOnlyTransactionProcessorSource = new ReadOnlyTxProcessingEnv(
                 DbProvider,
@@ -192,7 +157,6 @@
                 LimboLogs.Instance,
                 BlockTree,
                 NullWithdrawalProcessor.Instance);
->>>>>>> 0a8ec2b9
         }
 
         protected override Task AddBlocksOnStart() => Task.CompletedTask;
