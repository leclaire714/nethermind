--- conflicted
+++ resolved
@@ -18,7 +18,6 @@
 using Nethermind.Core.Specs;
 using Nethermind.Core.Test.Builders;
 using Nethermind.Logging;
-using Nethermind.State;
 using Nethermind.Trie.Pruning;
 using Nethermind.TxPool;
 using NSubstitute;
@@ -136,39 +135,6 @@
 
         protected override BlockProcessor CreateBlockProcessor()
         {
-<<<<<<< HEAD
-            public ReadOnlyTxProcessingEnv ReadOnlyTransactionProcessorSource { get; private set; }
-            public RegisterContract RegisterContract { get; private set; }
-            public CertifierContract CertifierContract { get; private set; }
-
-            protected override BlockProcessor CreateBlockProcessor()
-            {
-                AbiEncoder abiEncoder = AbiEncoder.Instance;
-                ReadOnlyTransactionProcessorSource = new ReadOnlyTxProcessingEnv(
-                    DbProvider,
-                    new TrieStore(DbProvider.StateDb, LimboLogs.Instance).AsReadOnly(),
-                BlockTree, SpecProvider,
-                    LimboLogs.Instance);
-                RegisterContract = new RegisterContract(abiEncoder, ChainSpec.Parameters.Registrar, ReadOnlyTransactionProcessorSource);
-                CertifierContract = new CertifierContract(
-                    abiEncoder,
-                    RegisterContract,
-                    ReadOnlyTransactionProcessorSource);
-
-                return new AuRaBlockProcessor(
-                    SpecProvider,
-                    Always.Valid,
-                    new RewardCalculator(SpecProvider),
-                    new BlockProcessor.BlockValidationTransactionsExecutor(TxProcessor, State),
-                    State,
-                    ReceiptStorage,
-                    LimboLogs.Instance,
-                    BlockTree,
-                    new WithdrawalProcessor(State, LogManager));
-            }
-
-            protected override Task AddBlocksOnStart() => Task.CompletedTask;
-=======
             AbiEncoder abiEncoder = AbiEncoder.Instance;
             ReadOnlyTransactionProcessorSource = new ReadOnlyTxProcessingEnv(
                 DbProvider,
@@ -187,12 +153,10 @@
                 new RewardCalculator(SpecProvider),
                 new BlockProcessor.BlockValidationTransactionsExecutor(TxProcessor, State),
                 State,
-                Storage,
                 ReceiptStorage,
                 LimboLogs.Instance,
                 BlockTree,
                 NullWithdrawalProcessor.Instance);
->>>>>>> 392496c5
         }
 
         protected override Task AddBlocksOnStart() => Task.CompletedTask;
