// SPDX-FileCopyrightText: 2022 Demerzel Solutions Limited
// SPDX-License-Identifier: LGPL-3.0-only

using System;
using System.Collections.Generic;
using System.Runtime.CompilerServices;
using System.Threading;
using System.Threading.Channels;
using System.Threading.Tasks;
using Nethermind.Core;
using Nethermind.Core.Caching;
using Nethermind.Core.Collections;
using Nethermind.Core.Crypto;
using Nethermind.Core.Specs;
using Nethermind.Core.Timers;
using Nethermind.Crypto;
using Nethermind.Db;
using Nethermind.Int256;
using Nethermind.Logging;
using Nethermind.Serialization.Rlp;
using Nethermind.TxPool.Collections;
using Nethermind.TxPool.Filters;

[assembly: InternalsVisibleTo("Nethermind.Blockchain.Test")]

namespace Nethermind.TxPool
{
    /// <summary>
    /// Stores all pending transactions. These will be used by block producer if this node is a miner / validator
    /// or simply for broadcasting and tracing in other cases.
    /// </summary>
    public class TxPool : ITxPool, IDisposable
    {
        private readonly object _locker = new();

        private readonly IIncomingTxFilter[] _preHashFilters;
        private readonly IIncomingTxFilter[] _postHashFilters;

        private readonly HashCache _hashCache = new();

        private readonly TxBroadcaster _broadcaster;

        private readonly TxDistinctSortedPool _transactions;

        private readonly IChainHeadSpecProvider _specProvider;

        private readonly IAccountStateProvider _accounts;

        private readonly IDb _blobTransactionsDb;
        private readonly IChainHeadInfoProvider _headInfo;
        private readonly ITxPoolConfig _txPoolConfig;
        private readonly TxDecoder _txDecoder = new();

        private readonly ILogger _logger;

        private readonly Channel<BlockReplacementEventArgs> _headBlocksChannel = Channel.CreateUnbounded<BlockReplacementEventArgs>(new UnboundedChannelOptions() { SingleReader = true, SingleWriter = true });

        private readonly Func<Address, Account, EnhancedSortedSet<Transaction>, IEnumerable<(Transaction Tx, UInt256? changedGasBottleneck)>> _updateBucket;

        /// <summary>
        /// Indexes transactions
        /// </summary>
        private ulong _txIndex;

        private readonly ITimer? _timer;
        private Transaction[]? _transactionSnapshot;

        /// <summary>
        /// This class stores all known pending transactions that can be used for block production
        /// (by miners or validators) or simply informing other nodes about known pending transactions (broadcasting).
        /// </summary>
        /// <param name="ecdsa">Used to recover sender addresses from transaction signatures.</param>
        /// <param name="blobTransactionsDb"></param>
        /// <param name="chainHeadInfoProvider"></param>
        /// <param name="txPoolConfig"></param>
        /// <param name="validator"></param>
        /// <param name="logManager"></param>
        /// <param name="comparer"></param>
        /// <param name="transactionsGossipPolicy"></param>
        /// <param name="incomingTxFilter"></param>
        /// <param name="thereIsPriorityContract"></param>
<<<<<<< HEAD
        public TxPool(
            IEthereumEcdsa ecdsa,
            IDb blobTransactionsDb,
=======
        /// <param name="txStorage">Tx storage used to reject known transactions.</param>
        public TxPool(IEthereumEcdsa ecdsa,
>>>>>>> 53512606
            IChainHeadInfoProvider chainHeadInfoProvider,
            ITxPoolConfig txPoolConfig,
            ITxValidator validator,
            ILogManager? logManager,
            IComparer<Transaction> comparer,
            ITxGossipPolicy? transactionsGossipPolicy = null,
            IIncomingTxFilter? incomingTxFilter = null,
            bool thereIsPriorityContract = false)
        {
            _logger = logManager?.GetClassLogger() ?? throw new ArgumentNullException(nameof(logManager));
            _blobTransactionsDb = blobTransactionsDb ?? throw new ArgumentNullException(nameof(blobTransactionsDb));
            _headInfo = chainHeadInfoProvider ?? throw new ArgumentNullException(nameof(chainHeadInfoProvider));
            _txPoolConfig = txPoolConfig;
            _accounts = _headInfo.AccountStateProvider;
            _specProvider = _headInfo.SpecProvider;

            MemoryAllowance.MemPoolSize = txPoolConfig.Size;
            AddNodeInfoEntryForTxPool();

            _transactions = new TxDistinctSortedPool(MemoryAllowance.MemPoolSize, comparer, logManager);
            _broadcaster = new TxBroadcaster(comparer, TimerFactory.Default, txPoolConfig, chainHeadInfoProvider, logManager, transactionsGossipPolicy);

            _headInfo.HeadChanged += OnHeadChange;

            _preHashFilters = new IIncomingTxFilter[]
            {
                new GasLimitTxFilter(_headInfo, txPoolConfig, _logger),
                new FeeTooLowFilter(_headInfo, _transactions, thereIsPriorityContract, _logger),
                new MalformedTxFilter(_specProvider, validator, _logger)
            };

            List<IIncomingTxFilter> postHashFilters = new()
            {
                new NullHashTxFilter(), // needs to be first as it assigns the hash
                new AlreadyKnownTxFilter(_hashCache, _logger),
                new UnknownSenderFilter(ecdsa, _logger),
                new BalanceZeroFilter(thereIsPriorityContract, _logger),
                new BalanceTooLowFilter(_transactions, _logger),
                new LowNonceFilter(_logger), // has to be after UnknownSenderFilter as it uses sender
                new GapNonceFilter(_transactions, _logger),
            };

            if (incomingTxFilter is not null)
            {
                postHashFilters.Add(incomingTxFilter);
            }

            postHashFilters.Add(new DeployedCodeFilter(_specProvider));

            _postHashFilters = postHashFilters.ToArray();

            // Capture closures once rather than per invocation
            _updateBucket = UpdateBucket;

            int? reportMinutes = txPoolConfig.ReportMinutes;
            if (_logger.IsInfo && reportMinutes.HasValue)
            {
                _timer = TimerFactory.Default.CreateTimer(TimeSpan.FromMinutes(reportMinutes.Value));
                _timer.AutoReset = false;
                _timer.Elapsed += TimerOnElapsed;
                _timer.Start();
            }

            ProcessNewHeads();
        }

        public Transaction[] GetPendingTransactions() => _transactions.GetSnapshot();

        public int GetPendingTransactionsCount() => _transactions.Count;

        public IDictionary<Address, Transaction[]> GetPendingTransactionsBySender() =>
            _transactions.GetBucketSnapshot();

        public Transaction[] GetPendingTransactionsBySender(Address address) =>
            _transactions.GetBucketSnapshot(address);

        internal Transaction[] GetOwnPendingTransactions() => _broadcaster.GetSnapshot();

        private void OnHeadChange(object? sender, BlockReplacementEventArgs e)
        {
            try
            {
                // Clear snapshot
                _transactionSnapshot = null;
                _hashCache.ClearCurrentBlockCache();
                _headBlocksChannel.Writer.TryWrite(e);
            }
            catch (Exception exception)
            {
                if (_logger.IsError)
                    _logger.Error(
                        $"Couldn't correctly add or remove transactions from txpool after processing block {e.Block!.ToString(Block.Format.FullHashAndNumber)}.", exception);
            }
        }

        private void ProcessNewHeads()
        {
            Task.Factory.StartNew(async () =>
            {
                while (await _headBlocksChannel.Reader.WaitToReadAsync())
                {
                    while (_headBlocksChannel.Reader.TryRead(out BlockReplacementEventArgs? args))
                    {
                        try
                        {
                            ReAddReorganisedTransactions(args.PreviousBlock);
                            RemoveProcessedTransactions(args.Block);
                            UpdateBuckets();
                            _broadcaster.BroadcastPersistentTxs();
                            Metrics.TransactionCount = _transactions.Count;
                        }
                        catch (Exception e)
                        {
                            if (_logger.IsDebug) _logger.Debug($"TxPool failed to update after block {args.Block.ToString(Block.Format.FullHashAndNumber)} with exception {e}");
                        }
                    }
                }
            }, TaskCreationOptions.LongRunning).ContinueWith(t =>
            {
                if (t.IsFaulted)
                {
                    if (_logger.IsError) _logger.Error($"TxPool update after block queue failed.", t.Exception);
                }
            });
        }

        private void ReAddReorganisedTransactions(Block? previousBlock)
        {
            if (previousBlock is not null)
            {
                bool isEip155Enabled = _specProvider.GetSpec(previousBlock.Header).IsEip155Enabled;
                Transaction[] txs = previousBlock.Transactions;
                for (int i = 0; i < txs.Length; i++)
                {
                    Transaction tx = txs[i];
                    if (tx.SupportsBlobs)
                    {
                        continue;
                    }
                    _hashCache.Delete(tx.Hash!);
                    SubmitTx(tx, isEip155Enabled ? TxHandlingOptions.None : TxHandlingOptions.PreEip155Signing);
                }

                if (_blobTransactionsDb.KeyExists(previousBlock.Number))
                {
                    byte[]? rawBlobTxs = _blobTransactionsDb.Get(previousBlock.Number);
                    Transaction[] blobTxs = _txDecoder.DecodeArray(new RlpStream(rawBlobTxs!));

                    for (int i = 0; i < blobTxs.Length; i++)
                    {
                        Transaction tx = blobTxs[i];
                        _hashCache.Delete(tx.Hash!);
                        SubmitTx(tx, isEip155Enabled ? TxHandlingOptions.None : TxHandlingOptions.PreEip155Signing);
                    }

                    _blobTransactionsDb.Delete(previousBlock.Number);
                }
            }
        }

        private void RemoveProcessedTransactions(Block block)
        {
            Transaction[] blockTransactions = block.Transactions;
            List<Transaction>? blobTxs = null;
            long discoveredForPendingTxs = 0;
            long discoveredForHashCache = 0;
            long eip1559Txs = 0;

            for (int i = 0; i < blockTransactions.Length; i++)
            {
                Transaction transaction = blockTransactions[i];
                Keccak txHash = transaction.Hash ?? throw new ArgumentException("Hash was unexpectedly null!");

                if (!IsKnown(txHash))
                {
                    discoveredForHashCache++;
                }

                if (transaction.SupportsBlobs)
                {
                    blobTxs ??= new List<Transaction>(Eip4844Constants.MaxBlobsPerBlock);
                    blobTxs.Add(transaction);
                }

                if (!RemoveIncludedTransaction(transaction))
                {
                    discoveredForPendingTxs++;
                }

                if (transaction.Supports1559)
                {
                    eip1559Txs++;
                }
            }

            if (blobTxs is not null)
            {
                _blobTransactionsDb.Set(block.Number, _txDecoder.EncodeToNewNettyStream(blobTxs.ToArray()).Data!);
            }

            long transactionsInBlock = blockTransactions.Length;
            if (transactionsInBlock != 0)
            {
                Metrics.DarkPoolRatioLevel1 = (float)discoveredForHashCache / transactionsInBlock;
                Metrics.DarkPoolRatioLevel2 = (float)discoveredForPendingTxs / transactionsInBlock;
                Metrics.Eip1559TransactionsRatio = (float)eip1559Txs / transactionsInBlock;
            }
        }

        private bool RemoveIncludedTransaction(Transaction tx)
        {
            bool removed = RemoveTransaction(tx.Hash);
            _broadcaster.EnsureStopBroadcastUpToNonce(tx.SenderAddress!, tx.Nonce);
            return removed;
        }

        public void AddPeer(ITxPoolPeer peer)
        {
            if (_broadcaster.AddPeer(peer))
            {
                _broadcaster.BroadcastOnce(peer, _transactionSnapshot ??= _transactions.GetSnapshot());

                if (_logger.IsTrace) _logger.Trace($"Added a peer to TX pool: {peer}");
            }
        }

        public void RemovePeer(PublicKey nodeId)
        {
            if (_broadcaster.RemovePeer(nodeId))
            {
                if (_logger.IsTrace) _logger.Trace($"Removed a peer from TX pool: {nodeId}");
            }
        }

        public AcceptTxResult SubmitTx(Transaction tx, TxHandlingOptions handlingOptions)
        {
            Metrics.PendingTransactionsReceived++;

            // assign a sequence number to transaction so we can order them by arrival times when
            // gas prices are exactly the same
            tx.PoolIndex = Interlocked.Increment(ref _txIndex);

            NewDiscovered?.Invoke(this, new TxEventArgs(tx));

            bool managedNonce = (handlingOptions & TxHandlingOptions.ManagedNonce) == TxHandlingOptions.ManagedNonce;
            bool startBroadcast = (handlingOptions & TxHandlingOptions.PersistentBroadcast) ==
                                  TxHandlingOptions.PersistentBroadcast;

            if (_logger.IsTrace)
                _logger.Trace(
                    $"Adding transaction {tx.ToString("  ")} - managed nonce: {managedNonce} | persistent broadcast {startBroadcast}");

            TxFilteringState state = new(tx, _accounts);

            AcceptTxResult accepted = FilterTransactions(tx, handlingOptions, state);

            if (!accepted)
            {
                Metrics.PendingTransactionsDiscarded++;
            }
            else
            {
                accepted = AddCore(tx, state, startBroadcast);
                if (accepted)
                {
                    // Clear snapshot
                    _transactionSnapshot = null;
                }
            }

            return accepted;
        }

        private AcceptTxResult FilterTransactions(Transaction tx, TxHandlingOptions handlingOptions, TxFilteringState state)
        {
            IIncomingTxFilter[] filters = _preHashFilters;
            for (int i = 0; i < filters.Length; i++)
            {
                AcceptTxResult accepted = filters[i].Accept(tx, state, handlingOptions);

                if (!accepted)
                {
                    tx.ClearPreHash();
                    return accepted;
                }
            }

            filters = _postHashFilters;
            for (int i = 0; i < filters.Length; i++)
            {
                AcceptTxResult accepted = filters[i].Accept(tx, state, handlingOptions);

                if (!accepted) return accepted;
            }

            return AcceptTxResult.Accepted;
        }

        private AcceptTxResult AddCore(Transaction tx, TxFilteringState state, bool isPersistentBroadcast)
        {
            lock (_locker)
            {
                bool eip1559Enabled = _specProvider.GetCurrentHeadSpec().IsEip1559Enabled;
                UInt256 effectiveGasPrice = tx.CalculateEffectiveGasPrice(eip1559Enabled, _headInfo.CurrentBaseFee);

                _transactions.TryGetBucketsWorstValue(tx.SenderAddress!, out Transaction? worstTx);
                tx.GasBottleneck = (worstTx is null || effectiveGasPrice <= worstTx.GasBottleneck)
                    ? effectiveGasPrice
                    : worstTx.GasBottleneck;

                bool inserted = _transactions.TryInsert(tx.Hash!, tx, out Transaction? removed);
                if (inserted && tx.Hash != removed?.Hash)
                {
                    _transactions.UpdateGroup(tx.SenderAddress!, state.SenderAccount, UpdateBucketWithAddedTransaction);
                    Metrics.PendingTransactionsAdded++;
                    if (tx.Supports1559) { Metrics.Pending1559TransactionsAdded++; }

                    if (removed is not null)
                    {
                        EvictedPending?.Invoke(this, new TxEventArgs(removed));
                        // transaction which was on last position in sorted TxPool and was deleted to give
                        // a place for a newly added tx (with higher priority) is now removed from hashCache
                        // to give it opportunity to come back to TxPool in the future, when fees drops
                        _hashCache.DeleteFromLongTerm(removed.Hash!);
                        Metrics.PendingTransactionsEvicted++;
                    }
                }
                else
                {
                    if (isPersistentBroadcast && inserted)
                    {
                        // it means it was added and immediately evicted - we are adding only to persistent broadcast
                        _broadcaster.Broadcast(tx, isPersistentBroadcast);
                    }
                    Metrics.PendingTransactionsPassedFiltersButCannotCompeteOnFees++;
                    return AcceptTxResult.FeeTooLowToCompete;
                }
            }

            _broadcaster.Broadcast(tx, isPersistentBroadcast);

            _hashCache.SetLongTerm(tx.Hash!);
            NewPending?.Invoke(this, new TxEventArgs(tx));
            Metrics.TransactionCount = _transactions.Count;
            return AcceptTxResult.Accepted;
        }

        private IEnumerable<(Transaction Tx, UInt256? changedGasBottleneck)> UpdateBucketWithAddedTransaction(
            Address address, Account account, EnhancedSortedSet<Transaction> transactions)
        {
            if (transactions.Count != 0)
            {
                UInt256 balance = account.Balance;
                long currentNonce = (long)(account.Nonce);

                foreach (var changedTx in UpdateGasBottleneck(transactions, currentNonce, balance))
                {
                    yield return changedTx;
                }
            }
        }

        private IEnumerable<(Transaction Tx, UInt256? changedGasBottleneck)> UpdateGasBottleneck(
            EnhancedSortedSet<Transaction> transactions, long currentNonce, UInt256 balance)
        {
            UInt256? previousTxBottleneck = null;
            int i = 0;

            foreach (Transaction tx in transactions)
            {
                UInt256 gasBottleneck = 0;

                if (tx.Nonce < currentNonce)
                {
                    _broadcaster.StopBroadcast(tx.Hash!);
                    yield return (tx, null);
                }
                else
                {
                    previousTxBottleneck ??= tx.CalculateAffordableGasPrice(_specProvider.GetCurrentHeadSpec().IsEip1559Enabled,
                            _headInfo.CurrentBaseFee, balance);

                    if (tx.Nonce == currentNonce + i)
                    {
                        UInt256 effectiveGasPrice =
                            tx.CalculateEffectiveGasPrice(_specProvider.GetCurrentHeadSpec().IsEip1559Enabled,
                                _headInfo.CurrentBaseFee);
                        gasBottleneck = UInt256.Min(effectiveGasPrice, previousTxBottleneck ?? 0);
                    }

                    if (tx.GasBottleneck != gasBottleneck)
                    {
                        yield return (tx, gasBottleneck);
                    }

                    previousTxBottleneck = gasBottleneck;
                    i++;
                }
            }
        }

        private void UpdateBuckets()
        {
            lock (_locker)
            {
                // ensure the capacity of the pool
                if (_transactions.Count > _txPoolConfig.Size)
                    if (_logger.IsWarn) _logger.Warn($"TxPool exceeds the config size {_transactions.Count}/{_txPoolConfig.Size}");
                _transactions.UpdatePool(_accounts, _updateBucket);
            }
        }

        private IEnumerable<(Transaction Tx, UInt256? changedGasBottleneck)> UpdateBucket(Address address, Account account, EnhancedSortedSet<Transaction> transactions)
        {
            if (transactions.Count != 0)
            {
                UInt256 balance = account.Balance;
                long currentNonce = (long)(account.Nonce);
                Transaction? tx = null;
                foreach (Transaction txn in transactions)
                {
                    if (txn.Nonce == currentNonce)
                    {
                        tx = txn;
                        break;
                    }
                }

                bool shouldBeDumped = false;

                if (tx is null)
                {
                    shouldBeDumped = true;
                }
                else if (balance < tx.Value)
                {
                    shouldBeDumped = true;
                }
                else if (!tx.Supports1559)
                {
                    shouldBeDumped = UInt256.MultiplyOverflow(tx.GasPrice, (UInt256)tx.GasLimit, out UInt256 cost);
                    shouldBeDumped |= UInt256.AddOverflow(cost, tx.Value, out cost);
                    shouldBeDumped |= balance < cost;
                }

                if (shouldBeDumped)
                {
                    foreach (Transaction transaction in transactions)
                    {
                        // transaction removed from TxPool because of insufficient balance should have opportunity
                        // to come back in the future, so it is removed from long term cache as well.
                        _hashCache.DeleteFromLongTerm(transaction.Hash!);
                        yield return (transaction, null);
                    }
                }
                else
                {
                    foreach (var changedTx in UpdateGasBottleneck(transactions, currentNonce, balance))
                    {
                        yield return changedTx;
                    }
                }
            }
        }

        public bool RemoveTransaction(Keccak? hash)
        {
            if (hash is null)
            {
                return false;
            }

            bool hasBeenRemoved;
            lock (_locker)
            {
                hasBeenRemoved = _transactions.TryRemove(hash, out Transaction? transaction);
                if (transaction is null || !hasBeenRemoved)
                    return false;
                if (hasBeenRemoved)
                {
                    RemovedPending?.Invoke(this, new TxEventArgs(transaction));
                }

                _broadcaster.StopBroadcast(hash);
            }

            if (_logger.IsTrace) _logger.Trace($"Removed a transaction: {hash}");

            return hasBeenRemoved;
        }

        public bool TryGetPendingTransaction(Keccak hash, out Transaction? transaction)
        {
            lock (_locker)
            {
                if (!_transactions.TryGetValue(hash, out transaction))
                {
                    _broadcaster.TryGetPersistentTx(hash, out transaction);

                    // commented out as it puts too much pressure on the database
                    // and it not really required in any scenario
                    // * tx recovery usually will fetch from pending
                    // * get tx via RPC usually will fetch from block or from pending
                    // * internal tx pool scenarios are handled directly elsewhere
                    // transaction = _txStorage.Get(hash);
                }
            }

            return transaction is not null;
        }

        public UInt256 GetLatestPendingNonce(Address address)
        {
            UInt256 maxPendingNonce = _accounts.GetAccount(address).Nonce;

            // we are not doing any updating, but lets just use a thread-safe method without any data copying like snapshot
            _transactions.UpdateGroup(address, (_, transactions) =>
            {
                // This is under the assumption that the addressTransactions are sorted by Nonce.
                if (transactions.Count > 0)
                {
                    // if we don't have any gaps we can easily calculate the nonce
                    Transaction lastTransaction = transactions.Max!;
                    if (maxPendingNonce + (UInt256)transactions.Count - 1 == lastTransaction.Nonce)
                    {
                        maxPendingNonce = lastTransaction.Nonce + 1;
                    }

                    // we have a gap, need to scan the transactions
                    else
                    {
                        foreach (Transaction transaction in transactions)
                        {
                            if (transaction.Nonce == maxPendingNonce)
                            {
                                maxPendingNonce++;
                            }
                            else
                            {
                                break;
                            }
                        }
                    }
                }

                // we won't do any actual changes
                return Array.Empty<(Transaction Tx, Action<Transaction>? Change)>();
            });

            return maxPendingNonce;
        }

        public bool IsKnown(Keccak? hash) => hash != null ? _hashCache.Get(hash) : false;

        public event EventHandler<TxEventArgs>? NewDiscovered;
        public event EventHandler<TxEventArgs>? NewPending;
        public event EventHandler<TxEventArgs>? RemovedPending;
        public event EventHandler<TxEventArgs>? EvictedPending;

        public void Dispose()
        {
            _timer?.Dispose();
            _broadcaster.Dispose();
            _headInfo.HeadChanged -= OnHeadChange;
            _headBlocksChannel.Writer.Complete();
        }

        /// <summary>
        /// This method is used just for nice logging features in the console.
        /// </summary>
        private static void AddNodeInfoEntryForTxPool()
        {
            ThisNodeInfo.AddInfo("Mem est tx   :",
                $"{(LruCache<ValueKeccak, object>.CalculateMemorySize(32, MemoryAllowance.TxHashCacheSize) + LruCache<Keccak, Transaction>.CalculateMemorySize(4096, MemoryAllowance.MemPoolSize)) / 1000 / 1000} MB"
                    .PadLeft(8));
        }

        private void TimerOnElapsed(object? sender, EventArgs e)
        {
            WriteTxPoolReport(_logger);

            _timer!.Enabled = true;
        }

        private static void WriteTxPoolReport(ILogger logger)
        {
            if (!logger.IsInfo)
            {
                return;
            }

            float preStateDiscards = (float)(Metrics.PendingTransactionsTooLowFee + Metrics.PendingTransactionsKnown + Metrics.PendingTransactionsGasLimitTooHigh) / Metrics.PendingTransactionsDiscarded;
            float receivedDiscarded = (float)Metrics.PendingTransactionsDiscarded / Metrics.PendingTransactionsReceived;

            // Set divisions by zero to 0
            if (float.IsNaN(preStateDiscards)) preStateDiscards = 0;
            if (float.IsNaN(receivedDiscarded)) receivedDiscarded = 0;

            logger.Info(@$"
Txn Pool State ({Metrics.TransactionCount:N0} txns queued)
------------------------------------------------
Sent
* Transactions:         {Metrics.PendingTransactionsSent,24:N0}
* Hashes:               {Metrics.PendingTransactionsHashesSent,24:N0}
------------------------------------------------
Total Received:         {Metrics.PendingTransactionsReceived,24:N0}
------------------------------------------------
Discarded at Filter Stage:
1.  GasLimitTooHigh:    {Metrics.PendingTransactionsGasLimitTooHigh,24:N0}
2.  Too Low Fee:        {Metrics.PendingTransactionsTooLowFee,24:N0}
3.  Malformed           {Metrics.PendingTransactionsMalformed,24:N0}
4.  Duplicate:          {Metrics.PendingTransactionsKnown,24:N0}
5.  Unknown Sender:     {Metrics.PendingTransactionsUnresolvableSender,24:N0}
6.  Zero Balance:       {Metrics.PendingTransactionsZeroBalance,24:N0}
7.  Balance < tx.value: {Metrics.PendingTransactionsBalanceBelowValue,24:N0}
8.  Nonce used:         {Metrics.PendingTransactionsLowNonce,24:N0}
9.  Nonces skipped:     {Metrics.PendingTransactionsNonceGap,24:N0}
10. Balance Too Low:    {Metrics.PendingTransactionsTooLowBalance,24:N0}
11. Cannot Compete:     {Metrics.PendingTransactionsPassedFiltersButCannotCompeteOnFees,24:N0}
------------------------------------------------
Validated via State:    {Metrics.PendingTransactionsWithExpensiveFiltering,24:N0}
------------------------------------------------
Total Discarded:        {Metrics.PendingTransactionsDiscarded,24:N0}
------------------------------------------------
Discard Ratios:
* Pre-state Discards:   {preStateDiscards,24:P5}
* Received Discarded:   {receivedDiscarded,24:P5}
------------------------------------------------
Total Added:            {Metrics.PendingTransactionsAdded,24:N0}
* Eip1559 Added:        {Metrics.Pending1559TransactionsAdded,24:N0}
------------------------------------------------
Total Evicted:          {Metrics.PendingTransactionsEvicted,24:N0}
------------------------------------------------
Ratios:
* Eip1559 Transactions: {Metrics.Eip1559TransactionsRatio,24:P5}
* DarkPool Level1:      {Metrics.DarkPoolRatioLevel1,24:P5}
* DarkPool Level2:      {Metrics.DarkPoolRatioLevel2,24:P5}
------------------------------------------------
");
        }
    }
}<|MERGE_RESOLUTION|>--- conflicted
+++ resolved
@@ -79,14 +79,9 @@
         /// <param name="transactionsGossipPolicy"></param>
         /// <param name="incomingTxFilter"></param>
         /// <param name="thereIsPriorityContract"></param>
-<<<<<<< HEAD
-        public TxPool(
-            IEthereumEcdsa ecdsa,
-            IDb blobTransactionsDb,
-=======
         /// <param name="txStorage">Tx storage used to reject known transactions.</param>
         public TxPool(IEthereumEcdsa ecdsa,
->>>>>>> 53512606
+            IDb blobTransactionsDb,
             IChainHeadInfoProvider chainHeadInfoProvider,
             ITxPoolConfig txPoolConfig,
             ITxValidator validator,
