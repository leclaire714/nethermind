--- conflicted
+++ resolved
@@ -271,18 +271,11 @@
                 return AddTxResult.FutureNonce;
             }
 
-<<<<<<< HEAD
             UInt256 balance = account?.Balance ?? UInt256.Zero;
             UInt256 effectiveGasPrice = tx.IsEip1559 ? CalculatePayableGasPrice(tx, balance) : tx.GasPrice;
 
-            bool overflow = spec.IsEip1559Enabled && UInt256.AddOverflow(tx.GasPremium, tx.FeeCap, out _);
-            // we're checking that user can pay what he declared in FeeCap. For this check BaseFee = FeeCap
-=======
-            
             bool overflow = spec.IsEip1559Enabled && UInt256.AddOverflow(tx.MaxPriorityFeePerGas, tx.MaxFeePerGas, out _);
             // we're checking that user can pay what he declared in FeeCap. For this check BaseFee = FeeCap
-            UInt256 effectiveGasPrice = tx.CalculateEffectiveGasPrice(spec.IsEip1559Enabled, tx.MaxFeePerGas);
->>>>>>> e63bcb96
             overflow |= UInt256.MultiplyOverflow(effectiveGasPrice, (UInt256) tx.GasLimit, out UInt256 cost);
             overflow |= UInt256.AddOverflow(cost, tx.Value, out cost);
             if (overflow)
