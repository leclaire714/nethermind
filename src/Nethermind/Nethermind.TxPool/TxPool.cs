//  Copyright (c) 2021 Demerzel Solutions Limited
//  This file is part of the Nethermind library.
// 
//  The Nethermind library is free software: you can redistribute it and/or modify
//  it under the terms of the GNU Lesser General Public License as published by
//  the Free Software Foundation, either version 3 of the License, or
//  (at your option) any later version.
// 
//  The Nethermind library is distributed in the hope that it will be useful,
//  but WITHOUT ANY WARRANTY; without even the implied warranty of
//  MERCHANTABILITY or FITNESS FOR A PARTICULAR PURPOSE. See the
//  GNU Lesser General Public License for more details.
// 
//  You should have received a copy of the GNU Lesser General Public License
//  along with the Nethermind. If not, see <http://www.gnu.org/licenses/>.

using System;
using System.Collections.Concurrent;
using System.Collections.Generic;
using System.Linq;
using System.Runtime.CompilerServices;
using System.Threading;
using System.Threading.Tasks;
using System.Timers;
using Nethermind.Core;
using Nethermind.Core.Caching;
using Nethermind.Core.Crypto;
using Nethermind.Core.Specs;
using Nethermind.Crypto;
using Nethermind.Int256;
using Nethermind.Logging;
using Nethermind.State;
using Nethermind.TxPool.Collections;
using Timer = System.Timers.Timer;

[assembly: InternalsVisibleTo("Nethermind.Blockchain.Test")]

namespace Nethermind.TxPool
{
    /// <summary>
    /// Stores all pending transactions. These will be used by block producer if this node is a miner / validator
    /// or simply for broadcasting and tracing in other cases.
    /// </summary>
    public class TxPool : ITxPool, IDisposable
    {

        private readonly object _locker = new();

        private readonly Dictionary<Address, AddressNonces> _nonces =
            new();

        private readonly LruKeyCache<Keccak> _hashCache = new(MemoryAllowance.TxHashCacheSize,
            Math.Min(1024 * 16, MemoryAllowance.TxHashCacheSize), "tx hashes");

        /// <summary>
        /// Number of blocks after which own transaction will not be resurrected any more
        /// </summary>
        private const long FadingTimeInBlocks = 64;

        /// <summary>
        /// Notification threshold randomizer seed
        /// </summary>
        private static int _seed = Environment.TickCount;

        /// <summary>
        /// Random number generator for peer notification threshold - no need to be securely random.
        /// </summary>
        private static readonly ThreadLocal<Random> Random =
            new(() => new Random(Interlocked.Increment(ref _seed)));

        private readonly SortedPool<Keccak, WrappedTransaction, Address> _transactions;

        private readonly IChainHeadSpecProvider _specProvider;
        private readonly ITxPoolConfig _txPoolConfig;
        private readonly IReadOnlyStateProvider _stateProvider;
        private readonly ITxValidator _validator;
        private readonly IEthereumEcdsa _ecdsa;
        private readonly IChainHeadInfoProvider _chainHeadInfoProvider;
        protected readonly ILogger _logger;

        /// <summary>
        /// Transactions published locally (initiated by this node users) or reorganised.
        /// </summary>
        private readonly SortedPool<Keccak, WrappedTransaction, Address> _persistentBroadcastTransactions;
        
        /// <summary>
        /// Long term storage for pending transactions.
        /// </summary>
        private readonly ITxStorage _txStorage;

        /// <summary>
        /// Connected peers that can be notified about transactions.
        /// </summary>
        private readonly ConcurrentDictionary<PublicKey, ITxPoolPeer> _peers =
            new();

        /// <summary>
        /// Timer for rebroadcasting pending own transactions.
        /// </summary>
        private readonly Timer _ownTimer;

        /// <summary>
        /// Indexes transactions
        /// </summary>
        private ulong _txIndex;

        /// <summary>
        /// This class stores all known pending transactions that can be used for block production
        /// (by miners or validators) or simply informing other nodes about known pending transactions (broadcasting).
        /// </summary>
        /// <param name="txStorage">Tx storage used to reject known transactions.</param>
        /// <param name="ecdsa">Used to recover sender addresses from transaction signatures.</param>
        /// <param name="specProvider">Used for retrieving information on EIPs that may affect tx signature scheme.</param>
        /// <param name="chainHeadInfoProvider"></param>
        /// <param name="txPoolConfig"></param>
        /// <param name="stateProvider"></param>
        /// <param name="transactionComparerProvider"></param>
        /// <param name="validator"></param>
        /// <param name="logManager"></param>
        /// <param name="comparer"></param>
        public TxPool(ITxStorage txStorage,
            IEthereumEcdsa ecdsa,
            IChainHeadInfoProvider chainHeadInfoProvider,
            ITxPoolConfig txPoolConfig,
            ITxValidator validator,
            ILogManager? logManager,
            IComparer<WrappedTransaction> comparer)
        {
            _ecdsa = ecdsa ?? throw new ArgumentNullException(nameof(ecdsa));
            _chainHeadInfoProvider = chainHeadInfoProvider ?? throw new ArgumentNullException(nameof(chainHeadInfoProvider));
            _logger = logManager?.GetClassLogger() ?? throw new ArgumentNullException(nameof(logManager));
            _txStorage = txStorage ?? throw new ArgumentNullException(nameof(txStorage));
            _specProvider = _chainHeadInfoProvider.SpecProvider;
            _txPoolConfig = txPoolConfig;
            _stateProvider = _chainHeadInfoProvider.ReadOnlyStateProvider;
            _validator = validator ?? throw new ArgumentNullException(nameof(validator));

            MemoryAllowance.MemPoolSize = txPoolConfig.Size;
            ThisNodeInfo.AddInfo("Mem est tx   :",
                $"{(LruCache<Keccak, object>.CalculateMemorySize(32, MemoryAllowance.TxHashCacheSize) + LruCache<Keccak, Transaction>.CalculateMemorySize(4096, MemoryAllowance.MemPoolSize)) / 1000 / 1000}MB"
                    .PadLeft(8));

            _transactions = new TxDistinctSortedPool(MemoryAllowance.MemPoolSize, logManager, comparer);
            _persistentBroadcastTransactions = new TxDistinctSortedPool(MemoryAllowance.MemPoolSize, logManager, comparer);
            _ownTimer = new Timer(500);
            _ownTimer.Elapsed += OwnTimerOnElapsed;
            _ownTimer.AutoReset = false;
            _ownTimer.Start();
        }

        public uint FutureNonceRetention  => _txPoolConfig.FutureNonceRetention;
        public long? BlockGasLimit { get; set; } = null;

        public UInt256 CurrentBaseFee { get; set; } = 0;

        public WrappedTransaction[] GetPendingTransactions() => _transactions.GetSnapshot();
        
        public int GetPendingTransactionsCount() => _transactions.Count;

        public IDictionary<Address, WrappedTransaction[]> GetPendingTransactionsBySender() =>
            _transactions.GetBucketSnapshot();

        public WrappedTransaction[] GetOwnPendingTransactions() => _persistentBroadcastTransactions.GetSnapshot();

        public void AddPeer(ITxPoolPeer peer)
        {
            PeerInfo peerInfo = new(peer);
            if (_peers.TryAdd(peer.Id, peerInfo))
            {
                foreach (var transaction in _transactions.GetSnapshot())
                {
                    Notify(peerInfo, transaction.Tx, false);
                }

                if (_logger.IsTrace) _logger.Trace($"Added a peer to TX pool: {peer}");
            }
        }

        public void RemovePeer(PublicKey nodeId)
        {
            if (!_peers.TryRemove(nodeId, out _))
            {
                return;
            }

            if (_logger.IsTrace) _logger.Trace($"Removed a peer from TX pool: {nodeId}");
        }

        public AddTxResult AddTransaction(Transaction tx, TxHandlingOptions handlingOptions)
        {
            if (tx.Hash is null)
            {
                throw new ArgumentException($"{nameof(tx.Hash)} not set on {nameof(Transaction)}");
            }
            
            tx.PoolIndex = Interlocked.Increment(ref _txIndex);

            NewDiscovered?.Invoke(this, new TxEventArgs(tx));

            bool managedNonce = (handlingOptions & TxHandlingOptions.ManagedNonce) == TxHandlingOptions.ManagedNonce;
            bool isPersistentBroadcast = (handlingOptions & TxHandlingOptions.PersistentBroadcast) ==
                                         TxHandlingOptions.PersistentBroadcast;
            bool isReorg = (handlingOptions & TxHandlingOptions.Reorganisation) == TxHandlingOptions.Reorganisation;

            if (_logger.IsTrace)
                _logger.Trace(
                    $"Adding transaction {tx.ToString("  ")} - managed nonce: {managedNonce} | persistent broadcast {isPersistentBroadcast}");

            return FilterTransaction(tx, managedNonce) ?? AddCore(tx, isPersistentBroadcast, isReorg);
        }
        
        protected virtual AddTxResult? FilterTransaction(Transaction tx, in bool managedNonce)
        {
            if (tx.Hash is null)
            {
                return AddTxResult.Invalid;
            }

            IReleaseSpec spec = _specProvider.GetSpec();
            Metrics.PendingTransactionsReceived++;
            
            if (!_validator.IsWellFormed(tx, spec))
            {
                // It may happen that other nodes send us transactions that were signed for another chain or don't have enough gas.
                Metrics.PendingTransactionsDiscarded++;
                if (_logger.IsTrace) _logger.Trace($"Skipped adding transaction {tx.ToString("  ")}, invalid transaction.");
                return AddTxResult.Invalid;
            }
            
            long gasLimit = Math.Min(BlockGasLimit ?? long.MaxValue, _txPoolConfig.GasLimit ?? long.MaxValue);
            if (tx.GasLimit > gasLimit)
            {
                if (_logger.IsTrace) _logger.Trace($"Skipped adding transaction {tx.ToString("  ")}, gas limit exceeded.");
                return AddTxResult.GasLimitExceeded;
            }
            
            /* We have encountered multiple transactions that do not resolve sender address properly.
             * We need to investigate what these txs are and why the sender address is resolved to null.
             * Then we need to decide whether we really want to broadcast them.
             */
            if (tx.SenderAddress is null)
            {
                tx.SenderAddress = _ecdsa.RecoverAddress(tx);
                if (tx.SenderAddress is null)
                {
                    if (_logger.IsTrace) _logger.Trace($"Skipped adding transaction {tx.ToString("  ")}, no sender.");
                    return AddTxResult.PotentiallyUseless;
                }
            }

            // As we have limited number of transaction that we store in mem pool its fairly easy to fill it up with
            // high-priority garbage transactions. We need to filter them as much as possible to use the tx pool space
            // efficiently. One call to get account from state is not that costly and it only happens after previous checks.
            // This was modeled by OpenEthereum behavior.
            Account account = _stateProvider.GetAccount(tx.SenderAddress);
            UInt256 currentNonce = account?.Nonce ?? UInt256.Zero;
            if (tx.Nonce < currentNonce)
            {
                if (_logger.IsTrace)
                    _logger.Trace($"Skipped adding transaction {tx.ToString("  ")}, nonce already used.");
                return AddTxResult.OldNonce;
            }

            int numberOfSenderTxsInPending = _transactions.GetBucketCount(tx.SenderAddress);
            if (GetPendingTransactionsCount() == MemoryAllowance.MemPoolSize
                && tx.Nonce > (long)currentNonce + numberOfSenderTxsInPending
                || tx.Nonce > currentNonce + FutureNonceRetention)
            {
                if (_logger.IsTrace)
                    _logger.Trace($"Skipped adding transaction {tx.ToString("  ")}, nonce in future.");
                return AddTxResult.FutureNonce;
            }

            UInt256 balance = account?.Balance ?? UInt256.Zero;
            UInt256 effectiveGasPrice = tx.IsEip1559 ? CalculatePayableGasPrice(tx, balance) : tx.GasPrice;

            bool overflow = spec.IsEip1559Enabled && UInt256.AddOverflow(tx.GasPremium, tx.FeeCap, out _);
            // we're checking that user can pay what he declared in FeeCap. For this check BaseFee = FeeCap
            overflow |= UInt256.MultiplyOverflow(effectiveGasPrice, (UInt256) tx.GasLimit, out UInt256 cost);
            overflow |= UInt256.AddOverflow(cost, tx.Value, out cost);
            if (overflow)
            {
                if (_logger.IsTrace)
                    _logger.Trace($"Skipped adding transaction {tx.ToString("  ")}, cost overflow.");
                return AddTxResult.BalanceOverflow;
            }
            else if (balance < cost)
            {
                if (_logger.IsTrace)
                    _logger.Trace($"Skipped adding transaction {tx.ToString("  ")}, insufficient funds.");
                return AddTxResult.InsufficientFunds;
            }
                
            if (GetPendingTransactionsCount() == MemoryAllowance.MemPoolSize
                && _transactions.TryGetLast(out var lastTx)
                && effectiveGasPrice <= lastTx?.GasBottleneck)
            {
                if (_logger.IsTrace)
                    _logger.Trace($"Skipped adding transaction {tx.ToString("  ")}, too low gasPrice.");
                return AddTxResult.FeeTooLow;
            }

            if (managedNonce && CheckOwnTransactionAlreadyUsed(tx, currentNonce))
            {
                if (_logger.IsTrace)
                    _logger.Trace($"Skipped adding transaction {tx.ToString("  ")}, nonce already used.");
                return AddTxResult.OwnNonceAlreadyUsed;
            }
            
            return null;
        }

        private AddTxResult AddCore(Transaction tx, bool isPersistentBroadcast, bool isReorg)
        {
            if (tx.Hash is null)
            {
                return AddTxResult.Invalid;
            }

            bool isInHashCache = _hashCache.Get(tx.Hash);
            // !!! do not change it to |=
            bool isKnown = !isReorg && isInHashCache;

            if (!isInHashCache)
            {
                _hashCache.Set(tx.Hash);
            }
            
            WrappedTransaction wTx = new(tx);

            /*
             * we need to make sure that the sender is resolved before adding to the distinct tx pool
             * as the address is used in the distinct value calculation
             */
            if (!isKnown)
            {
                lock (_locker)
                {
                    bool inserted = _transactions.TryInsert(tx.Hash, wTx, out WrappedTransaction? removed);
                    if (inserted)
                    {
                        UpdateBucket(tx.SenderAddress!);
                        if (removed?.Tx?.Hash is not null)
                        {
                            // transaction which was on last position in sorted TxPool and was deleted to give
                            // a place for a newly added tx (with higher priority) is now removed from hashCache
                            // to give it opportunity to come back to TxPool in the future, when fees drops
                            _hashCache.Delete(removed.Tx.Hash);
                        }
                    }
                    isKnown |= !inserted;
                }
            }

            if (!isKnown)
            {
                isKnown |= !isReorg && (_txStorage.Get(tx.Hash) is not null);
            }

            if (isKnown)
            {
                // If transaction is a bit older and already known then it may be stored in the persistent storage.
                Metrics.PendingTransactionsKnown++;
                if (_logger.IsTrace) _logger.Trace($"Skipped adding transaction {tx.ToString("  ")}, already known.");
                return AddTxResult.AlreadyKnown;
            }
            
            HandleOwnTransaction(wTx, isPersistentBroadcast);
            NotifySelectedPeers(tx);
            StoreTx(tx);
            NewPending?.Invoke(this, new TxEventArgs(tx));
            return AddTxResult.Added;
        }

        private void UpdateBucket(Address senderAddress)
        {
            var bucketSnapshot = _transactions.GetBucketSnapshot(senderAddress);
            
            if (bucketSnapshot.Length == 0)
            {
                return;
            }
            
            Account? account = _stateProvider.GetAccount(senderAddress);
            UInt256 balance = account?.Balance ?? UInt256.Zero;
            long currentNonce = (long)(account?.Nonce ?? UInt256.Zero);

            UpdateGasBottleneck(bucketSnapshot, currentNonce, balance);
        }

        private void UpdateGasBottleneck(IReadOnlyList<WrappedTransaction> bucketSnapshot, long currentNonce, UInt256 balance)
        {
            WrappedTransaction wTx = bucketSnapshot[0];
            UInt256 previousTxBottleneck = wTx.Tx.IsEip1559 ? CalculatePayableGasPrice(wTx.Tx, balance) : wTx.Tx.GasPrice;

            for (int i = 0; i < bucketSnapshot.Count; i++)
            {
                wTx = bucketSnapshot[i];
                UInt256 gasBottleneck = 0;

                if (wTx.Tx.Nonce == currentNonce + i)
                {
<<<<<<< HEAD
                    UInt256 effectiveGasPrice = wTx.Tx.IsEip1559 ? UInt256.Min(wTx.Tx.FeeCap, wTx.Tx.GasPremium + CurrentBaseFee) : wTx.Tx.GasPrice;
=======
                    UInt256 effectiveGasPrice = tx.CalculateEffectiveGasPrice(_specProvider.GetSpec().IsEip1559Enabled, CurrentBaseFee);
>>>>>>> 361aae67
                    gasBottleneck = UInt256.Min(effectiveGasPrice, previousTxBottleneck);
                }
                
                _transactions.NotifyChange(wTx.Tx.Hash, wTx, t =>
                {
                    wTx.GasBottleneck = gasBottleneck;
                });
                
                previousTxBottleneck = gasBottleneck;
            }
        }

        private UInt256 CalculatePayableGasPrice(Transaction tx, UInt256 balance)
        {
            UInt256 payableGasPrice;
            
            if (balance > tx.Value && tx.GasLimit > 0)
            {
                UInt256 effectiveGasPrice = tx.CalculateEffectiveGasPrice(_specProvider.GetSpec().IsEip1559Enabled, CurrentBaseFee);
                UInt256 balanceAvailableForFeePayment = balance - tx.Value;
                balanceAvailableForFeePayment.Divide((UInt256)tx.GasLimit, out UInt256 maxPayablePricePerGasUnit);
                payableGasPrice = UInt256.Min(effectiveGasPrice, maxPayablePricePerGasUnit);
            }
            else
            {
                payableGasPrice = 0;
            }

            return payableGasPrice;
        }

        public void RemoveOrUpdateBucket(Address senderAddress)
        {
            var bucketSnapshot = _transactions.GetBucketSnapshot(senderAddress);

            if (bucketSnapshot.Length == 0)
            {
                return;
            }
            
            Account? account = _stateProvider.GetAccount(senderAddress);
            UInt256 balance = account?.Balance ?? UInt256.Zero;
            long currentNonce = (long)(account?.Nonce ?? UInt256.Zero);
            WrappedTransaction wTx = bucketSnapshot[0];

            bool insufficientBalance = false;

            if (balance < wTx.Tx.Value)
            {
                insufficientBalance = true;
            }
            else if (!wTx.Tx.IsEip1559)
            {
                insufficientBalance = UInt256.MultiplyOverflow(wTx.Tx.GasPrice, (UInt256) wTx.Tx.GasLimit, out UInt256 cost);
                insufficientBalance |= UInt256.AddOverflow(cost, wTx.Tx.Value, out cost);
                insufficientBalance |= balance < cost;
            }
            
            if (insufficientBalance)
            {
                for (int i = 0; i < bucketSnapshot.Length; i++)
                {
                    wTx = bucketSnapshot[i];
                    RemoveTransaction(wTx.Tx);
                    // after removing transactions from TxPool because of insufficient balance of the transaction with
                    // first-to-execute nonce, we are removing them from hashCache as well to give them a chance
                    // to come back in the future, if balance will be sufficient (so address will receive incoming tx)
                    _hashCache.Delete(wTx.Tx.Hash);
                }
            }
            else
            {
                UpdateGasBottleneck(bucketSnapshot, currentNonce, balance);
            }
        }

        private void HandleOwnTransaction(WrappedTransaction wTx, bool isOwn)
        {
            if (isOwn)
            {
                lock (_locker)
                {
                    _persistentBroadcastTransactions.TryInsert(wTx.Tx.Hash, wTx);
                }

                _ownTimer.Enabled = true;
                if (_logger.IsDebug) _logger.Debug($"Broadcasting own transaction {wTx.Tx.Hash} to {_peers.Count} peers");
                if (_logger.IsTrace) _logger.Trace($"Broadcasting transaction {wTx.Tx.ToString("  ")}");
            }
        }

        private bool CheckOwnTransactionAlreadyUsed(Transaction transaction, UInt256 currentNonce)
        {
            Address address = transaction.SenderAddress;
            lock (_locker)
            {
                if (!_nonces.TryGetValue(address, out var addressNonces))
                {
                    addressNonces = new AddressNonces(currentNonce);
                    _nonces.TryAdd(address, addressNonces);
                }

                if (!addressNonces.Nonces.TryGetValue(transaction.Nonce, out var nonce))
                {
                    nonce = new Nonce(transaction.Nonce);
                    addressNonces.Nonces.TryAdd(transaction.Nonce, new Nonce(transaction.Nonce));
                }

                if (!(nonce.TransactionHash is null && nonce.TransactionHash != transaction.Hash))
                {
                    // Nonce conflict
                    if (_logger.IsDebug)
                        _logger.Debug(
                            $"Nonce: {nonce.Value} was already used in transaction: '{nonce.TransactionHash}' and cannot be reused by transaction: '{transaction.Hash}'.");

                    return true;
                }

                nonce.SetTransactionHash(transaction.Hash!);
            }

            return false;
        }

        public bool RemoveTransaction(Transaction transaction, bool removeBelowThisTxNonce = false)
        {
            if (transaction?.Hash is null || transaction?.SenderAddress is null)
            {
                return false;
            }

            Keccak hash = transaction.Hash;
            Address senderAddress = transaction.SenderAddress;
            ICollection<WrappedTransaction>? bucket;
            ICollection<WrappedTransaction>? persistentBucket = null;
            bool isKnown;
            lock (_locker)
            {
                isKnown = _transactions.TryRemove(hash, senderAddress, out bucket);
                if (isKnown)
                {
                    if (_nonces.TryGetValue(senderAddress, out AddressNonces addressNonces))
                    {
                        addressNonces.Nonces.TryRemove(transaction.Nonce, out _);
                        if (addressNonces.Nonces.IsEmpty)
                        {
                            _nonces.Remove(senderAddress, out _);
                        }
                    }
                    
                    RemovedPending?.Invoke(this, new TxEventArgs(transaction));
                }
                
                if (_persistentBroadcastTransactions.Count != 0)
                {
                    bool ownIncluded = _persistentBroadcastTransactions.TryRemove(hash, out WrappedTransaction _, out persistentBucket);
                    if (ownIncluded)
                    {
                        if (_logger.IsInfo)
                            _logger.Trace($"Transaction {hash} created on this node was included in the block");
                    }
                }
            }

            _txStorage.Delete(hash);
            if (_logger.IsTrace) _logger.Trace($"Deleted a transaction: {hash}");

            if (bucket != null && removeBelowThisTxNonce)
            {
                lock (_locker)
                {
                    WrappedTransaction? txWithSmallestNonce = bucket.FirstOrDefault();
                    while (txWithSmallestNonce != null && txWithSmallestNonce.Tx.Nonce <= transaction.Nonce)
                    {
                        RemoveTransaction(txWithSmallestNonce.Tx);
                        txWithSmallestNonce = bucket.FirstOrDefault();
                    }

                    if (persistentBucket != null)
                    {
                        txWithSmallestNonce = persistentBucket.FirstOrDefault();
                        while (txWithSmallestNonce != null && txWithSmallestNonce.Tx.Nonce <= transaction.Nonce)
                        {
                            persistentBucket.Remove(txWithSmallestNonce);
                            txWithSmallestNonce = persistentBucket.FirstOrDefault();
                        }
                    }
                }
            }
            
            return isKnown;
        }

        public bool IsInHashCache(Keccak hash)
        {
            return _hashCache.Get(hash);
        }

        public bool TryGetPendingTransaction(Keccak hash, out WrappedTransaction wTx)
        {
            lock (_locker)
            {
                if (!_transactions.TryGetValue(hash, out wTx))
                {
                    // commented out as it puts too much pressure on the database
                    // and it not really required in any scenario
                    // * tx recovery usually will fetch from pending
                    // * get tx via RPC usually will fetch from block or from pending
                    // * internal tx pool scenarios are handled directly elsewhere
                    // transaction = _txStorage.Get(hash);
                }
            }

            return wTx != null;
        }

        // TODO: Ensure that nonce is always valid in case of sending own transactions from different nodes.
        public UInt256 ReserveOwnTransactionNonce(Address address)
        {
            lock (_locker)
            {
                if (!_nonces.TryGetValue(address, out var addressNonces))
                {
                    var currentNonce = _stateProvider.GetNonce(address);
                    addressNonces = new AddressNonces(currentNonce);
                    _nonces.TryAdd(address, addressNonces);

                    return currentNonce;
                }

                Nonce incrementedNonce = addressNonces.ReserveNonce();

                return incrementedNonce.Value;
            }
        }

        public void Dispose()
        {
            _ownTimer.Dispose();
        }

        public event EventHandler<TxEventArgs>? NewDiscovered;
        public event EventHandler<TxEventArgs>? NewPending;
        public event EventHandler<TxEventArgs>? RemovedPending;
        
        private void Notify(ITxPoolPeer peer, Transaction tx, bool isPriority)
        {
            try
            {
                if (peer.SendNewTransaction(tx, isPriority))
                {
                    Metrics.PendingTransactionsSent++;
                    if (_logger.IsTrace) _logger.Trace($"Notified {peer} about a transaction: {tx.Hash}");
                }
            }
            catch (Exception e)
            {
                if (_logger.IsError) _logger.Error($"Failed to notify {peer} about a transaction: {tx.Hash}", e);
            }
        }

        private void NotifyAllPeers(Transaction tx)
        {
            Task.Run(() =>
            {
                foreach ((_, ITxPoolPeer peer) in _peers)
                {
                    Notify(peer, tx, true);
                }
            });
        }

        private void NotifySelectedPeers(Transaction tx)
        {
            Task.Run(() =>
            {
                foreach ((_, ITxPoolPeer peer) in _peers)
                {
                    if (tx.DeliveredBy == null)
                    {
                        Notify(peer, tx, true);
                        continue;
                    }

                    if (tx.DeliveredBy.Equals(peer.Id))
                    {
                        continue;
                    }

                    if (_txPoolConfig.PeerNotificationThreshold < Random.Value.Next(1, 100))
                    {
                        continue;
                    }

                    Notify(peer, tx, 3 < Random.Value.Next(1, 10));
                }
            });
        }

        private void StoreTx(Transaction tx)
        {
            _txStorage.Add(tx);
            if (_logger.IsTrace) _logger.Trace($"Added a transaction: {tx.Hash}");
        }

        private void OwnTimerOnElapsed(object sender, ElapsedEventArgs e)
        {
            if (_persistentBroadcastTransactions.Count > 0)
            {
                foreach (WrappedTransaction wTx in _persistentBroadcastTransactions.GetSnapshot())
                {
                    NotifyAllPeers(wTx.Tx);
                }

                // we only reenable the timer if there are any transaction pending
                // otherwise adding own transaction will reenable the timer anyway
                _ownTimer.Enabled = true;
            }
        }

        private class AddressNonces
        {
            private Nonce _currentNonce;

            public ConcurrentDictionary<UInt256, Nonce> Nonces { get; } = new();

            public AddressNonces(UInt256 startNonce)
            {
                _currentNonce = new Nonce(startNonce);
                Nonces.TryAdd(_currentNonce.Value, _currentNonce);
            }

            public Nonce ReserveNonce()
            {
                var nonce = _currentNonce.Increment();
                Interlocked.Exchange(ref _currentNonce, nonce);
                Nonces.TryAdd(nonce.Value, nonce);

                return nonce;
            }
        }

        private class Nonce
        {
            public UInt256 Value { get; }
            public Keccak? TransactionHash { get; private set; }

            public Nonce(UInt256 value)
            {
                Value = value;
            }

            public void SetTransactionHash(Keccak transactionHash)
            {
                TransactionHash = transactionHash;
            }

            public Nonce Increment() => new(Value + 1);
        }

        private class PeerInfo : ITxPoolPeer
        {
            private ITxPoolPeer Peer { get; }

            private LruKeyCache<Keccak> NotifiedTransactions { get; } = new(MemoryAllowance.MemPoolSize, "notifiedTransactions");

            public PeerInfo(ITxPoolPeer peer)
            {
                Peer = peer;
            }

            public PublicKey Id => Peer.Id;

            public bool SendNewTransaction(Transaction tx, bool isPriority)
            {
                if (!NotifiedTransactions.Get(tx.Hash))
                {
                    NotifiedTransactions.Set(tx.Hash);
                    return Peer.SendNewTransaction(tx, isPriority);                     
                }

                return false;
            }

            public override string ToString() => Peer.Enode;
        }
    }
}<|MERGE_RESOLUTION|>--- conflicted
+++ resolved
@@ -400,11 +400,7 @@
 
                 if (wTx.Tx.Nonce == currentNonce + i)
                 {
-<<<<<<< HEAD
-                    UInt256 effectiveGasPrice = wTx.Tx.IsEip1559 ? UInt256.Min(wTx.Tx.FeeCap, wTx.Tx.GasPremium + CurrentBaseFee) : wTx.Tx.GasPrice;
-=======
-                    UInt256 effectiveGasPrice = tx.CalculateEffectiveGasPrice(_specProvider.GetSpec().IsEip1559Enabled, CurrentBaseFee);
->>>>>>> 361aae67
+                    UInt256 effectiveGasPrice = wTx.Tx.CalculateEffectiveGasPrice(_specProvider.GetSpec().IsEip1559Enabled, CurrentBaseFee);
                     gasBottleneck = UInt256.Min(effectiveGasPrice, previousTxBottleneck);
                 }
                 
