--- conflicted
+++ resolved
@@ -68,11 +68,7 @@
         private static readonly ThreadLocal<Random> Random =
             new(() => new Random(Interlocked.Increment(ref _seed)));
 
-<<<<<<< HEAD
-        private readonly SortedPool<Keccak, WrappedTransaction, Address> _transactions;
-=======
         private readonly TxDistinctSortedPool _transactions;
->>>>>>> a38b6454
 
         private readonly IChainHeadSpecProvider _specProvider;
         private readonly ITxPoolConfig _txPoolConfig;
@@ -330,11 +326,7 @@
             }
             
             int numberOfSenderTxsInPending = _transactions.GetBucketCount(tx.SenderAddress);
-<<<<<<< HEAD
-            bool isTxPoolFull = GetPendingTransactionsCount() == MemoryAllowance.MemPoolSize;
-=======
             bool isTxPoolFull = _transactions.IsFull();
->>>>>>> a38b6454
             bool isTxNonceNextInOrder = tx.Nonce <= (long)currentNonce + numberOfSenderTxsInPending;
             bool isTxNonceTooFarInFuture = tx.Nonce > currentNonce + FutureNonceRetention;
             if (isTxPoolFull && !isTxNonceNextInOrder
@@ -346,18 +338,10 @@
             }
 
             UInt256 balance = account?.Balance ?? UInt256.Zero;
-<<<<<<< HEAD
-            UInt256 effectiveGasPrice = tx.IsEip1559 ? CalculatePayableGasPrice(tx, balance) : tx.GasPrice;
-
-            bool overflow = spec.IsEip1559Enabled && UInt256.AddOverflow(tx.MaxPriorityFeePerGas, tx.MaxFeePerGas, out _);
-            // we're checking that user can pay what he declared in FeeCap. For this check BaseFee = FeeCap
-            overflow |= UInt256.MultiplyOverflow(effectiveGasPrice, (UInt256) tx.GasLimit, out UInt256 cost);
-=======
             UInt256 payableGasPrice = tx.CalculatePayableGasPrice(spec.IsEip1559Enabled, CurrentBaseFee, balance);
 
             bool overflow = spec.IsEip1559Enabled && UInt256.AddOverflow(tx.MaxPriorityFeePerGas, tx.MaxFeePerGas, out _);
             overflow |= UInt256.MultiplyOverflow(payableGasPrice, (UInt256) tx.GasLimit, out UInt256 cost);
->>>>>>> a38b6454
             overflow |= UInt256.AddOverflow(cost, tx.Value, out cost);
             if (overflow)
             {
@@ -374,17 +358,10 @@
                 
             if (isTxPoolFull
                 && _transactions.TryGetLast(out var lastTx)
-<<<<<<< HEAD
-                && effectiveGasPrice <= lastTx?.GasBottleneck)
-            {
-                if (_logger.IsTrace)
-                    _logger.Trace($"Skipped adding transaction {tx.ToString("  ")}, too low gasPrice.");
-=======
                 && payableGasPrice <= lastTx?.GasBottleneck)
             {
                 if (_logger.IsTrace)
                     _logger.Trace($"Skipped adding transaction {tx.ToString("  ")}, too low payable gas price.");
->>>>>>> a38b6454
                 return AddTxResult.FeeTooLow;
             }
 
@@ -400,14 +377,6 @@
 
         private AddTxResult AddCore(Transaction tx, bool isPersistentBroadcast, bool isReorg)
         {
-<<<<<<< HEAD
-            if (tx.Hash is null)
-            {
-                return AddTxResult.Invalid;
-            }
-
-=======
->>>>>>> a38b6454
             bool isInHashCache = _hashCache.Get(tx.Hash);
             // !!! do not change it to |=
             bool isKnown = !isReorg && isInHashCache;
@@ -416,11 +385,8 @@
             {
                 _hashCache.Set(tx.Hash);
             }
-<<<<<<< HEAD
             
             WrappedTransaction wTx = new(tx);
-=======
->>>>>>> a38b6454
 
             /*
              * we need to make sure that the sender is resolved before adding to the distinct tx pool
@@ -430,27 +396,12 @@
             {
                 lock (_locker)
                 {
-<<<<<<< HEAD
                     wTx.GasBottleneck = tx.CalculateEffectiveGasPrice(_specProvider.GetSpec().IsEip1559Enabled, CurrentBaseFee);
-                    bool inserted = _transactions.TryInsert(tx.Hash, wTx, out WrappedTransaction? removed);
-                    if (inserted)
-                    {
-                        UpdateBucket(tx.SenderAddress!);
-                        if (removed?.Tx?.Hash is not null)
-                        {
-                            // transaction which was on last position in sorted TxPool and was deleted to give
-                            // a place for a newly added tx (with higher priority) is now removed from hashCache
-                            // to give it opportunity to come back to TxPool in the future, when fees drops
-                            _hashCache.Delete(removed.Tx.Hash);
-                        }
-=======
-                    tx.GasBottleneck = tx.CalculateEffectiveGasPrice(_specProvider.GetSpec().IsEip1559Enabled, CurrentBaseFee);
                     bool inserted = _transactions.TryInsert(tx.Hash, tx, out Transaction? removed);
                     if (inserted)
                     {
                         _transactions.UpdateGroup(tx.SenderAddress, UpdateBucketWithAddedTransaction);
                         ForgetHashOfRemovedTransaction(removed?.Hash);
->>>>>>> a38b6454
                     }
                     isKnown |= !inserted;
                 }
@@ -469,138 +420,13 @@
                 return AddTxResult.AlreadyKnown;
             }
             
-<<<<<<< HEAD
-            HandleOwnTransaction(wTx, isPersistentBroadcast);
-=======
             HandleOwnTransaction(tx, isPersistentBroadcast);
->>>>>>> a38b6454
             NotifySelectedPeers(tx);
             StoreTx(tx);
             NewPending?.Invoke(this, new TxEventArgs(tx));
             return AddTxResult.Added;
         }
 
-<<<<<<< HEAD
-        private void UpdateBucket(Address senderAddress)
-        {
-            var bucketSnapshot = _transactions.GetBucketSnapshot(senderAddress);
-            
-            if (bucketSnapshot.Length == 0)
-            {
-                return;
-            }
-            
-            Account? account = _stateProvider.GetAccount(senderAddress);
-            UInt256 balance = account?.Balance ?? UInt256.Zero;
-            long currentNonce = (long)(account?.Nonce ?? UInt256.Zero);
-
-            UpdateGasBottleneck(bucketSnapshot, currentNonce, balance);
-        }
-
-        private void UpdateGasBottleneck(IReadOnlyList<WrappedTransaction> bucketSnapshot, long currentNonce, UInt256 balance)
-        {
-            WrappedTransaction wTx = bucketSnapshot[0];
-            UInt256 previousTxBottleneck = wTx.Tx.IsEip1559 ? CalculatePayableGasPrice(wTx.Tx, balance) : wTx.Tx.GasPrice;
-
-            for (int i = 0; i < bucketSnapshot.Count; i++)
-            {
-                wTx = bucketSnapshot[i];
-                UInt256 gasBottleneck = 0;
-
-                if (wTx.Tx.Nonce == currentNonce + i)
-                {
-                    UInt256 effectiveGasPrice = wTx.Tx.CalculateEffectiveGasPrice(_specProvider.GetSpec().IsEip1559Enabled, CurrentBaseFee);
-                    gasBottleneck = UInt256.Min(effectiveGasPrice, previousTxBottleneck);
-                }
-                
-                _transactions.NotifyChange(wTx.Tx.Hash, wTx, t =>
-                {
-                    wTx.GasBottleneck = gasBottleneck;
-                });
-                
-                previousTxBottleneck = gasBottleneck;
-            }
-        }
-
-        private UInt256 CalculatePayableGasPrice(Transaction tx, UInt256 balance)
-        {
-            if (balance > tx.Value && tx.GasLimit > 0)
-            {
-                UInt256 effectiveGasPrice = tx.CalculateEffectiveGasPrice(_specProvider.GetSpec().IsEip1559Enabled, CurrentBaseFee);
-                effectiveGasPrice.Multiply((UInt256)tx.GasLimit, out UInt256 gasCost);
-                
-                if (balance >= tx.Value + gasCost)
-                {
-                    return effectiveGasPrice;
-                }
-
-                UInt256 balanceAvailableForFeePayment = balance - tx.Value;
-                balanceAvailableForFeePayment.Divide((UInt256)tx.GasLimit, out UInt256 payablePricePerGasUnit);
-                return payablePricePerGasUnit;
-
-            }
-            
-            return 0;
-        }
-        
-        
-        public void RemoveOrUpdateBuckets()
-        {
-            Address[] addresses = _transactions.GetBucketsKeys();
-
-            foreach (Address address in addresses)
-            {
-                RemoveOrUpdateBucket(address);
-            }
-        }
-
-        private void RemoveOrUpdateBucket(Address senderAddress)
-        {
-            var bucketSnapshot = _transactions.GetBucketSnapshot(senderAddress);
-
-            if (bucketSnapshot.Length == 0)
-            {
-                return;
-            }
-            
-            Account? account = _stateProvider.GetAccount(senderAddress);
-            UInt256 balance = account?.Balance ?? UInt256.Zero;
-            long currentNonce = (long)(account?.Nonce ?? UInt256.Zero);
-            WrappedTransaction wTx = bucketSnapshot[0];
-
-            bool insufficientBalance = false;
-
-            if (balance < wTx.Tx.Value)
-            {
-                insufficientBalance = true;
-            }
-            else if (!wTx.Tx.IsEip1559)
-            {
-                insufficientBalance = UInt256.MultiplyOverflow(wTx.Tx.GasPrice, (UInt256) wTx.Tx.GasLimit, out UInt256 cost);
-                insufficientBalance |= UInt256.AddOverflow(cost, wTx.Tx.Value, out cost);
-                insufficientBalance |= balance < cost;
-            }
-            
-            if (insufficientBalance)
-            {
-                for (int i = 0; i < bucketSnapshot.Length; i++)
-                {
-                    wTx = bucketSnapshot[i];
-                    RemoveTransaction(wTx.Tx);
-                    // after removing transactions from TxPool because of insufficient balance of the transaction with
-                    // first-to-execute nonce, we are removing them from hashCache as well to give them a chance
-                    // to come back in the future, if balance will be sufficient (so address will receive incoming tx)
-                    _hashCache.Delete(wTx.Tx.Hash);
-                }
-            }
-            else
-            {
-                UpdateGasBottleneck(bucketSnapshot, currentNonce, balance);
-            }
-        }
-
-        private void HandleOwnTransaction(WrappedTransaction wTx, bool isOwn)
-=======
         private void ForgetHashOfRemovedTransaction(Keccak? hash)
         {
             if (hash is not null)
@@ -722,8 +548,7 @@
             }
         }
 
-        private void HandleOwnTransaction(Transaction tx, bool isOwn)
->>>>>>> a38b6454
+        private void HandleOwnTransaction(WrappedTransaction wTx, bool isOwn)
         {
             if (isOwn)
             {
@@ -770,45 +595,27 @@
 
             return false;
         }
-<<<<<<< HEAD
-
-        public bool RemoveTransaction(Transaction transaction, bool removeBelowThisTxNonce = false)
-        {
-            if (transaction?.Hash is null || transaction?.SenderAddress is null)
+        
+        public bool RemoveTransaction(Keccak? hash)
+        {
+            if (hash is null)
             {
                 return false;
             }
-
-            Keccak hash = transaction.Hash;
-            Address senderAddress = transaction.SenderAddress;
-            ICollection<WrappedTransaction>? bucket;
-            ICollection<WrappedTransaction>? persistentBucket = null;
+            
             bool isKnown;
             lock (_locker)
             {
-                isKnown = _transactions.TryRemove(hash, senderAddress, out bucket);
-=======
-        
-        public bool RemoveTransaction(Keccak? hash)
-        {
-            if (hash is null)
-            {
-                return false;
-            }
-            
-            bool isKnown;
-            lock (_locker)
-            {
                 isKnown = _transactions.TryRemove(hash, out Transaction transaction);
->>>>>>> a38b6454
                 if (isKnown)
                 {
-                    if (_nonces.TryGetValue(senderAddress, out AddressNonces addressNonces))
+                    Address address = transaction.SenderAddress;
+                    if (_nonces.TryGetValue(address, out AddressNonces addressNonces))
                     {
                         addressNonces.Nonces.TryRemove(transaction.Nonce, out _);
                         if (addressNonces.Nonces.IsEmpty)
                         {
-                            _nonces.Remove(senderAddress, out _);
+                            _nonces.Remove(address, out _);
                         }
                     }
                     
@@ -817,11 +624,7 @@
                 
                 if (_persistentBroadcastTransactions.Count != 0)
                 {
-<<<<<<< HEAD
-                    bool ownIncluded = _persistentBroadcastTransactions.TryRemove(hash, out WrappedTransaction _, out persistentBucket);
-=======
-                    bool ownIncluded = _persistentBroadcastTransactions.TryRemove(hash, out Transaction _);
->>>>>>> a38b6454
+                    bool ownIncluded = _persistentBroadcastTransactions.TryRemove(hash, out WrappedTransaction _);
                     if (ownIncluded)
                     {
                         if (_logger.IsInfo)
@@ -832,32 +635,6 @@
 
             _txStorage.Delete(hash);
             if (_logger.IsTrace) _logger.Trace($"Deleted a transaction: {hash}");
-<<<<<<< HEAD
-
-            if (bucket != null && removeBelowThisTxNonce)
-            {
-                lock (_locker)
-                {
-                    WrappedTransaction? txWithSmallestNonce = bucket.FirstOrDefault();
-                    while (txWithSmallestNonce != null && txWithSmallestNonce.Tx.Nonce <= transaction.Nonce)
-                    {
-                        RemoveTransaction(txWithSmallestNonce.Tx);
-                        txWithSmallestNonce = bucket.FirstOrDefault();
-                    }
-
-                    if (persistentBucket != null)
-                    {
-                        txWithSmallestNonce = persistentBucket.FirstOrDefault();
-                        while (txWithSmallestNonce != null && txWithSmallestNonce.Tx.Nonce <= transaction.Nonce)
-                        {
-                            persistentBucket.Remove(txWithSmallestNonce);
-                            txWithSmallestNonce = persistentBucket.FirstOrDefault();
-                        }
-                    }
-                }
-            }
-=======
->>>>>>> a38b6454
             
             return isKnown;
         }
