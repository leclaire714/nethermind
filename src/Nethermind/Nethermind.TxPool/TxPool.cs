--- conflicted
+++ resolved
@@ -541,19 +541,6 @@
         {
             return _hashCache.Get(hash);
         }
-<<<<<<< HEAD
-
-        public bool TryAddToPendingHashes(Keccak hash)
-        {
-            bool isInPendingHashes = _pendingHashes.Get(hash);
-            if (!isInPendingHashes)
-            {
-                _pendingHashes.Set(hash);
-            }
-            return !isInPendingHashes;
-        }
-=======
->>>>>>> cff76f48
 
         public bool TryGetPendingTransaction(Keccak hash, out Transaction transaction)
         {
