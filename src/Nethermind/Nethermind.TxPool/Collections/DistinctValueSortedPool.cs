﻿//  Copyright (c) 2021 Demerzel Solutions Limited
//  This file is part of the Nethermind library.
// 
//  The Nethermind library is free software: you can redistribute it and/or modify
//  it under the terms of the GNU Lesser General Public License as published by
//  the Free Software Foundation, either version 3 of the License, or
//  (at your option) any later version.
// 
//  The Nethermind library is distributed in the hope that it will be useful,
//  but WITHOUT ANY WARRANTY; without even the implied warranty of
//  MERCHANTABILITY or FITNESS FOR A PARTICULAR PURPOSE. See the
//  GNU Lesser General Public License for more details.
// 
//  You should have received a copy of the GNU Lesser General Public License
//  along with the Nethermind. If not, see <http://www.gnu.org/licenses/>.

using System;
using System.Collections.Generic;
using Nethermind.Logging;

namespace Nethermind.TxPool.Collections
{
    /// <summary>
    /// Keeps a distinct pool of <see cref="TValue"/> with <see cref="TKey"/> in groups based on <see cref="TGroupKey"/>.
    /// Uses separate comparator to distinct between elements. If there is duplicate element added it uses ordering comparator and keeps the one that is larger. 
    /// </summary>
    /// <typeparam name="TKey">Type of keys of items, unique in pool.</typeparam>
    /// <typeparam name="TValue">Type of items that are kept.</typeparam>
    /// <typeparam name="TGroupKey">Type of groups in which the items are organized</typeparam>
    public abstract class DistinctValueSortedPool<TKey, TValue, TGroupKey> : SortedPool<TKey, TValue, TGroupKey>
    {
        private readonly IComparer<TValue> _comparer;
        private readonly IDictionary<TValue, KeyValuePair<TKey, TValue>> _distinctDictionary;
        private readonly ILogger _logger;

        /// <summary>
        /// Constructor
        /// </summary>
        /// <param name="capacity">Max capacity</param>
        /// <param name="comparer">Comparer to sort items.</param>
        /// <param name="distinctComparer">Comparer to distinct items. Based on this duplicates will be removed.</param>
        /// <param name="logManager">Log manager</param>
        protected DistinctValueSortedPool(
            int capacity,
            IComparer<TValue> comparer,
            IEqualityComparer<TValue> distinctComparer,
            ILogManager logManager) 
            : base(capacity, comparer)
        {
            // ReSharper disable once VirtualMemberCallInConstructor
<<<<<<< HEAD
            _comparer = GetSameIdentityComparer(comparer ?? throw new ArgumentNullException(nameof(comparer)));
=======
            _comparer = GetReplacementComparer(comparer ?? throw new ArgumentNullException(nameof(comparer)));
>>>>>>> 1599cf1f
            _logger = logManager?.GetClassLogger() ?? throw new ArgumentNullException(nameof(logManager));
            _distinctDictionary = new Dictionary<TValue, KeyValuePair<TKey, TValue>>(distinctComparer);
        }

<<<<<<< HEAD
        protected virtual IComparer<TValue> GetSameIdentityComparer(IComparer<TValue> comparer) => comparer;

        protected override void InsertCore(TKey key, TValue value, TGroupKey groupKey, ICollection<TValue> bucketCollection)
=======
        protected virtual IComparer<TValue> GetReplacementComparer(IComparer<TValue> comparer) => comparer;

        protected override void InsertCore(TKey key, TValue value, ICollection<TValue> bucketCollection)
>>>>>>> 1599cf1f
        {
            base.InsertCore(key, value, groupKey, bucketCollection);

            if (_distinctDictionary.TryGetValue(value, out KeyValuePair<TKey, TValue> oldKvp))
            {
                TryRemove(oldKvp.Key);
            }

            _distinctDictionary[value] = new KeyValuePair<TKey, TValue>(key, value);
        }

        protected override bool Remove(TKey key, TValue value)
        {
            _distinctDictionary.Remove(value);
            return base.Remove(key, value);
        }
        
        protected virtual bool AllowSameKeyReplacement => false; 

        protected override bool CanInsert(TKey key, TValue value)
        {
            // either there is no distinct value or it would go before (or at same place) as old value
            // if it would go after old value in order, we ignore it and wont add it
            if (AllowSameKeyReplacement || base.CanInsert(key, value))
            {
                bool isDuplicate = _distinctDictionary.TryGetValue(value, out var oldKvp);
                if (isDuplicate)
                {
                    bool isHigher = _comparer.Compare(value, oldKvp.Value) < 0; //changed this to allow same bundle
                    
                    if (_logger.IsTrace && !isHigher)
                    {
                        _logger.Trace($"Cannot insert {nameof(TValue)} {value}, its not distinct and not higher than old {nameof(TValue)} {oldKvp.Value}.");
                    }
                    
                    return isHigher;
                }

                return true;
            }

            return false;
        }
    }
}<|MERGE_RESOLUTION|>--- conflicted
+++ resolved
@@ -48,24 +48,14 @@
             : base(capacity, comparer)
         {
             // ReSharper disable once VirtualMemberCallInConstructor
-<<<<<<< HEAD
-            _comparer = GetSameIdentityComparer(comparer ?? throw new ArgumentNullException(nameof(comparer)));
-=======
             _comparer = GetReplacementComparer(comparer ?? throw new ArgumentNullException(nameof(comparer)));
->>>>>>> 1599cf1f
             _logger = logManager?.GetClassLogger() ?? throw new ArgumentNullException(nameof(logManager));
             _distinctDictionary = new Dictionary<TValue, KeyValuePair<TKey, TValue>>(distinctComparer);
         }
 
-<<<<<<< HEAD
-        protected virtual IComparer<TValue> GetSameIdentityComparer(IComparer<TValue> comparer) => comparer;
+        protected virtual IComparer<TValue> GetReplacementComparer(IComparer<TValue> comparer) => comparer;
 
         protected override void InsertCore(TKey key, TValue value, TGroupKey groupKey, ICollection<TValue> bucketCollection)
-=======
-        protected virtual IComparer<TValue> GetReplacementComparer(IComparer<TValue> comparer) => comparer;
-
-        protected override void InsertCore(TKey key, TValue value, ICollection<TValue> bucketCollection)
->>>>>>> 1599cf1f
         {
             base.InsertCore(key, value, groupKey, bucketCollection);
 
