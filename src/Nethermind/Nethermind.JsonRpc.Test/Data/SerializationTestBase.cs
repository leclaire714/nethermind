// SPDX-FileCopyrightText: 2022 Demerzel Solutions Limited
// SPDX-License-Identifier: LGPL-3.0-only

using System;
using System.Text.Json.Serialization;

using Nethermind.JsonRpc.Data;
using Nethermind.JsonRpc.Modules.Eth;
using Nethermind.JsonRpc.Modules.Trace;
using Nethermind.Serialization.Json;

using NUnit.Framework;

namespace Nethermind.JsonRpc.Test.Data
{
    public class SerializationTestBase
    {
        protected void TestRoundtrip<T>(T item, Func<T, T, bool>? equalityComparer, JsonConverter<T>? converter = null, string? description = null)
        {
            IJsonSerializer serializer = BuildSerializer();
            //if (converter is not null)
            //{
            //    serializer.RegisterConverter(converter);
            //}

            string result = serializer.Serialize(item);
            T deserialized = serializer.Deserialize<T>(result);

            if (equalityComparer is null)
            {
                Assert.That(deserialized, Is.EqualTo(item), description);
            }
            else
            {
                Assert.True(equalityComparer(item, deserialized), description);
            }
        }

        protected void TestRoundtrip<T>(T item, JsonConverter<T>? converter = null, string? description = null)
        {
            TestRoundtrip(item, (a, b) => a!.Equals(b), converter, description);
        }

        protected void TestRoundtrip<T>(T item, string description)
        {
            TestRoundtrip(item, null, null, description);
        }

        protected void TestRoundtrip<T>(T item, Func<T, T, bool>? equalityComparer, string? description = null)
        {
            TestRoundtrip(item, equalityComparer, null, description);
        }

        protected void TestRoundtrip<T>(string json, JsonConverter? converter = null)
        {
            IJsonSerializer serializer = BuildSerializer();
            //if (converter is not null)
            //{
            //    serializer.RegisterConverter(converter);
            //}

            T deserialized = serializer.Deserialize<T>(json);
            string result = serializer.Serialize(deserialized);
            Assert.That(result, Is.EqualTo(json));
        }

        private void TestToJson<T>(T item, JsonConverter<T>? converter, string expectedResult)
        {
            IJsonSerializer serializer = BuildSerializer();

            string result = serializer.Serialize(item);
<<<<<<< HEAD
            Assert.AreEqual(expectedResult.Replace("+", "\\u002B"), result, result.Replace("\"", "\\\""));
=======
            Assert.That(result, Is.EqualTo(expectedResult), result.Replace("\"", "\\\""));
>>>>>>> fa44ee5f
        }

        protected void TestToJson<T>(T item, string expectedResult)
        {
            TestToJson(item, null, expectedResult);
        }

        private static IJsonSerializer BuildSerializer()
        {
            IJsonSerializer serializer = new EthereumJsonSerializer();
            return serializer;
        }
    }
}<|MERGE_RESOLUTION|>--- conflicted
+++ resolved
@@ -69,11 +69,7 @@
             IJsonSerializer serializer = BuildSerializer();
 
             string result = serializer.Serialize(item);
-<<<<<<< HEAD
             Assert.AreEqual(expectedResult.Replace("+", "\\u002B"), result, result.Replace("\"", "\\\""));
-=======
-            Assert.That(result, Is.EqualTo(expectedResult), result.Replace("\"", "\\\""));
->>>>>>> fa44ee5f
         }
 
         protected void TestToJson<T>(T item, string expectedResult)
