--- conflicted
+++ resolved
@@ -91,7 +91,6 @@
         public IJsonRpcConfig JsonRpcConfig { get; private set; } = null!;
         public TestRpcBlockchain Blockchain { get; set; } = null!;
 
-<<<<<<< HEAD
     }
     [Test]
     public async Task Tx_positions_are_fine()
@@ -155,71 +154,6 @@
 
         Assert.That(serialized, Is.EqualTo("{\"jsonrpc\":\"2.0\",\"result\":[{\"action\":{\"callType\":\"call\",\"from\":\"0x942921b14f1b1c385cd7e0cc2ef7abe5598c8358\",\"gas\":\"0x0\",\"input\":\"0x\",\"to\":\"0x0000000000000000000000000000000000000000\",\"value\":\"0x1\"},\"blockHash\":\"0xcd3d2c10309822aec4cbbfa80ba905ba1de62834a3b40f8012520734db2763ca\",\"blockNumber\":15,\"result\":{\"gasUsed\":\"0x0\",\"output\":\"0x\"},\"subtraces\":0,\"traceAddress\":[],\"transactionHash\":\"0xa1e0e640b433d5a8931881b8eee7b1a125474b04e430c0bf8afff52584c53273\",\"transactionPosition\":0,\"type\":\"call\"},{\"action\":{\"callType\":\"call\",\"from\":\"0x942921b14f1b1c385cd7e0cc2ef7abe5598c8358\",\"gas\":\"0x0\",\"input\":\"0x\",\"to\":\"0x0000000000000000000000000000000000000000\",\"value\":\"0x1\"},\"blockHash\":\"0xcd3d2c10309822aec4cbbfa80ba905ba1de62834a3b40f8012520734db2763ca\",\"blockNumber\":15,\"result\":{\"gasUsed\":\"0x0\",\"output\":\"0x\"},\"subtraces\":0,\"traceAddress\":[],\"transactionHash\":\"0x5cf5d4a0a93000beb1cfb373508ce4c0153ab491be99b3c927f482346c86a0e1\",\"transactionPosition\":1,\"type\":\"call\"},{\"action\":{\"callType\":\"call\",\"from\":\"0x942921b14f1b1c385cd7e0cc2ef7abe5598c8358\",\"gas\":\"0x0\",\"input\":\"0x\",\"to\":\"0x0000000000000000000000000000000000000000\",\"value\":\"0x1\"},\"blockHash\":\"0xcd3d2c10309822aec4cbbfa80ba905ba1de62834a3b40f8012520734db2763ca\",\"blockNumber\":15,\"result\":{\"gasUsed\":\"0x0\",\"output\":\"0x\"},\"subtraces\":0,\"traceAddress\":[],\"transactionHash\":\"0x02d2cde9120e37722f607771ebaa0d4e98c5d99a8a9e7df6872e8c8c9f5c0bc5\",\"transactionPosition\":2,\"type\":\"call\"},{\"action\":{\"callType\":\"call\",\"from\":\"0x942921b14f1b1c385cd7e0cc2ef7abe5598c8358\",\"gas\":\"0x0\",\"input\":\"0x\",\"to\":\"0x0000000000000000000000000000000000000000\",\"value\":\"0x1\"},\"blockHash\":\"0xcd3d2c10309822aec4cbbfa80ba905ba1de62834a3b40f8012520734db2763ca\",\"blockNumber\":15,\"result\":{\"gasUsed\":\"0x0\",\"output\":\"0x\"},\"subtraces\":0,\"traceAddress\":[],\"transactionHash\":\"0xe50a2a2d170011b1f9ee080c3810bed0c63dbb1b2b2c541c78ada5b222cc3fd2\",\"transactionPosition\":3,\"type\":\"call\"},{\"action\":{\"callType\":\"call\",\"from\":\"0x942921b14f1b1c385cd7e0cc2ef7abe5598c8358\",\"gas\":\"0x0\",\"input\":\"0x\",\"to\":\"0x0000000000000000000000000000000000000000\",\"value\":\"0x1\"},\"blockHash\":\"0xcd3d2c10309822aec4cbbfa80ba905ba1de62834a3b40f8012520734db2763ca\",\"blockNumber\":15,\"result\":{\"gasUsed\":\"0x0\",\"output\":\"0x\"},\"subtraces\":0,\"traceAddress\":[],\"transactionHash\":\"0xff0d4524d379fc15c41a9b0444b943e1a530779b7d09c8863858267c5ef92b24\",\"transactionPosition\":4,\"type\":\"call\"},{\"action\":{\"callType\":\"call\",\"from\":\"0x942921b14f1b1c385cd7e0cc2ef7abe5598c8358\",\"gas\":\"0x0\",\"input\":\"0x\",\"to\":\"0x0000000000000000000000000000000000000000\",\"value\":\"0x1\"},\"blockHash\":\"0xcd3d2c10309822aec4cbbfa80ba905ba1de62834a3b40f8012520734db2763ca\",\"blockNumber\":15,\"result\":{\"gasUsed\":\"0x0\",\"output\":\"0x\"},\"subtraces\":0,\"traceAddress\":[],\"transactionHash\":\"0xf9b69366c82084e3799dc4a7ad87dc173ef4923d853bc250de86b81786f2972a\",\"transactionPosition\":5,\"type\":\"call\"},{\"action\":{\"callType\":\"call\",\"from\":\"0x942921b14f1b1c385cd7e0cc2ef7abe5598c8358\",\"gas\":\"0x0\",\"input\":\"0x\",\"to\":\"0x0000000000000000000000000000000000000000\",\"value\":\"0x1\"},\"blockHash\":\"0xcd3d2c10309822aec4cbbfa80ba905ba1de62834a3b40f8012520734db2763ca\",\"blockNumber\":15,\"result\":{\"gasUsed\":\"0x0\",\"output\":\"0x\"},\"subtraces\":0,\"traceAddress\":[],\"transactionHash\":\"0x28171c29b23cd96f032fe43f444402af4555ee5f074d5d0d0a1089d940f136e7\",\"transactionPosition\":6,\"type\":\"call\"},{\"action\":{\"callType\":\"call\",\"from\":\"0x942921b14f1b1c385cd7e0cc2ef7abe5598c8358\",\"gas\":\"0x0\",\"input\":\"0x\",\"to\":\"0x0000000000000000000000000000000000000000\",\"value\":\"0x1\"},\"blockHash\":\"0xcd3d2c10309822aec4cbbfa80ba905ba1de62834a3b40f8012520734db2763ca\",\"blockNumber\":15,\"result\":{\"gasUsed\":\"0x0\",\"output\":\"0x\"},\"subtraces\":0,\"traceAddress\":[],\"transactionHash\":\"0x09b01caf4b7ecfe9d02251b2e478f2da0fdf08412e3fa1ff963fa80635dab031\",\"transactionPosition\":7,\"type\":\"call\"},{\"action\":{\"callType\":\"call\",\"from\":\"0x942921b14f1b1c385cd7e0cc2ef7abe5598c8358\",\"gas\":\"0x0\",\"input\":\"0x\",\"to\":\"0x0000000000000000000000000000000000000000\",\"value\":\"0x1\"},\"blockHash\":\"0xcd3d2c10309822aec4cbbfa80ba905ba1de62834a3b40f8012520734db2763ca\",\"blockNumber\":15,\"result\":{\"gasUsed\":\"0x0\",\"output\":\"0x\"},\"subtraces\":0,\"traceAddress\":[],\"transactionHash\":\"0xd82382905afbe4ca4c2b8e54cea43818c91e0014c3827e3020fbd82b732b8239\",\"transactionPosition\":8,\"type\":\"call\"},{\"action\":{\"author\":\"0x475674cb523a0a2736b7f7534390288fce16982c\",\"rewardType\":\"block\",\"value\":\"0x1bc16d674ec80000\"},\"blockHash\":\"0xcd3d2c10309822aec4cbbfa80ba905ba1de62834a3b40f8012520734db2763ca\",\"blockNumber\":15,\"subtraces\":0,\"traceAddress\":[],\"type\":\"reward\"}],\"id\":67}"), serialized.Replace("\"", "\\\""));
     }
-=======
-        }
-        [Test]
-        public async Task Tx_positions_are_fine()
-        {
-            Context context = new();
-            await context.Build();
-            string serialized = await RpcTest.TestSerializedRequest(
-                EthModuleFactory.Converters.Union(TraceModuleFactory.Converters).ToList(), context.TraceRpcModule,
-                "trace_block", "latest");
-            Assert.That(serialized, Is.EqualTo("{\"jsonrpc\":\"2.0\",\"result\":[{\"action\":{\"callType\":\"call\",\"from\":\"0x942921b14f1b1c385cd7e0cc2ef7abe5598c8358\",\"gas\":\"0x0\",\"input\":\"0x\",\"to\":\"0x0000000000000000000000000000000000000000\",\"value\":\"0x1\"},\"blockHash\":\"0xcd3d2c10309822aec4cbbfa80ba905ba1de62834a3b40f8012520734db2763ca\",\"blockNumber\":15,\"result\":{\"gasUsed\":\"0x0\",\"output\":\"0x\"},\"subtraces\":0,\"traceAddress\":[],\"transactionHash\":\"0xa1e0e640b433d5a8931881b8eee7b1a125474b04e430c0bf8afff52584c53273\",\"transactionPosition\":0,\"type\":\"call\"},{\"action\":{\"callType\":\"call\",\"from\":\"0x942921b14f1b1c385cd7e0cc2ef7abe5598c8358\",\"gas\":\"0x0\",\"input\":\"0x\",\"to\":\"0x0000000000000000000000000000000000000000\",\"value\":\"0x1\"},\"blockHash\":\"0xcd3d2c10309822aec4cbbfa80ba905ba1de62834a3b40f8012520734db2763ca\",\"blockNumber\":15,\"result\":{\"gasUsed\":\"0x0\",\"output\":\"0x\"},\"subtraces\":0,\"traceAddress\":[],\"transactionHash\":\"0x5cf5d4a0a93000beb1cfb373508ce4c0153ab491be99b3c927f482346c86a0e1\",\"transactionPosition\":1,\"type\":\"call\"},{\"action\":{\"callType\":\"call\",\"from\":\"0x942921b14f1b1c385cd7e0cc2ef7abe5598c8358\",\"gas\":\"0x0\",\"input\":\"0x\",\"to\":\"0x0000000000000000000000000000000000000000\",\"value\":\"0x1\"},\"blockHash\":\"0xcd3d2c10309822aec4cbbfa80ba905ba1de62834a3b40f8012520734db2763ca\",\"blockNumber\":15,\"result\":{\"gasUsed\":\"0x0\",\"output\":\"0x\"},\"subtraces\":0,\"traceAddress\":[],\"transactionHash\":\"0x02d2cde9120e37722f607771ebaa0d4e98c5d99a8a9e7df6872e8c8c9f5c0bc5\",\"transactionPosition\":2,\"type\":\"call\"},{\"action\":{\"callType\":\"call\",\"from\":\"0x942921b14f1b1c385cd7e0cc2ef7abe5598c8358\",\"gas\":\"0x0\",\"input\":\"0x\",\"to\":\"0x0000000000000000000000000000000000000000\",\"value\":\"0x1\"},\"blockHash\":\"0xcd3d2c10309822aec4cbbfa80ba905ba1de62834a3b40f8012520734db2763ca\",\"blockNumber\":15,\"result\":{\"gasUsed\":\"0x0\",\"output\":\"0x\"},\"subtraces\":0,\"traceAddress\":[],\"transactionHash\":\"0xe50a2a2d170011b1f9ee080c3810bed0c63dbb1b2b2c541c78ada5b222cc3fd2\",\"transactionPosition\":3,\"type\":\"call\"},{\"action\":{\"callType\":\"call\",\"from\":\"0x942921b14f1b1c385cd7e0cc2ef7abe5598c8358\",\"gas\":\"0x0\",\"input\":\"0x\",\"to\":\"0x0000000000000000000000000000000000000000\",\"value\":\"0x1\"},\"blockHash\":\"0xcd3d2c10309822aec4cbbfa80ba905ba1de62834a3b40f8012520734db2763ca\",\"blockNumber\":15,\"result\":{\"gasUsed\":\"0x0\",\"output\":\"0x\"},\"subtraces\":0,\"traceAddress\":[],\"transactionHash\":\"0xff0d4524d379fc15c41a9b0444b943e1a530779b7d09c8863858267c5ef92b24\",\"transactionPosition\":4,\"type\":\"call\"},{\"action\":{\"callType\":\"call\",\"from\":\"0x942921b14f1b1c385cd7e0cc2ef7abe5598c8358\",\"gas\":\"0x0\",\"input\":\"0x\",\"to\":\"0x0000000000000000000000000000000000000000\",\"value\":\"0x1\"},\"blockHash\":\"0xcd3d2c10309822aec4cbbfa80ba905ba1de62834a3b40f8012520734db2763ca\",\"blockNumber\":15,\"result\":{\"gasUsed\":\"0x0\",\"output\":\"0x\"},\"subtraces\":0,\"traceAddress\":[],\"transactionHash\":\"0xf9b69366c82084e3799dc4a7ad87dc173ef4923d853bc250de86b81786f2972a\",\"transactionPosition\":5,\"type\":\"call\"},{\"action\":{\"callType\":\"call\",\"from\":\"0x942921b14f1b1c385cd7e0cc2ef7abe5598c8358\",\"gas\":\"0x0\",\"input\":\"0x\",\"to\":\"0x0000000000000000000000000000000000000000\",\"value\":\"0x1\"},\"blockHash\":\"0xcd3d2c10309822aec4cbbfa80ba905ba1de62834a3b40f8012520734db2763ca\",\"blockNumber\":15,\"result\":{\"gasUsed\":\"0x0\",\"output\":\"0x\"},\"subtraces\":0,\"traceAddress\":[],\"transactionHash\":\"0x28171c29b23cd96f032fe43f444402af4555ee5f074d5d0d0a1089d940f136e7\",\"transactionPosition\":6,\"type\":\"call\"},{\"action\":{\"callType\":\"call\",\"from\":\"0x942921b14f1b1c385cd7e0cc2ef7abe5598c8358\",\"gas\":\"0x0\",\"input\":\"0x\",\"to\":\"0x0000000000000000000000000000000000000000\",\"value\":\"0x1\"},\"blockHash\":\"0xcd3d2c10309822aec4cbbfa80ba905ba1de62834a3b40f8012520734db2763ca\",\"blockNumber\":15,\"result\":{\"gasUsed\":\"0x0\",\"output\":\"0x\"},\"subtraces\":0,\"traceAddress\":[],\"transactionHash\":\"0x09b01caf4b7ecfe9d02251b2e478f2da0fdf08412e3fa1ff963fa80635dab031\",\"transactionPosition\":7,\"type\":\"call\"},{\"action\":{\"callType\":\"call\",\"from\":\"0x942921b14f1b1c385cd7e0cc2ef7abe5598c8358\",\"gas\":\"0x0\",\"input\":\"0x\",\"to\":\"0x0000000000000000000000000000000000000000\",\"value\":\"0x1\"},\"blockHash\":\"0xcd3d2c10309822aec4cbbfa80ba905ba1de62834a3b40f8012520734db2763ca\",\"blockNumber\":15,\"result\":{\"gasUsed\":\"0x0\",\"output\":\"0x\"},\"subtraces\":0,\"traceAddress\":[],\"transactionHash\":\"0xd82382905afbe4ca4c2b8e54cea43818c91e0014c3827e3020fbd82b732b8239\",\"transactionPosition\":8,\"type\":\"call\"},{\"action\":{\"author\":\"0x475674cb523a0a2736b7f7534390288fce16982c\",\"rewardType\":\"block\",\"value\":\"0x1bc16d674ec80000\"},\"blockHash\":\"0xcd3d2c10309822aec4cbbfa80ba905ba1de62834a3b40f8012520734db2763ca\",\"blockNumber\":15,\"subtraces\":0,\"traceAddress\":[],\"type\":\"reward\"}],\"id\":67}"));
-        }
-
-        [Test]
-        public async Task Trace_filter_return_fail_with_not_existing_block()
-        {
-            Context context = new();
-            await context.Build();
-            string request = "{\"fromBlock\":\"0x154\",\"after\":0}";
-            string serialized = await RpcTest.TestSerializedRequest(
-                EthModuleFactory.Converters.Union(TraceModuleFactory.Converters).ToList(), context.TraceRpcModule,
-                "trace_filter", request);
-            Assert.That(
-                serialized, Is.EqualTo("{\"jsonrpc\":\"2.0\",\"error\":{\"code\":-32001,\"message\":\"Block 340 could not be found\"},\"id\":67}"), serialized.Replace("\"", "\\\""));
-        }
-
-        [Test]
-        public async Task Trace_filter_return_fail_from_block_higher_than_to_block()
-        {
-            Context context = new();
-            await context.Build();
-            string request = "{\"fromBlock\":\"0x8\",\"toBlock\":\"0x6\"}";
-            string serialized = await RpcTest.TestSerializedRequest(
-                EthModuleFactory.Converters.Union(TraceModuleFactory.Converters).ToList(), context.TraceRpcModule,
-                "trace_filter", request);
-            Assert.That(
-                serialized, Is.EqualTo("{\"jsonrpc\":\"2.0\",\"error\":{\"code\":-32000,\"message\":\"From block number: 8 is greater than to block number 6\"},\"id\":67}"), serialized.Replace("\"", "\\\""));
-        }
-
-        [Test]
-        public async Task Trace_filter_return_empty_result_with_count_0()
-        {
-            Context context = new();
-            await context.Build();
-            string request = "{\"count\":0x0, \"fromBlock\":\"0x3\",\"toBlock\":\"0x3\"}";
-            string serialized = await RpcTest.TestSerializedRequest(
-                EthModuleFactory.Converters.Union(TraceModuleFactory.Converters).ToList(), context.TraceRpcModule,
-                "trace_filter", request);
-            Assert.That(
-                serialized, Is.EqualTo("{\"jsonrpc\":\"2.0\",\"result\":[],\"id\":67}"), serialized.Replace("\"", "\\\""));
-        }
-
-        [Test]
-        public async Task Trace_filter_return_expected_json()
-        {
-            Context context = new();
-            await context.Build();
-            TraceFilterForRpc traceFilterRequest = new();
-            string serialized = await RpcTest.TestSerializedRequest(
-                EthModuleFactory.Converters.Union(TraceModuleFactory.Converters).ToList(), context.TraceRpcModule,
-                "trace_filter", new EthereumJsonSerializer().Serialize(traceFilterRequest));
-
-            Assert.That(serialized, Is.EqualTo("{\"jsonrpc\":\"2.0\",\"result\":[{\"action\":{\"callType\":\"call\",\"from\":\"0x942921b14f1b1c385cd7e0cc2ef7abe5598c8358\",\"gas\":\"0x0\",\"input\":\"0x\",\"to\":\"0x0000000000000000000000000000000000000000\",\"value\":\"0x1\"},\"blockHash\":\"0xcd3d2c10309822aec4cbbfa80ba905ba1de62834a3b40f8012520734db2763ca\",\"blockNumber\":15,\"result\":{\"gasUsed\":\"0x0\",\"output\":\"0x\"},\"subtraces\":0,\"traceAddress\":[],\"transactionHash\":\"0xa1e0e640b433d5a8931881b8eee7b1a125474b04e430c0bf8afff52584c53273\",\"transactionPosition\":0,\"type\":\"call\"},{\"action\":{\"callType\":\"call\",\"from\":\"0x942921b14f1b1c385cd7e0cc2ef7abe5598c8358\",\"gas\":\"0x0\",\"input\":\"0x\",\"to\":\"0x0000000000000000000000000000000000000000\",\"value\":\"0x1\"},\"blockHash\":\"0xcd3d2c10309822aec4cbbfa80ba905ba1de62834a3b40f8012520734db2763ca\",\"blockNumber\":15,\"result\":{\"gasUsed\":\"0x0\",\"output\":\"0x\"},\"subtraces\":0,\"traceAddress\":[],\"transactionHash\":\"0x5cf5d4a0a93000beb1cfb373508ce4c0153ab491be99b3c927f482346c86a0e1\",\"transactionPosition\":1,\"type\":\"call\"},{\"action\":{\"callType\":\"call\",\"from\":\"0x942921b14f1b1c385cd7e0cc2ef7abe5598c8358\",\"gas\":\"0x0\",\"input\":\"0x\",\"to\":\"0x0000000000000000000000000000000000000000\",\"value\":\"0x1\"},\"blockHash\":\"0xcd3d2c10309822aec4cbbfa80ba905ba1de62834a3b40f8012520734db2763ca\",\"blockNumber\":15,\"result\":{\"gasUsed\":\"0x0\",\"output\":\"0x\"},\"subtraces\":0,\"traceAddress\":[],\"transactionHash\":\"0x02d2cde9120e37722f607771ebaa0d4e98c5d99a8a9e7df6872e8c8c9f5c0bc5\",\"transactionPosition\":2,\"type\":\"call\"},{\"action\":{\"callType\":\"call\",\"from\":\"0x942921b14f1b1c385cd7e0cc2ef7abe5598c8358\",\"gas\":\"0x0\",\"input\":\"0x\",\"to\":\"0x0000000000000000000000000000000000000000\",\"value\":\"0x1\"},\"blockHash\":\"0xcd3d2c10309822aec4cbbfa80ba905ba1de62834a3b40f8012520734db2763ca\",\"blockNumber\":15,\"result\":{\"gasUsed\":\"0x0\",\"output\":\"0x\"},\"subtraces\":0,\"traceAddress\":[],\"transactionHash\":\"0xe50a2a2d170011b1f9ee080c3810bed0c63dbb1b2b2c541c78ada5b222cc3fd2\",\"transactionPosition\":3,\"type\":\"call\"},{\"action\":{\"callType\":\"call\",\"from\":\"0x942921b14f1b1c385cd7e0cc2ef7abe5598c8358\",\"gas\":\"0x0\",\"input\":\"0x\",\"to\":\"0x0000000000000000000000000000000000000000\",\"value\":\"0x1\"},\"blockHash\":\"0xcd3d2c10309822aec4cbbfa80ba905ba1de62834a3b40f8012520734db2763ca\",\"blockNumber\":15,\"result\":{\"gasUsed\":\"0x0\",\"output\":\"0x\"},\"subtraces\":0,\"traceAddress\":[],\"transactionHash\":\"0xff0d4524d379fc15c41a9b0444b943e1a530779b7d09c8863858267c5ef92b24\",\"transactionPosition\":4,\"type\":\"call\"},{\"action\":{\"callType\":\"call\",\"from\":\"0x942921b14f1b1c385cd7e0cc2ef7abe5598c8358\",\"gas\":\"0x0\",\"input\":\"0x\",\"to\":\"0x0000000000000000000000000000000000000000\",\"value\":\"0x1\"},\"blockHash\":\"0xcd3d2c10309822aec4cbbfa80ba905ba1de62834a3b40f8012520734db2763ca\",\"blockNumber\":15,\"result\":{\"gasUsed\":\"0x0\",\"output\":\"0x\"},\"subtraces\":0,\"traceAddress\":[],\"transactionHash\":\"0xf9b69366c82084e3799dc4a7ad87dc173ef4923d853bc250de86b81786f2972a\",\"transactionPosition\":5,\"type\":\"call\"},{\"action\":{\"callType\":\"call\",\"from\":\"0x942921b14f1b1c385cd7e0cc2ef7abe5598c8358\",\"gas\":\"0x0\",\"input\":\"0x\",\"to\":\"0x0000000000000000000000000000000000000000\",\"value\":\"0x1\"},\"blockHash\":\"0xcd3d2c10309822aec4cbbfa80ba905ba1de62834a3b40f8012520734db2763ca\",\"blockNumber\":15,\"result\":{\"gasUsed\":\"0x0\",\"output\":\"0x\"},\"subtraces\":0,\"traceAddress\":[],\"transactionHash\":\"0x28171c29b23cd96f032fe43f444402af4555ee5f074d5d0d0a1089d940f136e7\",\"transactionPosition\":6,\"type\":\"call\"},{\"action\":{\"callType\":\"call\",\"from\":\"0x942921b14f1b1c385cd7e0cc2ef7abe5598c8358\",\"gas\":\"0x0\",\"input\":\"0x\",\"to\":\"0x0000000000000000000000000000000000000000\",\"value\":\"0x1\"},\"blockHash\":\"0xcd3d2c10309822aec4cbbfa80ba905ba1de62834a3b40f8012520734db2763ca\",\"blockNumber\":15,\"result\":{\"gasUsed\":\"0x0\",\"output\":\"0x\"},\"subtraces\":0,\"traceAddress\":[],\"transactionHash\":\"0x09b01caf4b7ecfe9d02251b2e478f2da0fdf08412e3fa1ff963fa80635dab031\",\"transactionPosition\":7,\"type\":\"call\"},{\"action\":{\"callType\":\"call\",\"from\":\"0x942921b14f1b1c385cd7e0cc2ef7abe5598c8358\",\"gas\":\"0x0\",\"input\":\"0x\",\"to\":\"0x0000000000000000000000000000000000000000\",\"value\":\"0x1\"},\"blockHash\":\"0xcd3d2c10309822aec4cbbfa80ba905ba1de62834a3b40f8012520734db2763ca\",\"blockNumber\":15,\"result\":{\"gasUsed\":\"0x0\",\"output\":\"0x\"},\"subtraces\":0,\"traceAddress\":[],\"transactionHash\":\"0xd82382905afbe4ca4c2b8e54cea43818c91e0014c3827e3020fbd82b732b8239\",\"transactionPosition\":8,\"type\":\"call\"},{\"action\":{\"author\":\"0x475674cb523a0a2736b7f7534390288fce16982c\",\"rewardType\":\"block\",\"value\":\"0x1bc16d674ec80000\"},\"blockHash\":\"0xcd3d2c10309822aec4cbbfa80ba905ba1de62834a3b40f8012520734db2763ca\",\"blockNumber\":15,\"subtraces\":0,\"traceAddress\":[],\"type\":\"reward\"}],\"id\":67}"), serialized.Replace("\"", "\\\""));
-        }
->>>>>>> 63070a3e
 
     [Test]
     public async Task Trace_filter_skip_expected_number_of_traces()
@@ -560,7 +494,6 @@
         traces.Data.ElementAt(1).Should().BeEquivalentTo(tracesGet.Data.ElementAt(0));
     }
 
-<<<<<<< HEAD
     [Test]
     public async Task Trace_transaction_with_error_reverted()
     {
@@ -678,125 +611,6 @@
         Assert.That(traces.Data.Action.Value, Is.EqualTo(UInt256.Parse("2000000000000000000")));
         Assert.IsTrue(traces.GetResult().ResultType == ResultType.Success);
     }
-=======
-        [Test]
-        public async Task Trace_transaction_with_error_reverted()
-        {
-            Context context = new();
-            await context.Build();
-            TestRpcBlockchain blockchain = context.Blockchain;
-            UInt256 currentNonceAddressA = blockchain.State.GetAccount(TestItem.AddressA).Nonce;
-            UInt256 currentNonceAddressB = blockchain.State.GetAccount(TestItem.AddressB).Nonce;
-            await blockchain.AddFunds(TestItem.AddressA, 10000.Ether());
-            byte[] deployedCode = new byte[3];
-            byte[] initCode = Prepare.EvmCode
-                .ForInitOf(deployedCode)
-                .Done;
-            byte[] createCode = Prepare.EvmCode
-                .Create(initCode, 0)
-                .Op(Instruction.STOP)
-                .Done;
-
-            Transaction transaction1 = Build.A.Transaction.WithNonce(currentNonceAddressA++)
-                .WithData(createCode)
-                .WithTo(null)
-                .WithGasLimit(93548).SignedAndResolved(TestItem.PrivateKeyA).TestObject;
-            await blockchain.AddBlock(transaction1);
-            Address? contractAddress = ContractAddress.From(TestItem.AddressA, currentNonceAddressA);
-            byte[] code = Prepare.EvmCode
-                .Call(contractAddress, 50000)
-                .Call(contractAddress, 50000)
-                .Op(Instruction.REVERT)
-                .Done;
-
-            Transaction transaction2 = Build.A.Transaction.WithNonce(currentNonceAddressB++)
-                .WithData(code).SignedAndResolved(TestItem.PrivateKeyB)
-                .WithTo(null)
-                .WithGasLimit(93548).TestObject;
-            await blockchain.AddBlock(transaction2);
-            ResultWrapper<IEnumerable<ParityTxTraceFromStore>> traces = context.TraceRpcModule.trace_transaction(transaction2.Hash!);
-            traces.Data.Should().HaveCount(3);
-            traces.Data.ElementAt(0).TransactionHash.Should().Be(transaction2.Hash!);
-            string serialized = new EthereumJsonSerializer().Serialize(traces.Data);
-
-            Assert.That(serialized, Is.EqualTo("[{\"action\":{\"traceAddress\":[],\"callType\":\"create\",\"includeInTrace\":true,\"isPrecompiled\":false,\"type\":\"create\",\"creationMethod\":\"create\",\"from\":\"0x942921b14f1b1c385cd7e0cc2ef7abe5598c8358\",\"to\":\"0xd6a48bcd4c5ad5adacfab677519c25ce7b2805a5\",\"gas\":\"0x9a6c\",\"value\":\"0x1\",\"input\":\"0x60006000600060006000736b5887043de753ecfa6269f947129068263ffbe261c350f160006000600060006000736b5887043de753ecfa6269f947129068263ffbe261c350f1fd\",\"subtraces\":[{\"traceAddress\":[0],\"callType\":\"call\",\"includeInTrace\":true,\"isPrecompiled\":false,\"type\":\"call\",\"from\":\"0xd6a48bcd4c5ad5adacfab677519c25ce7b2805a5\",\"to\":\"0x6b5887043de753ecfa6269f947129068263ffbe2\",\"gas\":\"0x2dcd\",\"value\":\"0x0\",\"input\":\"0x\",\"result\":{\"gasUsed\":\"0x0\",\"output\":\"0x\"},\"subtraces\":[]},{\"traceAddress\":[1],\"callType\":\"call\",\"includeInTrace\":true,\"isPrecompiled\":false,\"type\":\"call\",\"from\":\"0xd6a48bcd4c5ad5adacfab677519c25ce7b2805a5\",\"to\":\"0x6b5887043de753ecfa6269f947129068263ffbe2\",\"gas\":\"0x2d56\",\"value\":\"0x0\",\"input\":\"0x\",\"result\":{\"gasUsed\":\"0x0\",\"output\":\"0x\"},\"subtraces\":[]}],\"error\":\"Reverted\"},\"blockHash\":\"0xfa74e932520ee416ecb12171c115b3ad14112ffd2d612646ceaff69e54e06a94\",\"blockNumber\":18,\"subtraces\":2,\"traceAddress\":[],\"transactionHash\":\"0x787616b8756424622f162fc3817331517ef941366f28db452defc0214bc36b22\",\"transactionPosition\":0,\"type\":\"create\",\"error\":\"Reverted\"},{\"action\":{\"traceAddress\":[0],\"callType\":\"call\",\"includeInTrace\":true,\"isPrecompiled\":false,\"type\":\"call\",\"from\":\"0xd6a48bcd4c5ad5adacfab677519c25ce7b2805a5\",\"to\":\"0x6b5887043de753ecfa6269f947129068263ffbe2\",\"gas\":\"0x2dcd\",\"value\":\"0x0\",\"input\":\"0x\",\"result\":{\"gasUsed\":\"0x0\",\"output\":\"0x\"},\"subtraces\":[]},\"blockHash\":\"0xfa74e932520ee416ecb12171c115b3ad14112ffd2d612646ceaff69e54e06a94\",\"blockNumber\":18,\"result\":{\"gasUsed\":\"0x0\",\"output\":\"0x\"},\"subtraces\":0,\"traceAddress\":[0],\"transactionHash\":\"0x787616b8756424622f162fc3817331517ef941366f28db452defc0214bc36b22\",\"transactionPosition\":0,\"type\":\"call\"},{\"action\":{\"traceAddress\":[1],\"callType\":\"call\",\"includeInTrace\":true,\"isPrecompiled\":false,\"type\":\"call\",\"from\":\"0xd6a48bcd4c5ad5adacfab677519c25ce7b2805a5\",\"to\":\"0x6b5887043de753ecfa6269f947129068263ffbe2\",\"gas\":\"0x2d56\",\"value\":\"0x0\",\"input\":\"0x\",\"result\":{\"gasUsed\":\"0x0\",\"output\":\"0x\"},\"subtraces\":[]},\"blockHash\":\"0xfa74e932520ee416ecb12171c115b3ad14112ffd2d612646ceaff69e54e06a94\",\"blockNumber\":18,\"result\":{\"gasUsed\":\"0x0\",\"output\":\"0x\"},\"subtraces\":0,\"traceAddress\":[1],\"transactionHash\":\"0x787616b8756424622f162fc3817331517ef941366f28db452defc0214bc36b22\",\"transactionPosition\":0,\"type\":\"call\"}]"), serialized.Replace("\"", "\\\""));
-        }
-        [Test]
-        public async Task trace_timeout_is_separate_for_rpc_calls()
-        {
-            Context context = new();
-            await context.Build();
-            IJsonRpcConfig jsonRpcConfig = context.JsonRpcConfig;
-            jsonRpcConfig.Timeout = 25;
-            ITraceRpcModule traceRpcModule = context.TraceRpcModule;
-            BlockParameter searchParameter = new(number: 0);
-            Assert.DoesNotThrow(() => traceRpcModule.trace_block(searchParameter));
-            await Task.Delay(jsonRpcConfig.Timeout +
-                             25); //additional second just to show that in this time span timeout should occur if given one for whole class
-            Assert.DoesNotThrow(() => traceRpcModule.trace_block(searchParameter));
-        }
-        [Test]
-        public async Task Trace_replayTransaction_test()
-        {
-            Context context = new();
-            await context.Build();
-            TestRpcBlockchain blockchain = context.Blockchain;
-            UInt256 currentNonceAddressA = blockchain.State.GetAccount(TestItem.AddressA).Nonce;
-            UInt256 currentNonceAddressB = blockchain.State.GetAccount(TestItem.AddressB).Nonce;
-            await blockchain.AddFunds(TestItem.AddressA, 10000.Ether());
-            byte[] deployedCode = new byte[3];
-            byte[] initCode = Prepare.EvmCode
-                .ForInitOf(deployedCode)
-                .Done;
-
-            Address? contractAddress = ContractAddress.From(TestItem.AddressA, currentNonceAddressA);
-            byte[] code = Prepare.EvmCode
-                .Call(contractAddress, 50000)
-                .Call(contractAddress, 50000)
-                .Op(Instruction.STOP)
-                .Done;
-
-            Transaction transaction = Build.A.Transaction.WithNonce(currentNonceAddressB++)
-                .WithData(code).SignedAndResolved(TestItem.PrivateKeyB)
-                .WithTo(TestItem.AddressC)
-                .WithGasLimit(93548).TestObject;
-            await blockchain.AddBlock(transaction);
-            string[] traceTypes = { "trace" };
-            ResultWrapper<ParityTxTraceFromReplay> traces = context.TraceRpcModule.trace_replayTransaction(transaction.Hash!, traceTypes);
-            Assert.That(traces.Data.Action!.From, Is.EqualTo(TestItem.AddressB));
-            Assert.That(traces.Data.Action.To, Is.EqualTo(TestItem.AddressC));
-            Assert.That(traces.Data.Action.CallType, Is.EqualTo("call"));
-            Assert.IsTrue(traces.Result == Result.Success);
-        }
-
-        [Test]
-        public async Task Trace_replayTransaction_reward_test()
-        {
-            Context context = new();
-            await context.Build();
-            TestRpcBlockchain blockchain = context.Blockchain;
-            UInt256 currentNonceAddressA = blockchain.State.GetAccount(TestItem.AddressA).Nonce;
-            UInt256 currentNonceAddressB = blockchain.State.GetAccount(TestItem.AddressB).Nonce;
-            await blockchain.AddFunds(TestItem.AddressA, 10000.Ether());
-            Address? contractAddress = ContractAddress.From(TestItem.AddressA, currentNonceAddressA);
-            byte[] code = Prepare.EvmCode
-                .Call(contractAddress, 50000)
-                .Call(contractAddress, 50000)
-                .Op(Instruction.STOP)
-                .Done;
-
-            Transaction transaction = Build.A.Transaction.WithNonce(currentNonceAddressB++)
-                .WithData(code).SignedAndResolved(TestItem.PrivateKeyB)
-                .WithTo(TestItem.AddressC)
-                .WithGasLimit(93548).TestObject;
-            await blockchain.AddBlock(transaction);
-            string[] traceTypes = { "rewards" };
-            ResultWrapper<ParityTxTraceFromReplay> traces = context.TraceRpcModule.trace_replayTransaction(transaction.Hash!, traceTypes);
-            Assert.That(traces.Data.Action!.CallType, Is.EqualTo("reward"));
-            Assert.That(traces.Data.Action.Value, Is.EqualTo(UInt256.Parse("2000000000000000000")));
-            Assert.IsTrue(traces.Result == Result.Success);
-        }
->>>>>>> 63070a3e
 
     [Test]
     public async Task trace_replayBlockTransactions_zeroGasUsed_test()
@@ -860,7 +674,6 @@
         Assert.That(traces.Data.Action.To, Is.EqualTo(TestItem.AddressC));
     }
 
-<<<<<<< HEAD
     [Test]
     public async Task Trace_call_simple_tx_test()
     {
@@ -887,34 +700,6 @@
         string serialized = RpcTest.TestSerializedRequest(
             context.TraceRpcModule,
             "trace_call", transaction, traceTypes);
-=======
-        [Test]
-        public async Task Trace_call_simple_tx_test()
-        {
-            Context context = new();
-            await context.Build();
-            string transaction = "{\"from\":\"0xaaaaaaaa8583de65cc752fe3fad5098643244d22\",\"to\":\"0xd6a8d04cb9846759416457e2c593c99390092df6\"}";
-            string traceTypes = "[\"trace\"]";
-            string blockParameter = "latest";
-            string expectedResult = "{\"jsonrpc\":\"2.0\",\"result\":{\"output\":\"0x\",\"stateDiff\":null,\"trace\":[{\"action\":{\"callType\":\"call\",\"from\":\"0xaaaaaaaa8583de65cc752fe3fad5098643244d22\",\"gas\":\"0x5f58ef8\",\"input\":\"0x\",\"to\":\"0xd6a8d04cb9846759416457e2c593c99390092df6\",\"value\":\"0x0\"},\"result\":{\"gasUsed\":\"0x0\",\"output\":\"0x\"},\"subtraces\":0,\"traceAddress\":[],\"type\":\"call\"}],\"vmTrace\":null},\"id\":67}";
-
-            string serialized = await RpcTest.TestSerializedRequest(
-                EthModuleFactory.Converters.Union(TraceModuleFactory.Converters).ToList(), context.TraceRpcModule,
-                "trace_call", transaction, traceTypes, blockParameter);
-
-            Assert.That(serialized, Is.EqualTo(expectedResult), serialized.Replace("\"", "\\\""));
-        }
-
-        [TestCase("{\"from\":\"0x7f554713be84160fdf0178cc8df86f5aabd33397\",\"to\":\"0xbe5c953dd0ddb0ce033a98f36c981f1b74d3b33f\",\"value\":\"0x0\",\"gasPrice\":\"0x119e04a40a\"}", "[\"trace\"]", "{\"jsonrpc\":\"2.0\",\"result\":{\"output\":\"0x\",\"stateDiff\":null,\"trace\":[{\"action\":{\"callType\":\"call\",\"from\":\"0x7f554713be84160fdf0178cc8df86f5aabd33397\",\"gas\":\"0x5f58ef8\",\"input\":\"0x\",\"to\":\"0xbe5c953dd0ddb0ce033a98f36c981f1b74d3b33f\",\"value\":\"0x0\"},\"result\":{\"gasUsed\":\"0x0\",\"output\":\"0x\"},\"subtraces\":0,\"traceAddress\":[],\"type\":\"call\"}],\"vmTrace\":null},\"id\":67}")]
-        [TestCase("{\"from\":\"0xc71acc7863f3bc7347b24c3b835643bd89d4d161\",\"to\":\"0xa760e26aa76747020171fcf8bda108dfde8eb930\",\"value\":\"0x0\",\"gasPrice\":\"0x2108eea5bc\"}", "[\"trace\"]", "{\"jsonrpc\":\"2.0\",\"result\":{\"output\":\"0x\",\"stateDiff\":null,\"trace\":[{\"action\":{\"callType\":\"call\",\"from\":\"0xc71acc7863f3bc7347b24c3b835643bd89d4d161\",\"gas\":\"0x5f58ef8\",\"input\":\"0x\",\"to\":\"0xa760e26aa76747020171fcf8bda108dfde8eb930\",\"value\":\"0x0\"},\"result\":{\"gasUsed\":\"0x0\",\"output\":\"0x\"},\"subtraces\":0,\"traceAddress\":[],\"type\":\"call\"}],\"vmTrace\":null},\"id\":67}")]
-        public async Task Trace_call_without_blockParameter_test(string transaction, string traceTypes, string expectedResult)
-        {
-            Context context = new();
-            await context.Build();
-            string serialized = await RpcTest.TestSerializedRequest(
-                EthModuleFactory.Converters.Union(TraceModuleFactory.Converters).ToList(), context.TraceRpcModule,
-                "trace_call", transaction, traceTypes);
->>>>>>> 63070a3e
 
         Assert.That(serialized, Is.EqualTo(expectedResult), serialized.Replace("\"", "\\\""));
     }
@@ -961,7 +746,6 @@
         await context.Build();
         string calls = "[[{\"from\":\"0xfe35e70599578efef562e1f1cdc9ef693b865e9d\",\"to\":\"0x8cf85548ae57a91f8132d0831634c0fcef06e505\"},[\"trace\"]],[{\"from\":\"0x2a6ae6f33729384a00b4ffbd25e3f1bf1b9f5b8d\",\"to\":\"0xab736519b5433974059da38da74b8db5376942cd\",\"gasPrice\":\"0xb2b29a6dc\"},[\"trace\"]]]";
 
-<<<<<<< HEAD
         string serialized = RpcTest.TestSerializedRequest(
             context.TraceRpcModule,
             "trace_callMany", calls, "latest");
@@ -969,15 +753,6 @@
         string serialized_without_blockParameter_param = RpcTest.TestSerializedRequest(
             context.TraceRpcModule,
             "trace_callMany", calls);
-=======
-            string serialized = await RpcTest.TestSerializedRequest(
-                EthModuleFactory.Converters.Union(TraceModuleFactory.Converters).ToList(), context.TraceRpcModule,
-                "trace_callMany", calls, "latest");
-
-            string serialized_without_blockParameter_param = await RpcTest.TestSerializedRequest(
-                EthModuleFactory.Converters.Union(TraceModuleFactory.Converters).ToList(), context.TraceRpcModule,
-                "trace_callMany", calls);
->>>>>>> 63070a3e
 
         Assert.That(serialized, Is.EqualTo("{\"jsonrpc\":\"2.0\",\"result\":[{\"output\":\"0x\",\"stateDiff\":null,\"trace\":[{\"action\":{\"callType\":\"call\",\"from\":\"0xfe35e70599578efef562e1f1cdc9ef693b865e9d\",\"gas\":\"0x5f58ef8\",\"input\":\"0x\",\"to\":\"0x8cf85548ae57a91f8132d0831634c0fcef06e505\",\"value\":\"0x0\"},\"result\":{\"gasUsed\":\"0x0\",\"output\":\"0x\"},\"subtraces\":0,\"traceAddress\":[],\"type\":\"call\"}],\"vmTrace\":null},{\"output\":\"0x\",\"stateDiff\":null,\"trace\":[{\"action\":{\"callType\":\"call\",\"from\":\"0x2a6ae6f33729384a00b4ffbd25e3f1bf1b9f5b8d\",\"gas\":\"0x5f58ef8\",\"input\":\"0x\",\"to\":\"0xab736519b5433974059da38da74b8db5376942cd\",\"value\":\"0x0\"},\"result\":{\"gasUsed\":\"0x0\",\"output\":\"0x\"},\"subtraces\":0,\"traceAddress\":[],\"type\":\"call\"}],\"vmTrace\":null}],\"id\":67}"), serialized.Replace("\"", "\\\""));
         Assert.That(serialized_without_blockParameter_param, Is.EqualTo("{\"jsonrpc\":\"2.0\",\"result\":[{\"output\":\"0x\",\"stateDiff\":null,\"trace\":[{\"action\":{\"callType\":\"call\",\"from\":\"0xfe35e70599578efef562e1f1cdc9ef693b865e9d\",\"gas\":\"0x5f58ef8\",\"input\":\"0x\",\"to\":\"0x8cf85548ae57a91f8132d0831634c0fcef06e505\",\"value\":\"0x0\"},\"result\":{\"gasUsed\":\"0x0\",\"output\":\"0x\"},\"subtraces\":0,\"traceAddress\":[],\"type\":\"call\"}],\"vmTrace\":null},{\"output\":\"0x\",\"stateDiff\":null,\"trace\":[{\"action\":{\"callType\":\"call\",\"from\":\"0x2a6ae6f33729384a00b4ffbd25e3f1bf1b9f5b8d\",\"gas\":\"0x5f58ef8\",\"input\":\"0x\",\"to\":\"0xab736519b5433974059da38da74b8db5376942cd\",\"value\":\"0x0\"},\"result\":{\"gasUsed\":\"0x0\",\"output\":\"0x\"},\"subtraces\":0,\"traceAddress\":[],\"type\":\"call\"}],\"vmTrace\":null}],\"id\":67}"), serialized_without_blockParameter_param.Replace("\"", "\\\""));
@@ -991,15 +766,9 @@
 
         string calls = $"[[{{\"from\":\"{TestItem.AddressA}\",\"to\":\"0x0000000000000000000000000000000000000000\",\"value\":\"1\"}},[\"statediff\"]],[{{\"from\":\"{TestItem.AddressA}\",\"to\":\"0x0000000000000000000000000000000000000000\",\"value\":\"1\"}},[\"statediff\"]]]";
 
-<<<<<<< HEAD
         string serialized = RpcTest.TestSerializedRequest(
             context.TraceRpcModule,
             "trace_callMany", calls);
-=======
-            string serialized = await RpcTest.TestSerializedRequest(
-                EthModuleFactory.Converters.Union(TraceModuleFactory.Converters).ToList(), context.TraceRpcModule,
-                "trace_callMany", calls);
->>>>>>> 63070a3e
 
         Assert.That(serialized, Is.EqualTo("{\"jsonrpc\":\"2.0\",\"result\":[{\"output\":null,\"stateDiff\":{\"0x0000000000000000000000000000000000000000\":{\"balance\":{\"*\":{\"from\":\"0x24\",\"to\":\"0x25\"}},\"code\":\"=\",\"nonce\":\"=\",\"storage\":{}},\"0xb7705ae4c6f81b66cdb323c65f4e8133690fc099\":{\"balance\":{\"*\":{\"from\":\"0x3635c9adc5de9f09e5\",\"to\":\"0x3635c9adc5de9f09e4\"}},\"code\":\"=\",\"nonce\":{\"*\":{\"from\":\"0x3\",\"to\":\"0x4\"}},\"storage\":{}}},\"trace\":[],\"vmTrace\":null},{\"output\":null,\"stateDiff\":{\"0x0000000000000000000000000000000000000000\":{\"balance\":{\"*\":{\"from\":\"0x25\",\"to\":\"0x26\"}},\"code\":\"=\",\"nonce\":\"=\",\"storage\":{}},\"0xb7705ae4c6f81b66cdb323c65f4e8133690fc099\":{\"balance\":{\"*\":{\"from\":\"0x3635c9adc5de9f09e4\",\"to\":\"0x3635c9adc5de9f09e3\"}},\"code\":\"=\",\"nonce\":{\"*\":{\"from\":\"0x4\",\"to\":\"0x5\"}},\"storage\":{}}},\"trace\":[],\"vmTrace\":null}],\"id\":67}"), serialized.Replace("\"", "\\\""));
     }
@@ -1041,7 +810,6 @@
         Assert.AreEqual("[{\"output\":\"0x\",\"stateDiff\":null,\"trace\":[{\"action\":{\"creationMethod\":\"create\",\"from\":\"0xb7705ae4c6f81b66cdb323c65f4e8133690fc099\",\"gas\":\"0x9c70\",\"input\":\"0x60006000600060006000730ffd3e46594919c04bcfd4e146203c825567082861c350f1\",\"to\":\"0x0ffd3e46594919c04bcfd4e146203c8255670828\",\"value\":\"0x1\"},\"result\":{\"address\":\"0x0ffd3e46594919c04bcfd4e146203c8255670828\",\"code\":\"0x\",\"gasUsed\":\"0x79\"},\"subtraces\":1,\"traceAddress\":[],\"type\":\"create\"},{\"action\":{\"callType\":\"call\",\"from\":\"0x0ffd3e46594919c04bcfd4e146203c8255670828\",\"gas\":\"0x9988\",\"input\":\"0x\",\"to\":\"0x0ffd3e46594919c04bcfd4e146203c8255670828\",\"value\":\"0x0\"},\"result\":{\"gasUsed\":\"0x0\",\"output\":\"0x\"},\"subtraces\":0,\"traceAddress\":[0],\"type\":\"call\"}],\"transactionHash\":\"0x8513c9083ec27fa8e3ca7e3ffa732d61562e2d17e2e1af6e773bc810dc4c3452\",\"vmTrace\":null},{\"output\":\"0x\",\"stateDiff\":null,\"trace\":[{\"action\":{\"creationMethod\":\"create\",\"from\":\"0xb7705ae4c6f81b66cdb323c65f4e8133690fc099\",\"gas\":\"0x9c70\",\"input\":\"0x60006000600060006000730ffd3e46594919c04bcfd4e146203c825567082861c350f1\",\"to\":\"0x6b5887043de753ecfa6269f947129068263ffbe2\",\"value\":\"0x1\"},\"result\":{\"address\":\"0x6b5887043de753ecfa6269f947129068263ffbe2\",\"code\":\"0x\",\"gasUsed\":\"0xa3d\"},\"subtraces\":1,\"traceAddress\":[],\"type\":\"create\"},{\"action\":{\"callType\":\"call\",\"from\":\"0x6b5887043de753ecfa6269f947129068263ffbe2\",\"gas\":\"0x8feb\",\"input\":\"0x\",\"to\":\"0x0ffd3e46594919c04bcfd4e146203c8255670828\",\"value\":\"0x0\"},\"result\":{\"gasUsed\":\"0x0\",\"output\":\"0x\"},\"subtraces\":0,\"traceAddress\":[0],\"type\":\"call\"}],\"transactionHash\":\"0xa6a56c7927deae778a749bcdab7bbf409c0d8a5d2420021a3ba328240ae832d8\",\"vmTrace\":null}]", serialized);
     }
 
-<<<<<<< HEAD
     [Test]
     public async Task Trace_replayBlockTransactions_stateDiff()
     {
@@ -1079,45 +847,5 @@
         state[TestItem.AddressD].Balance.After.Should().Be(accountD.Balance + 21000 * tx.GasPrice);
         state[TestItem.AddressA].Balance.After.Should().Be(accountA.Balance - 21000 * tx.GasPrice - tx.Value);
         state[TestItem.AddressF].Balance.After.Should().Be(accountF.Balance + tx.Value);
-=======
-        [Test]
-        public async Task Trace_replayBlockTransactions_stateDiff()
-        {
-            Context context = new();
-            await context.Build();
-            TestRpcBlockchain blockchain = context.Blockchain;
-            UInt256 currentNonceAddressA = blockchain.State.GetAccount(TestItem.AddressA).Nonce;
-            await blockchain.AddFunds(TestItem.AddressA, 10000.Ether());
-
-            Transaction tx = Build.A.Transaction.WithNonce(currentNonceAddressA++)
-                .WithValue(10)
-                .WithTo(TestItem.AddressF)
-                .WithGasLimit(50000)
-                .WithGasPrice(10).SignedAndResolved(TestItem.PrivateKeyA).TestObject;
-
-            Account accountA = blockchain.State.GetAccount(TestItem.AddressA);
-            Account accountD = blockchain.State.GetAccount(TestItem.AddressD);
-            Account accountF = blockchain.State.GetAccount(TestItem.AddressF);
-
-            string[] traceTypes = { "stateDiff" };
-
-            await blockchain.AddBlock(tx);
-
-            ResultWrapper<IEnumerable<ParityTxTraceFromReplay>> traces = context.TraceRpcModule.trace_replayBlockTransactions(new BlockParameter(blockchain.BlockFinder.FindLatestBlock()!.Number), traceTypes);
-            traces.Data.Should().HaveCount(1);
-            Dictionary<Address, ParityAccountStateChange> state = traces.Data.ElementAt(0).StateChanges!;
-
-            state.Count.Should().Be(3);
-            state[TestItem.AddressA].Nonce!.Before.Should().Be(accountA.Nonce);
-            state[TestItem.AddressD].Balance!.Before.Should().Be(accountD.Balance);
-            state[TestItem.AddressA].Balance!.Before.Should().Be(accountA.Balance);
-            state[TestItem.AddressF].Balance!.Before.Should().Be(null);
-
-            state[TestItem.AddressA].Nonce!.After.Should().Be(accountA.Nonce + 1);
-            state[TestItem.AddressD].Balance!.After.Should().Be(accountD.Balance + 21000 * tx.GasPrice);
-            state[TestItem.AddressA].Balance!.After.Should().Be(accountA.Balance - 21000 * tx.GasPrice - tx.Value);
-            state[TestItem.AddressF].Balance!.After.Should().Be(accountF.Balance + tx.Value);
-        }
->>>>>>> 63070a3e
     }
 }