--- conflicted
+++ resolved
@@ -60,14 +60,8 @@
                 Substitute.For<ISpecProvider>(),
                 Substitute.For<IReceiptStorage>(),
                 Substitute.For<IGasPriceOracle>(),
-<<<<<<< HEAD
-                Substitute.For<IEthSyncingInfo>(),
-                dbProvider),
-                 1, 1000);
-=======
                 Substitute.For<IEthSyncingInfo>()),
                  1, 1000, LimboLogs.Instance);
->>>>>>> a3029b83
         }
 
         [Test]
