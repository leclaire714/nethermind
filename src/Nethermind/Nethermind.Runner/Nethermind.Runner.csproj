--- conflicted
+++ resolved
@@ -50,10 +50,7 @@
     <ProjectReference Include="..\Nethermind.Sockets\Nethermind.Sockets.csproj" />
     <ProjectReference Include="..\Nethermind.Seq\Nethermind.Seq.csproj" />
     <ProjectReference Include="..\Nethermind.HealthChecks\Nethermind.HealthChecks.csproj" />
-<<<<<<< HEAD
 	  <ProjectReference Include="..\Nethermind.Merge.Plugin\Nethermind.Merge.Plugin.csproj" />
-=======
->>>>>>> 327f978a
   </ItemGroup>
   <ItemGroup>
     <Content Include="..\..\..\Nethermind Data Marketplace - Terms and Conditions 20190831.pdf">
@@ -109,22 +106,9 @@
     <None Remove="keystore\**" />
   </ItemGroup>
   <ItemGroup>
-<<<<<<< HEAD
-    <PluginsForBuild Include="
-    $(OutputPath)\Nethermind.Merge.Plugin.*;
-    $(OutputPath)\Nethermind.Mev.*;
-    $(OutputPath)\Nethermind.HealthChecks.*;
-    $(OutputPath)\Nethermind.Consensus.*.*" />
-    <PluginsForPublish Include="
-    $(OutputPath)\Nethermind.Merge.Plugin.dll;
-    $(OutputPath)\Nethermind.Mev.dll;
-    $(OutputPath)\Nethermind.HealthChecks.dll;
-    $(OutputPath)\Nethermind.Consensus.*.dll" />
-=======
     <PluginsForBuild Include="$(OutputPath)\Nethermind.Merge.Plugin.*;&#xD;&#xA;                              $(OutputPath)\Nethermind.Mev.*;&#xD;&#xA;                              $(OutputPath)\Nethermind.HealthChecks.*;&#xD;&#xA;                              $(OutputPath)\Nethermind.Consensus.*.*" />
     
     <PluginsForPublish Include="$(OutputPath)\Nethermind.Merge.Plugin.dll;&#xD;&#xA;                                $(OutputPath)\Nethermind.Mev.dll;&#xD;&#xA;                                $(OutputPath)\Nethermind.HealthChecks.dll;&#xD;&#xA;                                $(OutputPath)\Nethermind.Consensus.*.dll" />
->>>>>>> 327f978a
   </ItemGroup>
   <ItemGroup>
     <GitHash Include="git-hash" />
