{
  "Init": {
    "ChainSpecPath": "chainspec/poacore.json",
    "GenesisHash": "0x39f02c003dde5b073b3f6e1700fc0b84b4877f6839bb23edadd3d2d82a488634",
    "BaseDbPath": "nethermind_db/poacore",
    "LogFileName": "poacore.logs.txt",
    "MemoryHint": 768000000
  },
  "Sync": {
    "FastSync": true,
<<<<<<< HEAD
    "PivotNumber": 30810000,
    "PivotHash": "0xabe5119ef36ecf1980873a5a446054a8188f21182f335e6faf6009d192bdafb8",
    "PivotTotalDifficulty": "10484099724834114059306571654972778594593888040",
=======
    "PivotNumber": 31130000,
    "PivotHash": "0x38da3b3863ff70e0b0b44097c6371f6039f528228ec4e221dc65502a934f8d3f",
    "PivotTotalDifficulty": "10592990082248814367614851529350944422258974896",
>>>>>>> dd2f2362
    "FastBlocks": true,
    "UseGethLimitsInFastBlocks": false,
    "FastSyncCatchUpHeightDelta": 10000000000
  },
  "EthStats": {
    "Name": "Nethermind POA Core"
  },
  "Metrics": {
    "NodeName": "POA Core"
  },
  "Bloom": {
    "IndexLevelBucketSizes": [
      16,
      16,
      16,
      16
    ]
  },
  "Merge": {
    "Enabled": false
  }
}<|MERGE_RESOLUTION|>--- conflicted
+++ resolved
@@ -8,15 +8,9 @@
   },
   "Sync": {
     "FastSync": true,
-<<<<<<< HEAD
-    "PivotNumber": 30810000,
-    "PivotHash": "0xabe5119ef36ecf1980873a5a446054a8188f21182f335e6faf6009d192bdafb8",
-    "PivotTotalDifficulty": "10484099724834114059306571654972778594593888040",
-=======
     "PivotNumber": 31130000,
     "PivotHash": "0x38da3b3863ff70e0b0b44097c6371f6039f528228ec4e221dc65502a934f8d3f",
     "PivotTotalDifficulty": "10592990082248814367614851529350944422258974896",
->>>>>>> dd2f2362
     "FastBlocks": true,
     "UseGethLimitsInFastBlocks": false,
     "FastSyncCatchUpHeightDelta": 10000000000
