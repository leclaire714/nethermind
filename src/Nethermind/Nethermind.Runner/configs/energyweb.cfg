{
  "Init": {      
    "WebSocketsEnabled": false,
    "StoreReceipts" : true,
    "IsMining": false,
    "ChainSpecPath": "chainspec/energyweb.json",
    "GenesisHash": "0x0b6d3e680af2fc525392c720666cce58e3d8e6fe75ba4b48cb36bcc69039229b",
    "BaseDbPath": "nethermind_db/energyweb",
    "LogFileName": "energyweb.logs.txt",
    "MemoryHint": 1000000000
  },
  "Network": {
    "DiscoveryPort": 30303,
    "P2PPort": 30303
  },
  "JsonRpc": {
    "Enabled": false,
    "Host": "127.0.0.1",
    "Port": 8545    
  },
  "Db": {
    "CacheIndexAndFilterBlocks": false
<<<<<<< HEAD
=======
  },
>>>>>>> e48f6018
  "Sync": {
    "FastSync": true,
    "PivotNumber" : 5900000,
    "PivotHash" : "0xd34db9c861a6f8c90e6aa81e2f15033589e3770e2c68829a80a1beccf7fcfa6d",
    "PivotTotalDifficulty" : "2007665964833536934433910184000000000000000000",
    "FastBlocks" : true,
    "UseGethLimitsInFastBlocks" : false,
    "FastSyncCatchUpHeightDelta": 10000000000
  },
  "EthStats": {
    "Enabled": false,
    "Server": "ws://localhost:3000/api",
    "Name": "Nethermind Energy Web",
    "Secret": "secret",
    "Contact": "hello@nethermind.io"
  },
  "Metrics": {
    "NodeName": "Energy_Web",
    "Enabled": false,
    "PushGatewayUrl": "http://localhost:9091/metrics",
    "IntervalSeconds": 5
  }
}<|MERGE_RESOLUTION|>--- conflicted
+++ resolved
@@ -20,10 +20,7 @@
   },
   "Db": {
     "CacheIndexAndFilterBlocks": false
-<<<<<<< HEAD
-=======
   },
->>>>>>> e48f6018
   "Sync": {
     "FastSync": true,
     "PivotNumber" : 5900000,
