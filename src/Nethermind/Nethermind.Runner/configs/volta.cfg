{
  "Init": {
    "WebSocketsEnabled": false,
    "StoreReceipts": true,
    "IsMining": false,
    "ChainSpecPath": "chainspec/volta.json",
    "GenesisHash": "0xebd8b413ca7b7f84a8dd20d17519ce2b01954c74d94a0a739a3e416abe0e43e5",
    "BaseDbPath": "nethermind_db/volta",
    "LogFileName": "volta.logs.txt",
    "MemoryHint": 256000000
  },
  "Network": {
    "DiscoveryPort": 30303,
    "P2PPort": 30303,
    "ActivePeersMaxCount": 25
  },
  "TxPool": {
    "Size": 512
  },
  "JsonRpc": {
    "Enabled": false,
    "Timeout": 20000,
    "Host": "127.0.0.1",
    "Port": 8545
  },
  "Db": {
    "CacheIndexAndFilterBlocks": false
  },
  "Sync": {
    "FastSync": true,
<<<<<<< HEAD
    "PivotNumber": 11890000,
    "PivotHash": "0xe190fe076af2e53d56fb01cf2d0a40f701e5d2bdba1cf7cf609885af55ce20b5",
    "PivotTotalDifficulty": "4045957342689958330579524082363724033875718535",
=======
    "PivotNumber": 11940000,
    "PivotHash": "0x514612b774a114e853038abdfb338f5d4e3c43ff03d875ffb27063951037141c",
    "PivotTotalDifficulty": "4062971461036005253752692812735312444448396439",
>>>>>>> 9295619e
    "FastBlocks": true,
    "UseGethLimitsInFastBlocks": false,
    "FastSyncCatchUpHeightDelta": 10000000000
  },
  "EthStats": {
    "Enabled": false,
    "Server": "ws://localhost:3000/api",
    "Name": "Nethermind Volta",
    "Secret": "secret",
    "Contact": "hello@nethermind.io"
  },
  "Metrics": {
    "NodeName": "Volta",
    "Enabled": false,
    "PushGatewayUrl": "http://localhost:9091/metrics",
    "IntervalSeconds": 5
  }
}<|MERGE_RESOLUTION|>--- conflicted
+++ resolved
@@ -28,15 +28,9 @@
   },
   "Sync": {
     "FastSync": true,
-<<<<<<< HEAD
-    "PivotNumber": 11890000,
-    "PivotHash": "0xe190fe076af2e53d56fb01cf2d0a40f701e5d2bdba1cf7cf609885af55ce20b5",
-    "PivotTotalDifficulty": "4045957342689958330579524082363724033875718535",
-=======
     "PivotNumber": 11940000,
     "PivotHash": "0x514612b774a114e853038abdfb338f5d4e3c43ff03d875ffb27063951037141c",
     "PivotTotalDifficulty": "4062971461036005253752692812735312444448396439",
->>>>>>> 9295619e
     "FastBlocks": true,
     "UseGethLimitsInFastBlocks": false,
     "FastSyncCatchUpHeightDelta": 10000000000
