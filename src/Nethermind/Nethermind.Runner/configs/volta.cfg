--- conflicted
+++ resolved
@@ -12,15 +12,9 @@
   },
   "Sync": {
     "FastSync": true,
-<<<<<<< HEAD
-    "PivotNumber": 21230000,
-    "PivotHash": "0x776671f4b384f24186009a9cccfabafd8a6446434e0614478105d6c787662b77",
-    "PivotTotalDifficulty": "7224194649731523579327442915776439128854985889",
-=======
     "PivotNumber": 21690000,
     "PivotHash": "0x941d8e63ff93dc7f66c28f405a4b34f463eaf2612161e3a3b394b943abdd8f2c",
     "PivotTotalDifficulty": "7380724538515155272520595235195052506123772826",
->>>>>>> dd2f2362
     "FastBlocks": true,
     "UseGethLimitsInFastBlocks": false,
     "FastSyncCatchUpHeightDelta": 10000000000
