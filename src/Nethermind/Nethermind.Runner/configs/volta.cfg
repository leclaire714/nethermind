{
  "Init": {
    "IsMining": false,
    "ChainSpecPath": "chainspec/volta.json",
    "GenesisHash": "0xebd8b413ca7b7f84a8dd20d17519ce2b01954c74d94a0a739a3e416abe0e43e5",
    "BaseDbPath": "nethermind_db/volta",
    "LogFileName": "volta.logs.txt",
    "MemoryHint": 768000000
  },
  "Network": {
    "ActivePeersMaxCount": 25
  },
  "Sync": {
    "FastSync": true,
<<<<<<< HEAD
    "PivotNumber": 24440000,
    "PivotHash": "0x27e0ee1c162acde543c2874439d165567658ed86c07a38b1595ad16d243182eb",
    "PivotTotalDifficulty": "8316501047547736047044875405632415087621725609",
=======
    "PivotNumber": 24530000,
    "PivotHash": "0xe31db2f7a7c9b3d1771514bad0dfd97561045aff2dd6264ec5b26c70888cf2cd",
    "PivotTotalDifficulty": "8347126460570620508756579120301274226652563516",
>>>>>>> dabbc6f5
    "FastBlocks": true,
    "UseGethLimitsInFastBlocks": false,
    "FastSyncCatchUpHeightDelta": 10000000000
  },
  "EthStats": {
    "Name": "Nethermind Volta"
  },
  "Metrics": {
    "NodeName": "Volta"
  },
  "Mining": {
    "MinGasPrice": 1
  },
  "Merge": {
    "Enabled": false
  }
}<|MERGE_RESOLUTION|>--- conflicted
+++ resolved
@@ -12,15 +12,9 @@
   },
   "Sync": {
     "FastSync": true,
-<<<<<<< HEAD
-    "PivotNumber": 24440000,
-    "PivotHash": "0x27e0ee1c162acde543c2874439d165567658ed86c07a38b1595ad16d243182eb",
-    "PivotTotalDifficulty": "8316501047547736047044875405632415087621725609",
-=======
     "PivotNumber": 24530000,
     "PivotHash": "0xe31db2f7a7c9b3d1771514bad0dfd97561045aff2dd6264ec5b26c70888cf2cd",
     "PivotTotalDifficulty": "8347126460570620508756579120301274226652563516",
->>>>>>> dabbc6f5
     "FastBlocks": true,
     "UseGethLimitsInFastBlocks": false,
     "FastSyncCatchUpHeightDelta": 10000000000
