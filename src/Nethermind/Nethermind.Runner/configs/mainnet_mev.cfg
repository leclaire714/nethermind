--- conflicted
+++ resolved
@@ -9,13 +9,8 @@
   "Sync": {
     "FastSync": true,
     "SnapSync": true,
-<<<<<<< HEAD
-    "PivotNumber": 16432000,
-    "PivotHash": "0xae9e2590438a807056bf04a41c338c3d6ee00ab93c9bebf1fc232f6ebe711d81",
-=======
     "PivotNumber": 16646000,
     "PivotHash": "0x1277e901a5d0544c37560f6f769978d7e8074ff95f42cdad8010aded86d99797",
->>>>>>> dd2f2362
     "PivotTotalDifficulty": "58750003716598352816469",
     "FastBlocks": true,
     "AncientBodiesBarrier": 11052984,
