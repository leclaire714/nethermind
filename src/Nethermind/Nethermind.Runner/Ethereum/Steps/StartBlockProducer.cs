--- conflicted
+++ resolved
@@ -81,15 +81,10 @@
             {
                 ReadOnlyDbProvider dbProvider = new ReadOnlyDbProvider(_api.DbProvider, false);
                 ReadOnlyBlockTree blockTree = new ReadOnlyBlockTree(_api.BlockTree);
-<<<<<<< HEAD
+
                 ReadOnlyTxProcessingEnv txProcessingEnv =
                     new ReadOnlyTxProcessingEnv(dbProvider, _api.ReadOnlyTrieStore, blockTree, _api.SpecProvider, _api.LogManager);
                 
-=======
-                ReadOnlyTxProcessingEnv txProcessingEnv = new ReadOnlyTxProcessingEnv(
-                    dbProvider, blockTree, _api.SpecProvider, _api.LogManager);
-
->>>>>>> d83d23ae
                 ReadOnlyTxProcessorSource txProcessorSource =
                     new ReadOnlyTxProcessorSource(txProcessingEnv);
 
