// SPDX-FileCopyrightText: 2022 Demerzel Solutions Limited
// SPDX-License-Identifier: LGPL-3.0-only

using System;
using System.Diagnostics;
using System.IO;
using System.Linq;
using System.Net;
using System.Security.Authentication;
using System.Text;
using System.Threading;
using HealthChecks.UI.Client;
using Microsoft.AspNetCore.Builder;
using Microsoft.AspNetCore.Diagnostics.HealthChecks;
using Microsoft.AspNetCore.Hosting;
using Microsoft.AspNetCore.Http;
using Microsoft.AspNetCore.ResponseCompression;
using Microsoft.AspNetCore.Server.Kestrel.Core;
using Microsoft.EntityFrameworkCore.ChangeTracking;
using Microsoft.Extensions.DependencyInjection;
using Microsoft.Extensions.Hosting;
using Nethermind.Api;
using Nethermind.Config;
using Nethermind.Core.Authentication;
using Nethermind.Core.Extensions;
using Nethermind.HealthChecks;
using Nethermind.JsonRpc;
using Nethermind.JsonRpc.Modules;
using Nethermind.Logging;
using Nethermind.Serialization.Json;
using Nethermind.Sockets;
using Newtonsoft.Json;

namespace Nethermind.Runner.JsonRpc
{
    public class Startup
    {
        private static readonly byte _jsonOpeningBracket = Convert.ToByte('[');
        private static readonly byte _jsonComma = Convert.ToByte(',');
        private static readonly byte _jsonClosingBracket = Convert.ToByte(']');

        public void ConfigureServices(IServiceCollection services)
        {
            ServiceProvider sp = Build(services);
            IConfigProvider? configProvider = sp.GetService<IConfigProvider>();
            if (configProvider is null)
            {
                throw new ApplicationException($"{nameof(IConfigProvider)} could not be resolved");
            }

            IJsonRpcConfig jsonRpcConfig = configProvider.GetConfig<IJsonRpcConfig>();

            services.Configure<KestrelServerOptions>(options =>
            {
                options.AllowSynchronousIO = true;
                options.Limits.MaxRequestBodySize = jsonRpcConfig.MaxRequestBodySize;
                options.ConfigureHttpsDefaults(co => co.SslProtocols |= SslProtocols.Tls13);
            });
            Bootstrap.Instance.RegisterJsonRpcServices(services);
            services.AddControllers();
            string corsOrigins = Environment.GetEnvironmentVariable("NETHERMIND_CORS_ORIGINS") ?? "*";
            services.AddCors(c => c.AddPolicy("Cors",
                p => p.AllowAnyMethod().AllowAnyHeader().WithOrigins(corsOrigins)));

            services.AddResponseCompression(options =>
            {
                options.Providers.Add<BrotliCompressionProvider>();
                options.Providers.Add<GzipCompressionProvider>();
                options.MimeTypes = ResponseCompressionDefaults.MimeTypes;
                options.EnableForHttps = true;
            });
        }

        private static ServiceProvider Build(IServiceCollection services) => services.BuildServiceProvider();

        public void Configure(IApplicationBuilder app, IWebHostEnvironment env, IJsonRpcProcessor jsonRpcProcessor, IJsonRpcService jsonRpcService, IJsonRpcLocalStats jsonRpcLocalStats, IJsonSerializer jsonSerializer)
        {
            long SerializeTimeoutException(IJsonRpcService service, Stream resultStream)
            {
                JsonRpcErrorResponse? error = service.GetErrorResponse(ErrorCodes.Timeout, "Request was canceled due to enabled timeout.");
                return jsonSerializer.Serialize(resultStream, error);
            }

            if (env.IsDevelopment())
            {
                app.UseDeveloperExceptionPage();
            }

            app.UseCors("Cors");
            app.UseRouting();
            app.UseResponseCompression();

            IConfigProvider? configProvider = app.ApplicationServices.GetService<IConfigProvider>();
            IRpcAuthentication? rpcAuthentication = app.ApplicationServices.GetService<IRpcAuthentication>();

            if (configProvider is null)
            {
                throw new ApplicationException($"{nameof(IConfigProvider)} has not been loaded properly");
            }

            ILogManager? logManager = app.ApplicationServices.GetService<ILogManager>() ?? NullLogManager.Instance;
            ILogger logger = logManager.GetClassLogger();
            IInitConfig initConfig = configProvider.GetConfig<IInitConfig>();
            IJsonRpcConfig jsonRpcConfig = configProvider.GetConfig<IJsonRpcConfig>();
            IJsonRpcUrlCollection jsonRpcUrlCollection = app.ApplicationServices.GetRequiredService<IJsonRpcUrlCollection>();
            IHealthChecksConfig healthChecksConfig = configProvider.GetConfig<IHealthChecksConfig>();

            if (initConfig.WebSocketsEnabled)
            {
                app.UseWebSockets(new WebSocketOptions());
                app.UseWhen(ctx =>
                    ctx.WebSockets.IsWebSocketRequest &&
                    jsonRpcUrlCollection.TryGetValue(ctx.Connection.LocalPort, out JsonRpcUrl jsonRpcUrl) &&
                    jsonRpcUrl.RpcEndpoint.HasFlag(RpcEndpoint.Ws),
                builder => builder.UseWebSocketsModules());
            }

            app.UseEndpoints(endpoints =>
            {
                if (healthChecksConfig.Enabled)
                {
                    try
                    {
                        endpoints.MapHealthChecks(healthChecksConfig.Slug, new HealthCheckOptions()
                        {
                            Predicate = _ => true,
                            ResponseWriter = UIResponseWriter.WriteHealthCheckUIResponse
                        });
                        if (healthChecksConfig.UIEnabled)
                        {
                            endpoints.MapHealthChecksUI(setup => setup.AddCustomStylesheet(Path.Combine(AppDomain.CurrentDomain.BaseDirectory!, "nethermind.css")));
                        }
                    }
                    catch (Exception e)
                    {
                        if (logger.IsError) logger.Error("Unable to initialize health checks. Check if you have Nethermind.HealthChecks.dll in your plugins folder.", e);
                    }
                }
            });

            app.Run(async (ctx) =>
            {
                if (ctx.Request.Method == "GET")
                {
                    await ctx.Response.WriteAsync("Nethermind JSON RPC");
                }

                if (ctx.Request.Method == "POST" &&
                    jsonRpcUrlCollection.TryGetValue(ctx.Connection.LocalPort, out JsonRpcUrl jsonRpcUrl) &&
                    jsonRpcUrl.RpcEndpoint.HasFlag(RpcEndpoint.Http))
                {
                    if (jsonRpcUrl.IsAuthenticated && !rpcAuthentication!.Authenticate(ctx.Request.Headers["Authorization"]))
                    {
                        JsonRpcErrorResponse? response = jsonRpcService.GetErrorResponse(ErrorCodes.InvalidRequest, "Authentication error");
                        ctx.Response.ContentType = "application/json";
                        ctx.Response.StatusCode = StatusCodes.Status403Forbidden;
                        jsonSerializer.Serialize(ctx.Response.Body, response);
                        await ctx.Response.CompleteAsync();
                        return;
                    }

                    Stopwatch stopwatch = Stopwatch.StartNew();
                    using CountingTextReader request = new(new StreamReader(ctx.Request.Body, Encoding.UTF8));
                    try
                    {
                        JsonRpcContext jsonRpcContext = JsonRpcContext.Http(jsonRpcUrl);
                        await foreach (JsonRpcResult result in jsonRpcProcessor.ProcessAsync(request, jsonRpcContext))
                        {
                            Stream resultStream = jsonRpcConfig.BufferResponses ? new MemoryStream() : ctx.Response.Body;

                            long responseSize = 0;
                            try
                            {
                                ctx.Response.ContentType = "application/json";
                                ctx.Response.StatusCode = GetStatusCode(result);

                                if (result.IsCollection)
                                {
                                    resultStream.WriteByte(_jsonOpeningBracket);
                                    responseSize += 1;
                                    bool first = true;
                                    JsonRpcBatchResultAsyncEnumerator enumerator = result.BatchedResponses.GetAsyncEnumerator(CancellationToken.None);
                                    try
                                    {
                                        while (await enumerator.MoveNextAsync())
                                        {
                                            JsonRpcResult.Entry entry = enumerator.Current;
                                            using (entry)
                                            {
                                                if (!first)
                                                {
                                                    resultStream.WriteByte(_jsonComma);
                                                    responseSize += 1;
                                                }

                                                first = false;
                                                responseSize += jsonSerializer.Serialize(resultStream, entry.Response);
                                                jsonRpcLocalStats.ReportCall(entry.Report);

                                                // We reached the limit and don't want to responded to more request in the batch
<<<<<<< HEAD
                                                if (responseSize > jsonRpcConfig.MaxBatchResponseBodySize)
=======
                                                if (!jsonRpcContext.IsAuthenticated && responseSize > jsonRpcConfig.MaxBatchResponseBodySize)
>>>>>>> dd2f2362
                                                {
                                                    enumerator.IsStopped = true;
                                                }
                                            }
                                        }
                                    }
                                    finally
                                    {
                                        await enumerator.DisposeAsync();
                                    }

                                    resultStream.WriteByte(_jsonClosingBracket);
                                    responseSize += 1;
                                }
                                else
                                {
                                    using (result.Response)
                                    {
                                        jsonSerializer.Serialize(resultStream, result.Response);
                                    }
                                }

                                if (jsonRpcConfig.BufferResponses)
                                {
                                    ctx.Response.ContentLength = responseSize = resultStream.Length;
                                    resultStream.Seek(0, SeekOrigin.Begin);
                                    await resultStream.CopyToAsync(ctx.Response.Body);
                                }
                            }
                            catch (Exception e) when (e.InnerException is OperationCanceledException)
                            {
                                responseSize = SerializeTimeoutException(jsonRpcService, resultStream);
                            }
                            catch (OperationCanceledException)
                            {
                                responseSize = SerializeTimeoutException(jsonRpcService, resultStream);
                            }
                            finally
                            {
                                await ctx.Response.CompleteAsync();

                                if (jsonRpcConfig.BufferResponses)
                                {
                                    await resultStream.DisposeAsync();
                                }
                            }

                            long handlingTimeMicroseconds = stopwatch.ElapsedMicroseconds();
                            jsonRpcLocalStats.ReportCall(result.IsCollection
                                ? new RpcReport("# collection serialization #", handlingTimeMicroseconds, true)
                                : result.Report.Value, handlingTimeMicroseconds, responseSize);

                            Interlocked.Add(ref Metrics.JsonRpcBytesSentHttp, responseSize);

                            // There should be only one response because we don't expect multiple JSON tokens in the request
                            break;
                        }
                    }
                    catch (Microsoft.AspNetCore.Http.BadHttpRequestException e)
                    {
                        if (logger.IsDebug) logger.Debug($"Couldn't read request.{Environment.NewLine}{e}");
                    }
                    finally
                    {
                        Interlocked.Add(ref Metrics.JsonRpcBytesReceivedHttp, ctx.Request.ContentLength ?? request.Length);
                    }
                }
            });
        }

        private static int GetStatusCode(JsonRpcResult result)
        {
            if (result.IsCollection)
            {
                return StatusCodes.Status200OK;
            }
            else
            {
                return ModuleTimeout(result.Response)
                    ? StatusCodes.Status503ServiceUnavailable
                    : StatusCodes.Status200OK;
            }
        }

        private static bool ModuleTimeout(JsonRpcResponse? response)
        {
            return response is JsonRpcErrorResponse { Error.Code: ErrorCodes.ModuleTimeout };
        }
    }
}<|MERGE_RESOLUTION|>--- conflicted
+++ resolved
@@ -198,11 +198,7 @@
                                                 jsonRpcLocalStats.ReportCall(entry.Report);
 
                                                 // We reached the limit and don't want to responded to more request in the batch
-<<<<<<< HEAD
-                                                if (responseSize > jsonRpcConfig.MaxBatchResponseBodySize)
-=======
                                                 if (!jsonRpcContext.IsAuthenticated && responseSize > jsonRpcConfig.MaxBatchResponseBodySize)
->>>>>>> dd2f2362
                                                 {
                                                     enumerator.IsStopped = true;
                                                 }
