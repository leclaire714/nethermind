--- conflicted
+++ resolved
@@ -5,10 +5,7 @@
 using System.Buffers;
 using System.Diagnostics;
 using System.IO;
-<<<<<<< HEAD
 using System.IO.Pipelines;
-=======
->>>>>>> 63070a3e
 using System.Security.Authentication;
 using System.Text;
 using System.Threading;
@@ -79,21 +76,10 @@
 
         public void Configure(IApplicationBuilder app, IWebHostEnvironment env, IJsonRpcProcessor jsonRpcProcessor, IJsonRpcService jsonRpcService, IJsonRpcLocalStats jsonRpcLocalStats, IJsonSerializer jsonSerializer)
         {
-<<<<<<< HEAD
             ValueTask<long> SerializeTimeoutException(IJsonRpcService service, Stream resultStream)
             {
                 JsonRpcErrorResponse? error = service.GetErrorResponse(ErrorCodes.Timeout, "Request was canceled due to enabled timeout.");
                 return jsonSerializer.SerializeAsync(resultStream, error);
-=======
-            long SerializeTimeoutException(IJsonRpcService service, Stream resultStream, JsonRpcResult result)
-            {
-                JsonRpcResponse response = result.SingleResponse?.Response;
-                return jsonSerializer.Serialize(resultStream, service.GetErrorResponse(
-                    ErrorCodes.Timeout,
-                    "Request was canceled due to enabled timeout.",
-                    response?.Id,
-                    response?.MethodName));
->>>>>>> 63070a3e
             }
 
             if (env.IsDevelopment())
@@ -209,11 +195,7 @@
                                                 }
 
                                                 first = false;
-<<<<<<< HEAD
                                                 responseSize += await jsonSerializer.SerializeAsync(resultStream, entry.Response);
-=======
-                                                responseSize += jsonSerializer.SerializeWaitForEnumeration(resultStream, entry.Response);
->>>>>>> 63070a3e
                                                 _ = jsonRpcLocalStats.ReportCall(entry.Report);
 
                                                 // We reached the limit and don't want to responded to more request in the batch
@@ -237,11 +219,7 @@
                                 {
                                     using (result.Response)
                                     {
-<<<<<<< HEAD
                                         await jsonSerializer.SerializeAsync(resultStream, result.Response);
-=======
-                                        jsonSerializer.SerializeWaitForEnumeration(resultStream, result.Response);
->>>>>>> 63070a3e
                                     }
                                 }
 
@@ -254,19 +232,11 @@
                             }
                             catch (Exception e) when (e.InnerException is OperationCanceledException)
                             {
-<<<<<<< HEAD
                                 responseSize = await SerializeTimeoutException(jsonRpcService, resultStream);
                             }
                             catch (OperationCanceledException)
                             {
                                 responseSize = await SerializeTimeoutException(jsonRpcService, resultStream);
-=======
-                                responseSize = SerializeTimeoutException(jsonRpcService, resultStream, result);
-                            }
-                            catch (OperationCanceledException)
-                            {
-                                responseSize = SerializeTimeoutException(jsonRpcService, resultStream, result);
->>>>>>> 63070a3e
                             }
                             finally
                             {
