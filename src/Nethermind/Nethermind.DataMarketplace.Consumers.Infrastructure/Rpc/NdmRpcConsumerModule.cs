--- conflicted
+++ resolved
@@ -193,19 +193,12 @@
                 : ResultWrapper<Keccak>.Success(id);
         }
 
-<<<<<<< HEAD
         public async Task<ResultWrapper<FaucetResponseForRpc>> ndm_requestEth(Address address)
         {
             var response = await _ethRequestService.TryRequestEthAsync(address, 1.Ether());
 
             return ResultWrapper<FaucetResponseForRpc>.Success(new FaucetResponseForRpc(response));
         }
-=======
-        public async Task<ResultWrapper<bool>> ndm_requestEth(Address address)
-            => await _ethRequestService.TryRequestEthAsync(address, 1.Ether())
-                ? ResultWrapper<bool>.Success(true)
-                : ResultWrapper<bool>.Fail($"ETH couldn't be requested for an address: '{address}'.");
->>>>>>> 539383e7
 
         public ResultWrapper<string> ndm_pullData(Keccak depositId)
         {
