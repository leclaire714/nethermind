--- conflicted
+++ resolved
@@ -44,35 +44,28 @@
                 return true;
             }
 
-            // we check if opcode has a digit at its end 
-            bool hasDigits = false;
-            int i = opcodeAsString.Length - 1;
-            while (i > 0)
-            {
-                if (char.IsLetter(opcodeAsString[i]))
-                {
-                    break;
-                }
-                hasDigits = true;
-                i--;
-            }
-
-<<<<<<< HEAD
-            // length of prefix (excluding suffix number if it exists)
-            prefixLen = i + 1;
-            return hasDigits;
-        }
-        bool hasDigit = HasDigit(opcode, new[] { Instruction.MSTORE8 }, new[] { Instruction.CREATE }, out int prefixLen, out string opcodeStr);
-        return typeof(BytecodeBuilder).GetMethods(BindingFlags.Static | BindingFlags.Public)
-            .Where(method =>
-            {
-                if (hasDigit)
-=======
                 // we check if opcode has a digit at its end
                 bool hasDigits = false;
                 int i = opcodeAsString.Length - 1;
                 while (i > 0)
->>>>>>> 2d76e6d5
+                {
+                    if (char.IsLetter(opcodeAsString[i]))
+                    {
+                        break;
+                    }
+                    hasDigits = true;
+                    i--;
+                }
+
+            // length of prefix (excluding suffix number if it exists)
+            prefixLen = i + 1;
+            return hasDigits;
+        }
+        bool hasDigit = HasDigit(opcode, new[] { Instruction.MSTORE8 }, new[] { Instruction.CREATE }, out int prefixLen, out string opcodeStr);
+        return typeof(BytecodeBuilder).GetMethods(BindingFlags.Static | BindingFlags.Public)
+            .Where(method =>
+            {
+                if (hasDigit)
                 {
                     return method.Name.StartsWith(opcodeStr.Substring(0, prefixLen));
                 }
@@ -126,15 +119,6 @@
             //we get MethodInfo of the function representing the opcode
             var method = GetFluentOpcodeFunction(opcode);
 
-<<<<<<< HEAD
-            //we handle the cases requiring a byte differentiator 
-            initBytecode = opcode switch
-            {
-                >= Instruction.SWAP1 and <= Instruction.SWAP16 => (Prepare)method.Invoke(null, new object[] { initBytecode, (byte)(opcode - Instruction.SWAP1 + 1) }),
-                >= Instruction.DUP1 and <= Instruction.DUP16 => (Prepare)method.Invoke(null, new object[] { initBytecode, (byte)(opcode - Instruction.DUP1 + 1) }),
-                _ => (Prepare)method.Invoke(null, new object[] { initBytecode })
-            };
-=======
                 //we handle the cases requiring a byte differentiator
                 initBytecode = opcode switch
                 {
@@ -142,7 +126,6 @@
                     >= Instruction.DUP1 and <= Instruction.DUP16 => (Prepare)method.Invoke(null, new object[] { initBytecode, (byte)(opcode - Instruction.DUP1 + 1) }),
                     _ => (Prepare)method.Invoke(null, new object[] { initBytecode })
                 };
->>>>>>> 2d76e6d5
 
             yield return new TestCase()
             {
