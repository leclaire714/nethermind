--- conflicted
+++ resolved
@@ -93,21 +93,6 @@
             ).ToArray();
 
         private static readonly Instruction[] ShanghaiInstructions =
-<<<<<<< HEAD
-            FrontierInstructions.Union(
-                HomesteadInstructions.Union(
-                    ByzantiumInstructions.Union(
-                        ConstantinopleFixInstructions.Union(
-                            IstanbulInstructions.Union(
-                                BerlinInstructions.Union(
-                                    LondonInstructions.Union(
-                                    new Instruction[]
-                                        {
-                                            Instruction.PUSH0
-                                        }
-                                    )
-                            )))))).ToArray();
-=======
             LondonInstructions.Union(
                 new Instruction[]
                 {
@@ -123,24 +108,6 @@
                     Instruction.TLOAD
                 }
             ).ToArray();
->>>>>>> a891746e
-
-        private static readonly Instruction[] CancunInstructions =
-            FrontierInstructions.Union(
-                HomesteadInstructions.Union(
-                    ByzantiumInstructions.Union(
-                        ConstantinopleFixInstructions.Union(
-                            IstanbulInstructions.Union(
-                                BerlinInstructions.Union(
-                                    LondonInstructions.Union(
-                                        ShanghaiInstructions.Union(
-                                        new Instruction[]
-                                            {
-                                                Instruction.TSTORE,
-                                                Instruction.TLOAD
-                                            }
-                                        )
-                            ))))))).ToArray();
 
         private Dictionary<ForkActivation, Instruction[]> _validOpcodes
             = new()
