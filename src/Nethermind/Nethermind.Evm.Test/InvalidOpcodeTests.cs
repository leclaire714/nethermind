// SPDX-FileCopyrightText: 2022 Demerzel Solutions Limited
// SPDX-License-Identifier: LGPL-3.0-only

using System.Collections.Generic;
using System.Linq;
using FluentAssertions;
using Nethermind.Core.Specs;
using Nethermind.Core.Test;
using Nethermind.Logging;
using Nethermind.Specs;
using NUnit.Framework;

namespace Nethermind.Evm.Test
{
    [TestFixture]
    [Parallelizable(ParallelScope.Self)]
    public class InvalidOpcodeTests : VirtualMachineTestsBase
    {
        protected override long BlockNumber => MainnetSpecProvider.ConstantinopleFixBlockNumber;

        private static readonly Instruction[] FrontierInstructions =
        {
            Instruction.STOP, Instruction.ADD, Instruction.MUL, Instruction.SUB, Instruction.DIV, Instruction.SDIV,
            Instruction.MOD, Instruction.SMOD, Instruction.ADDMOD, Instruction.MULMOD, Instruction.EXP,
            Instruction.SIGNEXTEND, Instruction.LT, Instruction.GT, Instruction.SLT, Instruction.SGT,
            Instruction.EQ, Instruction.ISZERO, Instruction.AND, Instruction.OR, Instruction.XOR, Instruction.NOT,
            Instruction.BYTE, Instruction.SHA3, Instruction.ADDRESS, Instruction.BALANCE, Instruction.ORIGIN,
            Instruction.CALLER, Instruction.CALLVALUE, Instruction.CALLDATALOAD, Instruction.CALLDATASIZE,
            Instruction.CALLDATACOPY, Instruction.CODESIZE, Instruction.CODECOPY, Instruction.GASPRICE,
            Instruction.EXTCODESIZE, Instruction.EXTCODECOPY, Instruction.BLOCKHASH, Instruction.COINBASE,
            Instruction.TIMESTAMP, Instruction.NUMBER, Instruction.PREVRANDAO, Instruction.GASLIMIT,
            Instruction.POP, Instruction.MLOAD, Instruction.MSTORE, Instruction.MSTORE8, Instruction.SLOAD,
            Instruction.SSTORE, Instruction.JUMP, Instruction.JUMPI, Instruction.PC, Instruction.MSIZE,
            Instruction.GAS, Instruction.JUMPDEST, Instruction.PUSH1, Instruction.PUSH2, Instruction.PUSH3,
            Instruction.PUSH4, Instruction.PUSH5, Instruction.PUSH6, Instruction.PUSH7, Instruction.PUSH8,
            Instruction.PUSH9, Instruction.PUSH10, Instruction.PUSH11, Instruction.PUSH12, Instruction.PUSH13,
            Instruction.PUSH14, Instruction.PUSH15, Instruction.PUSH16, Instruction.PUSH17, Instruction.PUSH18,
            Instruction.PUSH19, Instruction.PUSH20, Instruction.PUSH21, Instruction.PUSH22, Instruction.PUSH23,
            Instruction.PUSH24, Instruction.PUSH25, Instruction.PUSH26, Instruction.PUSH27, Instruction.PUSH28,
            Instruction.PUSH29, Instruction.PUSH30, Instruction.PUSH31, Instruction.PUSH32, Instruction.DUP1,
            Instruction.DUP2, Instruction.DUP3, Instruction.DUP4, Instruction.DUP5, Instruction.DUP6,
            Instruction.DUP7, Instruction.DUP8, Instruction.DUP9, Instruction.DUP10, Instruction.DUP11,
            Instruction.DUP12, Instruction.DUP13, Instruction.DUP14, Instruction.DUP15, Instruction.DUP16,
            Instruction.SWAP1, Instruction.SWAP2, Instruction.SWAP3, Instruction.SWAP4, Instruction.SWAP5,
            Instruction.SWAP6, Instruction.SWAP7, Instruction.SWAP8, Instruction.SWAP9, Instruction.SWAP10,
            Instruction.SWAP11, Instruction.SWAP12, Instruction.SWAP13, Instruction.SWAP14, Instruction.SWAP15,
            Instruction.SWAP16, Instruction.LOG0, Instruction.LOG1, Instruction.LOG2, Instruction.LOG3,
            Instruction.LOG4, Instruction.CREATE, Instruction.CALL, Instruction.CALLCODE, Instruction.RETURN,
            Instruction.SELFDESTRUCT
        };

        private static readonly Instruction[] HomesteadInstructions =
            FrontierInstructions.Union(
                new[] { Instruction.DELEGATECALL }).ToArray();

        private static readonly Instruction[] ByzantiumInstructions =
            HomesteadInstructions.Union(
                new[]
                {
                    Instruction.REVERT, Instruction.STATICCALL, Instruction.RETURNDATACOPY,
                    Instruction.RETURNDATASIZE
                }).ToArray();

        private static readonly Instruction[] ConstantinopleFixInstructions =
            ByzantiumInstructions.Union(
                new[]
                {
                    Instruction.CREATE2, Instruction.EXTCODEHASH, Instruction.SHL, Instruction.SHR,
                    Instruction.SAR
                }).ToArray();

        private static readonly Instruction[] IstanbulInstructions =
            ConstantinopleFixInstructions.Union(
                new[] { Instruction.SELFBALANCE, Instruction.CHAINID }).ToArray();

        private static readonly Instruction[] BerlinInstructions =
            IstanbulInstructions.Union(
                // new[]
                // {
                //     Instruction.BEGINSUB,
                //     Instruction.JUMPSUB,
                //     Instruction.RETURNSUB
                // }
                new Instruction[] { }
            ).ToArray();

        private static readonly Instruction[] LondonInstructions =
            BerlinInstructions.Union(
                new Instruction[]
                {
                    Instruction.BASEFEE
                }
            ).ToArray();

        private static readonly Instruction[] ShanghaiInstructions =
            LondonInstructions.Union(
                new Instruction[]
                    {
                        Instruction.PUSH0,
                        Instruction.RJUMP,
                        Instruction.RJUMPI,
                        Instruction.RJUMPV,
                        Instruction.CALLF,
                        Instruction.RETF
                    }
            ).ToArray();

        private static readonly Instruction[] CancunInstructions =
            ShanghaiInstructions.Union(
                new Instruction[]
                {
                    Instruction.TSTORE,
                    Instruction.TLOAD,
                    Instruction.DATAHASH,
                }
            ).ToArray();

        private static readonly Instruction[] InstructionsWithImmediates =
            new[]
            {
                Instruction.PUSH1, Instruction.PUSH2, Instruction.PUSH3,
                Instruction.PUSH4, Instruction.PUSH5, Instruction.PUSH6, Instruction.PUSH7, Instruction.PUSH8,
                Instruction.PUSH9, Instruction.PUSH10, Instruction.PUSH11, Instruction.PUSH12, Instruction.PUSH13,
                Instruction.PUSH14, Instruction.PUSH15, Instruction.PUSH16, Instruction.PUSH17, Instruction.PUSH18,
                Instruction.PUSH19, Instruction.PUSH20, Instruction.PUSH21, Instruction.PUSH22, Instruction.PUSH23,
                Instruction.PUSH24, Instruction.PUSH25, Instruction.PUSH26, Instruction.PUSH27, Instruction.PUSH28,
                Instruction.PUSH29, Instruction.PUSH30, Instruction.PUSH31, Instruction.PUSH32,

                Instruction.RJUMP, Instruction.RJUMPI, Instruction.RJUMPV,
                Instruction.CALLF
            };

        private Dictionary<ForkActivation, Instruction[]> _validOpcodes
            = new()
            {
                {(ForkActivation)0, FrontierInstructions},
                {(ForkActivation)MainnetSpecProvider.HomesteadBlockNumber, HomesteadInstructions},
                {(ForkActivation)MainnetSpecProvider.SpuriousDragonBlockNumber, HomesteadInstructions},
                {(ForkActivation)MainnetSpecProvider.TangerineWhistleBlockNumber, HomesteadInstructions},
                {(ForkActivation)MainnetSpecProvider.ByzantiumBlockNumber, ByzantiumInstructions},
                {(ForkActivation)MainnetSpecProvider.ConstantinopleFixBlockNumber, ConstantinopleFixInstructions},
                {(ForkActivation)MainnetSpecProvider.IstanbulBlockNumber, IstanbulInstructions},
                {(ForkActivation)MainnetSpecProvider.MuirGlacierBlockNumber, IstanbulInstructions},
                {(ForkActivation)MainnetSpecProvider.BerlinBlockNumber, BerlinInstructions},
                {(ForkActivation)MainnetSpecProvider.LondonBlockNumber, LondonInstructions},
                {MainnetSpecProvider.ShanghaiActivation, ShanghaiInstructions},
                {MainnetSpecProvider.CancunActivation, CancunInstructions},
                {(long.MaxValue, ulong.MaxValue), CancunInstructions}
            };

        private const string InvalidOpCodeErrorMessage = "BadInstruction";

        private ILogManager _logManager;

        protected override ILogManager GetLogManager()
        {
            _logManager ??= new OneLoggerLogManager(new NUnitLogger(LogLevel.Trace));
            return _logManager;
        }

        [TestCase(0)]
        [TestCase(MainnetSpecProvider.HomesteadBlockNumber)]
        [TestCase(MainnetSpecProvider.SpuriousDragonBlockNumber)]
        [TestCase(MainnetSpecProvider.TangerineWhistleBlockNumber)]
        [TestCase(MainnetSpecProvider.ByzantiumBlockNumber)]
        [TestCase(MainnetSpecProvider.IstanbulBlockNumber)]
        [TestCase(MainnetSpecProvider.ConstantinopleFixBlockNumber)]
        [TestCase(MainnetSpecProvider.MuirGlacierBlockNumber)]
        [TestCase(MainnetSpecProvider.BerlinBlockNumber)]
        [TestCase(MainnetSpecProvider.LondonBlockNumber)]
        [TestCase(MainnetSpecProvider.GrayGlacierBlockNumber + 1, MainnetSpecProvider.ShanghaiBlockTimestamp)]
        [TestCase(MainnetSpecProvider.GrayGlacierBlockNumber + 2, MainnetSpecProvider.CancunBlockTimestamp)]
        [TestCase(long.MaxValue, ulong.MaxValue)]
        public void Test(long blockNumber, ulong? timestamp = null)
        {
            ILogger logger = _logManager.GetClassLogger();
            Instruction[] validOpcodes = _validOpcodes[(blockNumber, timestamp)];
            for (int i = 0; i <= byte.MaxValue; i++)
            {
                logger.Info($"============ Testing opcode {i}==================");
                Instruction instruction = (Instruction)i;
                Prepare prepCode = Prepare.EvmCode
                    .Op(instruction);

                bool isValidOpcode = ((Instruction)i != Instruction.INVALID) && validOpcodes.Contains(instruction);

                byte[] code;
<<<<<<< HEAD
                if (!instruction.IsValid(true))
=======
                if (!instruction.IsValid(IsEofContext: true))
>>>>>>> 00ab9c0c
                {
                    code = prepCode.Done;

                    TestAllTracerWithOutput result = Execute(blockNumber, 1_000_000, code, timestamp: timestamp ?? 0);

                    if (isValidOpcode)
                    {
                        result.Error.Should().NotBe(InvalidOpCodeErrorMessage, ((Instruction)i).ToString());
                    }
                    else
                    {
                        result.Error.Should().Be(InvalidOpCodeErrorMessage, ((Instruction)i).ToString());
                        result.StatusCode.Should().Be(0, ((Instruction)i).ToString());
                    }
                }
            }
        }
    }
}<|MERGE_RESOLUTION|>--- conflicted
+++ resolved
@@ -185,11 +185,7 @@
                 bool isValidOpcode = ((Instruction)i != Instruction.INVALID) && validOpcodes.Contains(instruction);
 
                 byte[] code;
-<<<<<<< HEAD
-                if (!instruction.IsValid(true))
-=======
                 if (!instruction.IsValid(IsEofContext: true))
->>>>>>> 00ab9c0c
                 {
                     code = prepCode.Done;
 
