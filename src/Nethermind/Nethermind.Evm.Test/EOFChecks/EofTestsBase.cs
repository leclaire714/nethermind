--- conflicted
+++ resolved
@@ -73,12 +73,8 @@
 
             _processor.Execute(transaction, block.Header, tracer);
 
-<<<<<<< HEAD
-            Assert.AreEqual(testcase.ResultIfEOF.Status == StatusCode.Failure, tracer.ReportedActionErrors.Any(x => x != EvmExceptionType.InvalidCode), $"{testcase.Description}\nFailed with error {tracer.Error} \ncode : {testcase.Code.ToHexString(true)}");
-=======
             var result = tracer.ReportedActionErrors.Any(x => x == EvmExceptionType.InvalidCode || x == EvmExceptionType.BadInstruction) ? StatusCode.Failure : StatusCode.Success;
             Assert.AreEqual(testcase.ResultIfEOF.Status, result, $"{testcase.Description}\nFailed with error {tracer.Error} \ncode : {testcase.Code.ToHexString(true)}");
->>>>>>> a4dc9cfc
         }
 
         public class TestCase
