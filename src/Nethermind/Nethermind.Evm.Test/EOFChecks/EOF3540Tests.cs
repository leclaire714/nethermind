--- conflicted
+++ resolved
@@ -49,13 +49,6 @@
         {
             get
             {
-<<<<<<< HEAD
-                IsEip3670Enabled = false,
-                IsEip4200Enabled = false,
-                IsEip4750Enabled = false,
-            };
-
-=======
                 var basecase = new ScenarioCase(
                     Functions: new FunctionCase[] {
                         new FunctionCase(
@@ -75,35 +68,10 @@
                     },
                     Data: new byte[] { 0xbb, 0xee, 0xee, 0xff }
                 );
->>>>>>> ae3e60dd
 
                 var scenarios = Enum.GetValues<FormatScenario>();
                 foreach (var scenario in scenarios)
                 {
-<<<<<<< HEAD
-                    CodeSections = new SectionHeaderCollection
-                    {
-                        ChildSections = new SectionHeader[]
-                        {
-                            new SectionHeader {
-                                Start = 0,
-                                Size = (ushort)codeSize,
-                            },
-                        },
-                        Start = dataSize == 0 ? 7 : 10
-                    },
-                    DataSection = dataSize == 0 ? null : new SectionHeader
-                    {
-                        Size = (ushort)dataSize,
-                        Start = 10 + codeSize
-                    },
-                    Version = 1
-                };
-            var expectedJson = JsonSerializer.Serialize(expectedHeader);
-            var checkResult = ByteCodeValidator.Instance.ValidateBytecode(bytecode, TargetReleaseSpec, out var header);
-            var actualJson = JsonSerializer.Serialize(header);
-=======
->>>>>>> ae3e60dd
 
                     yield return basecase.GenerateFormatScenarios(scenario);
                 }
