--- conflicted
+++ resolved
@@ -48,24 +48,13 @@
         [SetUp]
         public void Setup()
         {
-<<<<<<< HEAD
-            MemColumnsDb<StateColumns> stateDb = new();
-            TrieStoreByPath trieStoreByPath = new(stateDb, LimboLogs.Instance);
-            TrieStoreByPath storageTrieStore = new(stateDb.GetColumnDb(StateColumns.Storage), LimboLogs.Instance);
-            _stateProvider = new StateProvider(trieStoreByPath, storageTrieStore, new MemDb(), LimboLogs.Instance);
-=======
             MemDb stateDb = new();
             TrieStore trieStore = new(stateDb, LimboLogs.Instance);
             _stateProvider = new WorldState(trieStore, new MemDb(), LimboLogs.Instance);
->>>>>>> 0a8ec2b9
             _stateProvider.CreateAccount(TestItem.AddressA, 1.Ether());
             _stateProvider.Commit(_specProvider.GenesisSpec);
             _stateProvider.CommitTree(0);
 
-<<<<<<< HEAD
-            StorageProvider storageProvider = new(trieStoreByPath, _stateProvider, LimboLogs.Instance);
-=======
->>>>>>> 0a8ec2b9
             VirtualMachine virtualMachine = new(TestBlockhashProvider.Instance, _specProvider, LimboLogs.Instance);
             _transactionProcessor = new TransactionProcessor(_specProvider, _stateProvider, virtualMachine, LimboLogs.Instance);
             _ethereumEcdsa = new EthereumEcdsa(_specProvider.ChainId, LimboLogs.Instance);
