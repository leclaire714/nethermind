--- conflicted
+++ resolved
@@ -1,22 +1,6 @@
 // SPDX-FileCopyrightText: 2022 Demerzel Solutions Limited
 // SPDX-License-Identifier: LGPL-3.0-only
 
-using System;
-using System.Collections.Generic;
-using System.Diagnostics;
-using System.Linq;
-using System.Text;
-using System.Threading;
-using System.Threading.Tasks;
-using Nethermind.Api;
-using Nethermind.Blockchain;
-using Nethermind.Core;
-using Nethermind.Core.Crypto;
-using Nethermind.Db.Blooms;
-using Nethermind.Int256;
-using Nethermind.Logging;
-using Nethermind.State.Repositories;
-using Nethermind.Synchronization.ParallelSync;
 using Timer = System.Timers.Timer;
 
 namespace Nethermind.Init.Steps.Migrations
@@ -80,12 +64,8 @@
         {
             if (CanMigrate(e.Current))
             {
-<<<<<<< HEAD
-                if (_api.SyncModeSelector == null) throw new StepDependencyException(nameof(_api.SyncModeSelector));
-=======
                 if (_api.SyncModeSelector is null) throw new StepDependencyException(nameof(_api.SyncModeSelector));
 
->>>>>>> bc1256bd
                 RunBloomMigration();
                 _api.SyncModeSelector.Changed -= SynchronizerOnSyncModeChanged;
             }
