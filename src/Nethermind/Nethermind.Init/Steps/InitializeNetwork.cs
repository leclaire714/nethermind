// SPDX-FileCopyrightText: 2022 Demerzel Solutions Limited
// SPDX-License-Identifier: LGPL-3.0-only

using System;
using System.Collections.Generic;
using System.Reflection;
using System.Threading;
using System.Threading.Tasks;
using Nethermind.Api;
using Nethermind.Api.Extensions;
using Nethermind.Blockchain.Synchronization;
using Nethermind.Core;
using Nethermind.Crypto;
using Nethermind.Db;
using Nethermind.Facade.Eth;
using Nethermind.Logging;
using Nethermind.Network;
using Nethermind.Network.Config;
using Nethermind.Network.Contract.P2P;
using Nethermind.Network.Discovery;
using Nethermind.Network.Discovery.Lifecycle;
using Nethermind.Network.Discovery.Messages;
using Nethermind.Network.Discovery.RoutingTable;
using Nethermind.Network.Discovery.Serializers;
using Nethermind.Network.Dns;
using Nethermind.Network.Enr;
using Nethermind.Network.P2P.Analyzers;
using Nethermind.Network.P2P.Messages;
using Nethermind.Network.P2P.Subprotocols.Eth;
using Nethermind.Network.P2P.Subprotocols.Eth.V63.Messages;
using Nethermind.Network.Rlpx;
using Nethermind.Network.Rlpx.Handshake;
using Nethermind.Network.StaticNodes;
using Nethermind.Stats.Model;
using Nethermind.Synchronization;
using Nethermind.Synchronization.Blocks;
using Nethermind.Synchronization.LesSync;
using Nethermind.Synchronization.ParallelSync;
using Nethermind.Synchronization.Peers;
using Nethermind.Synchronization.Reporting;
using Nethermind.Synchronization.SnapSync;
using Nethermind.Trie.Pruning;
using Nethermind.Db.ByPathState;
using Nethermind.Synchronization.Trie;
using Nethermind.TxPool;

namespace Nethermind.Init.Steps;

public static class NettyMemoryEstimator
{
    // Environment.SetEnvironmentVariable("io.netty.allocator.pageSize", "8192");
    private const uint PageSize = 8192;

    public static long Estimate(uint arenaCount, int arenaOrder)
    {
        return arenaCount * (1L << arenaOrder) * PageSize;
    }
}

[RunnerStepDependencies(
    typeof(LoadGenesisBlock),
    typeof(UpdateDiscoveryConfig),
    typeof(SetupKeyStore),
    typeof(InitializeNodeStats),
    typeof(ResolveIps),
    typeof(InitializePlugins),
    typeof(InitializeBlockchain))]
public class InitializeNetwork : IStep
{
    private const string DiscoveryNodesDbPath = "discoveryNodes";
    private const string PeersDbPath = "peers";

    protected readonly IApiWithNetwork _api;
    private readonly ILogger _logger;
    private readonly INetworkConfig _networkConfig;
    protected readonly ISyncConfig _syncConfig;
    protected readonly IByPathStateConfig _pathStateConfig;

    public InitializeNetwork(INethermindApi api)
    {
        _api = api;
        _logger = _api.LogManager.GetClassLogger();
        _networkConfig = _api.Config<INetworkConfig>();
        _syncConfig = _api.Config<ISyncConfig>();
        _pathStateConfig = _api.Config<IByPathStateConfig>();
    }

    public async Task Execute(CancellationToken cancellationToken)
    {
        await Initialize(cancellationToken);
    }

    private async Task Initialize(CancellationToken cancellationToken)
    {
        if (_api.DbProvider is null) throw new StepDependencyException(nameof(_api.DbProvider));
        if (_api.BlockTree is null) throw new StepDependencyException(nameof(_api.BlockTree));

        if (_networkConfig.DiagTracerEnabled)
        {
            NetworkDiagTracer.IsEnabled = true;
        }

        if (NetworkDiagTracer.IsEnabled)
        {
            NetworkDiagTracer.Start(_api.LogManager);
        }

        CanonicalHashTrie cht = new CanonicalHashTrie(_api.DbProvider!.ChtDb);

<<<<<<< HEAD
        ProgressTracker progressTracker;
        ITrieStore trieStore;
        if (_pathStateConfig.Enabled)
        {
            progressTracker = new(_api.BlockTree!, _api.DbProvider.PathStateDb, _api.LogManager, _syncConfig.SnapSyncAccountRangePartitionCount);
            _api.SnapProvider = new SnapProvider(progressTracker, _api.DbProvider, _api.LogManager, TrieNodeResolverCapability.Path);
            trieStore = new TrieStoreByPath(_api.DbProvider.PathStateDb, _api.LogManager);
        }
        else
        {
            progressTracker = new(_api.BlockTree!, _api.DbProvider.PathStateDb, _api.LogManager, _syncConfig.SnapSyncAccountRangePartitionCount);
            _api.SnapProvider = new SnapProvider(progressTracker, _api.DbProvider, _api.LogManager, TrieNodeResolverCapability.Hash);
            trieStore = new TrieStore(_api.DbProvider.StateDb, _api.LogManager);
        }

        SyncProgressResolver syncProgressResolver = new(
            _api.BlockTree,
            _api.ReceiptStorage!,
            _api.DbProvider.PathStateDb,
            trieStore,
            progressTracker,
            _syncConfig,
            _api.LogManager);

        _api.SyncProgressResolver = syncProgressResolver;
=======
>>>>>>> 4401d7f1
        _api.BetterPeerStrategy = new TotalDifficultyBetterPeerStrategy(_api.LogManager);

        int maxPeersCount = _networkConfig.ActivePeersMaxCount;
        int maxPriorityPeersCount = _networkConfig.PriorityPeersMaxCount;
        Network.Metrics.PeerLimit = maxPeersCount;
        SyncPeerPool apiSyncPeerPool = new(_api.BlockTree, _api.NodeStatsManager!, _api.BetterPeerStrategy, _api.LogManager, maxPeersCount, maxPriorityPeersCount);

        _api.SyncPeerPool = apiSyncPeerPool;
        _api.PeerDifficultyRefreshPool = apiSyncPeerPool;
        _api.DisposeStack.Push(_api.SyncPeerPool);

        if (_api.TrieStore is HealingTrieStore healingTrieStore)
        {
            healingTrieStore.InitializeNetwork(new GetNodeDataTrieNodeRecovery(apiSyncPeerPool, _api.LogManager));
        }

        if (_api.WorldState is HealingWorldState healingWorldState)
        {
            healingWorldState.InitializeNetwork(new SnapTrieNodeRecovery(apiSyncPeerPool, _api.LogManager));
        }

        IEnumerable<ISynchronizationPlugin> synchronizationPlugins = _api.GetSynchronizationPlugins();
        foreach (ISynchronizationPlugin plugin in synchronizationPlugins)
        {
            await plugin.InitSynchronization();
        }

        _api.Pivot ??= new Pivot(_syncConfig);

        if (_api.Synchronizer is null)
        {
            BlockDownloaderFactory blockDownloaderFactory = new BlockDownloaderFactory(
                _api.SpecProvider!,
                _api.BlockValidator!,
                _api.SealValidator!,
                _api.BetterPeerStrategy!,
                _api.LogManager);

            _api.Synchronizer ??= new Synchronizer(
                _api.DbProvider,
                _api.SpecProvider!,
                _api.BlockTree,
                _api.ReceiptStorage!,
                _api.SyncPeerPool,
                _api.NodeStatsManager!,
                _syncConfig,
                blockDownloaderFactory,
                _api.Pivot,
                _api.ProcessExit!,
                _api.ReadOnlyTrieStore!,
                _api.BetterPeerStrategy,
                _api.ChainSpec,
                _api.LogManager);
        }

        _api.SyncModeSelector = _api.Synchronizer.SyncModeSelector;

        _api.EthSyncingInfo = new EthSyncingInfo(_api.BlockTree, _api.ReceiptStorage!, _syncConfig, _api.SyncModeSelector, _api.LogManager);
        _api.TxGossipPolicy.Policies.Add(new SyncedTxGossipPolicy(_api.SyncModeSelector));
        _api.DisposeStack.Push(_api.SyncModeSelector);
        _api.DisposeStack.Push(_api.Synchronizer);

        ISyncServer syncServer = _api.SyncServer = new SyncServer(
            _api.TrieStore!.AsKeyValueStore(),
            _api.DbProvider.CodeDb,
            _api.BlockTree,
            _api.ReceiptStorage!,
            _api.BlockValidator!,
            _api.SealValidator!,
            _api.SyncPeerPool,
            _api.SyncModeSelector,
            _api.Config<ISyncConfig>(),
            _api.WitnessRepository,
            _api.GossipPolicy,
            _api.SpecProvider!,
            _api.LogManager,
            cht);

        _ = syncServer.BuildCHT();
        _api.DisposeStack.Push(syncServer);

        InitDiscovery();
        if (cancellationToken.IsCancellationRequested)
        {
            return;
        }

        await InitPeer().ContinueWith(initPeerTask =>
        {
            if (initPeerTask.IsFaulted)
            {
                _logger.Error("Unable to init the peer manager.", initPeerTask.Exception);
            }
        });

        bool stateSyncFinished = _api.Synchronizer.SyncProgressResolver.FindBestFullState() != 0;

        if (_syncConfig.SnapSync || stateSyncFinished || !_syncConfig.FastSync)
        {
            // we can't add eth67 capability as default, because it needs snap protocol for syncing (GetNodeData is
            // no longer available). Eth67 should be added if snap is enabled OR sync is finished OR in archive nodes (no state sync)
            _api.ProtocolsManager!.AddSupportedCapability(new Capability(Protocol.Eth, 67));
            _api.ProtocolsManager!.AddSupportedCapability(new Capability(Protocol.Eth, 68));
        }
        else if (_logger.IsDebug) _logger.Debug("Skipped enabling eth67 & eth68 capabilities");

        if (_syncConfig.SnapSync)
        {
            // TODO: Should we keep snap capability even after finishing sync?
            SnapCapabilitySwitcher snapCapabilitySwitcher = new(_api.ProtocolsManager, _api.SyncModeSelector, _api.LogManager);
            snapCapabilitySwitcher.EnableSnapCapabilityUntilSynced();
        }
        else if (_logger.IsDebug) _logger.Debug("Skipped enabling snap capability");

        if (cancellationToken.IsCancellationRequested)
        {
            return;
        }

        await StartSync().ContinueWith(initNetTask =>
        {
            if (initNetTask.IsFaulted)
            {
                _logger.Error("Unable to start the synchronizer.", initNetTask.Exception);
            }
        });

        if (cancellationToken.IsCancellationRequested)
        {
            return;
        }

        await StartDiscovery().ContinueWith(initDiscoveryTask =>
        {
            if (initDiscoveryTask.IsFaulted)
            {
                _logger.Error("Unable to start the discovery protocol.", initDiscoveryTask.Exception);
            }
        });

        try
        {
            if (cancellationToken.IsCancellationRequested)
            {
                return;
            }

            StartPeer();
        }
        catch (Exception e)
        {
            _logger.Error("Unable to start the peer manager.", e);
        }

        if (_api.Enode is null)
        {
            throw new InvalidOperationException("Cannot initialize network without knowing own enode");
        }

        ThisNodeInfo.AddInfo("Ethereum     :", $"tcp://{_api.Enode.HostIp}:{_api.Enode.Port}");
        ThisNodeInfo.AddInfo("Client id    :", ProductInfo.ClientId);
        ThisNodeInfo.AddInfo("This node    :", $"{_api.Enode.Info}");
        ThisNodeInfo.AddInfo("Node address :", $"{_api.Enode.Address} (do not use as an account)");
    }

<<<<<<< HEAD
    protected virtual MultiSyncModeSelector CreateMultiSyncModeSelector(SyncProgressResolver syncProgressResolver)
        => new(syncProgressResolver, _api.SyncPeerPool!, _syncConfig, Synchronization.No.BeaconSync, _api.BetterPeerStrategy!, _api.LogManager, _api.ChainSpec?.SealEngineType == SealEngineType.Clique);

=======
>>>>>>> 4401d7f1
    private Task StartDiscovery()
    {
        if (_api.DiscoveryApp is null) throw new StepDependencyException(nameof(_api.DiscoveryApp));

        if (!_api.Config<IInitConfig>().DiscoveryEnabled)
        {
            if (_logger.IsWarn) _logger.Warn($"Skipping discovery init due to {nameof(IInitConfig.DiscoveryEnabled)} set to false");
            return Task.CompletedTask;
        }

        if (_logger.IsDebug) _logger.Debug("Starting discovery process.");
        _api.DiscoveryApp.Start();
        if (_logger.IsDebug) _logger.Debug("Discovery process started.");
        return Task.CompletedTask;
    }

    private void StartPeer()
    {
        if (_api.PeerManager is null) throw new StepDependencyException(nameof(_api.PeerManager));
        if (_api.SessionMonitor is null) throw new StepDependencyException(nameof(_api.SessionMonitor));
        if (_api.PeerPool is null) throw new StepDependencyException(nameof(_api.PeerPool));

        if (!_api.Config<IInitConfig>().PeerManagerEnabled)
        {
            if (_logger.IsWarn) _logger.Warn($"Skipping peer manager init due to {nameof(IInitConfig.PeerManagerEnabled)} set to false");
        }

        if (_logger.IsDebug) _logger.Debug("Initializing peer manager");
        _api.PeerPool.Start();
        _api.PeerManager.Start();
        _api.SessionMonitor.Start();
        if (_logger.IsDebug) _logger.Debug("Peer manager initialization completed");
    }

    private void InitDiscovery()
    {
        if (_api.NodeStatsManager is null) throw new StepDependencyException(nameof(_api.NodeStatsManager));
        if (_api.Timestamper is null) throw new StepDependencyException(nameof(_api.Timestamper));
        if (_api.NodeKey is null) throw new StepDependencyException(nameof(_api.NodeKey));
        if (_api.CryptoRandom is null) throw new StepDependencyException(nameof(_api.CryptoRandom));
        if (_api.EthereumEcdsa is null) throw new StepDependencyException(nameof(_api.EthereumEcdsa));

        if (!_api.Config<IInitConfig>().DiscoveryEnabled)
        {
            _api.DiscoveryApp = new NullDiscoveryApp();
            return;
        }

        IDiscoveryConfig discoveryConfig = _api.Config<IDiscoveryConfig>();

        SameKeyGenerator privateKeyProvider = new(_api.NodeKey.Unprotect());
        NodeIdResolver nodeIdResolver = new(_api.EthereumEcdsa);

        NodeRecord selfNodeRecord = PrepareNodeRecord(privateKeyProvider);
        IDiscoveryMsgSerializersProvider msgSerializersProvider = new DiscoveryMsgSerializersProvider(
            _api.MessageSerializationService,
            _api.EthereumEcdsa,
            privateKeyProvider,
            nodeIdResolver);

        msgSerializersProvider.RegisterDiscoverySerializers();

        NodeDistanceCalculator nodeDistanceCalculator = new(discoveryConfig);

        NodeTable nodeTable = new(nodeDistanceCalculator, discoveryConfig, _networkConfig, _api.LogManager);
        EvictionManager evictionManager = new(nodeTable, _api.LogManager);

        NodeLifecycleManagerFactory nodeLifeCycleFactory = new(
            nodeTable,
            evictionManager,
            _api.NodeStatsManager,
            selfNodeRecord,
            discoveryConfig,
            _api.Timestamper,
            _api.LogManager);

        // ToDo: DiscoveryDB is registered outside dbProvider - bad
        SimpleFilePublicKeyDb discoveryDb = new(
            "DiscoveryDB",
            DiscoveryNodesDbPath.GetApplicationResourcePath(_api.Config<IInitConfig>().BaseDbPath),
            _api.LogManager);

        NetworkStorage discoveryStorage = new(
            discoveryDb,
            _api.LogManager);

        DiscoveryManager discoveryManager = new(
            nodeLifeCycleFactory,
            nodeTable,
            discoveryStorage,
            discoveryConfig,
            _api.LogManager
        );

        NodesLocator nodesLocator = new(
            nodeTable,
            discoveryManager,
            discoveryConfig,
            _api.LogManager);

        _api.DiscoveryApp = new DiscoveryApp(
            nodesLocator,
            discoveryManager,
            nodeTable,
            _api.MessageSerializationService,
            _api.CryptoRandom,
            discoveryStorage,
            _networkConfig,
            discoveryConfig,
            _api.Timestamper,
            _api.LogManager);

        _api.DiscoveryApp.Initialize(_api.NodeKey.PublicKey);
    }

    private NodeRecord PrepareNodeRecord(SameKeyGenerator privateKeyProvider)
    {
        NodeRecord selfNodeRecord = new();
        selfNodeRecord.SetEntry(IdEntry.Instance);
        selfNodeRecord.SetEntry(new IpEntry(_api.IpResolver!.ExternalIp));
        selfNodeRecord.SetEntry(new TcpEntry(_networkConfig.P2PPort));
        selfNodeRecord.SetEntry(new UdpEntry(_networkConfig.DiscoveryPort));
        selfNodeRecord.SetEntry(new Secp256K1Entry(_api.NodeKey!.CompressedPublicKey));
        selfNodeRecord.EnrSequence = 1;
        NodeRecordSigner enrSigner = new(_api.EthereumEcdsa, privateKeyProvider.Generate());
        enrSigner.Sign(selfNodeRecord);
        if (!enrSigner.Verify(selfNodeRecord))
        {
            throw new NetworkingException("Self ENR initialization failed", NetworkExceptionType.Discovery);
        }

        return selfNodeRecord;
    }

    private Task StartSync()
    {
        if (_api.SyncPeerPool is null) throw new StepDependencyException(nameof(_api.SyncPeerPool));
        if (_api.Synchronizer is null) throw new StepDependencyException(nameof(_api.Synchronizer));
        if (_api.BlockTree is null) throw new StepDependencyException(nameof(_api.BlockTree));

        ISyncConfig syncConfig = _api.Config<ISyncConfig>();
        if (syncConfig.NetworkingEnabled)
        {
            _api.SyncPeerPool!.Start();

            if (syncConfig.SynchronizationEnabled)
            {
                if (_logger.IsDebug) _logger.Debug($"Starting synchronization from block {_api.BlockTree.Head?.Header.ToString(BlockHeader.Format.Short)}.");
                _api.Synchronizer!.Start();
            }
            else
            {
                if (_logger.IsWarn) _logger.Warn($"Skipping blockchain synchronization init due to {nameof(ISyncConfig.SynchronizationEnabled)} set to false");
            }
        }
        else if (_logger.IsWarn) _logger.Warn($"Skipping connecting to peers due to {nameof(ISyncConfig.NetworkingEnabled)} set to false");


        return Task.CompletedTask;
    }

    private async Task InitPeer()
    {
        if (_api.DbProvider is null) throw new StepDependencyException(nameof(_api.DbProvider));
        if (_api.BlockTree is null) throw new StepDependencyException(nameof(_api.BlockTree));
        if (_api.ReceiptStorage is null) throw new StepDependencyException(nameof(_api.ReceiptStorage));
        if (_api.BlockValidator is null) throw new StepDependencyException(nameof(_api.BlockValidator));
        if (_api.SyncPeerPool is null) throw new StepDependencyException(nameof(_api.SyncPeerPool));
        if (_api.Synchronizer is null) throw new StepDependencyException(nameof(_api.Synchronizer));
        if (_api.Enode is null) throw new StepDependencyException(nameof(_api.Enode));
        if (_api.NodeKey is null) throw new StepDependencyException(nameof(_api.NodeKey));
        if (_api.MainBlockProcessor is null) throw new StepDependencyException(nameof(_api.MainBlockProcessor));
        if (_api.NodeStatsManager is null) throw new StepDependencyException(nameof(_api.NodeStatsManager));
        if (_api.KeyStore is null) throw new StepDependencyException(nameof(_api.KeyStore));
        if (_api.Wallet is null) throw new StepDependencyException(nameof(_api.Wallet));
        if (_api.EthereumEcdsa is null) throw new StepDependencyException(nameof(_api.EthereumEcdsa));
        if (_api.SpecProvider is null) throw new StepDependencyException(nameof(_api.SpecProvider));
        if (_api.TxPool is null) throw new StepDependencyException(nameof(_api.TxPool));
        if (_api.TxSender is null) throw new StepDependencyException(nameof(_api.TxSender));
        if (_api.EthereumJsonSerializer is null) throw new StepDependencyException(nameof(_api.EthereumJsonSerializer));
        if (_api.DiscoveryApp is null) throw new StepDependencyException(nameof(_api.DiscoveryApp));

        /* rlpx */
        EciesCipher eciesCipher = new(_api.CryptoRandom);
        Eip8MessagePad eip8Pad = new(_api.CryptoRandom);
        _api.MessageSerializationService.Register(new AuthEip8MessageSerializer(eip8Pad));
        _api.MessageSerializationService.Register(new AckEip8MessageSerializer(eip8Pad));
        _api.MessageSerializationService.Register(Assembly.GetAssembly(typeof(HelloMessageSerializer))!);
        ReceiptsMessageSerializer receiptsMessageSerializer = new(_api.SpecProvider);
        _api.MessageSerializationService.Register(receiptsMessageSerializer);
        _api.MessageSerializationService.Register(new Network.P2P.Subprotocols.Eth.V66.Messages.ReceiptsMessageSerializer(receiptsMessageSerializer));

        HandshakeService encryptionHandshakeServiceA = new(
            _api.MessageSerializationService,
            eciesCipher,
            _api.CryptoRandom,
            _api.EthereumEcdsa,
            _api.NodeKey.Unprotect(),
            _api.LogManager);

        IDiscoveryConfig discoveryConfig = _api.Config<IDiscoveryConfig>();
        // TODO: hack, but changing it in all the documentation would be a nightmare
        _networkConfig.Bootnodes = discoveryConfig.Bootnodes;

        IInitConfig initConfig = _api.Config<IInitConfig>();

        _api.DisconnectsAnalyzer = new MetricsDisconnectsAnalyzer();
        _api.SessionMonitor = new SessionMonitor(_networkConfig, _api.LogManager);
        _api.RlpxPeer = new RlpxHost(
            _api.MessageSerializationService,
            _api.NodeKey.PublicKey,
            _networkConfig.ProcessingThreadCount,
            _networkConfig.P2PPort,
            _networkConfig.LocalIp,
            _networkConfig.ConnectTimeoutMs,
            encryptionHandshakeServiceA,
            _api.SessionMonitor,
            _api.DisconnectsAnalyzer,
            _api.LogManager,
            TimeSpan.FromMilliseconds(_networkConfig.SimulateSendLatencyMs)
        );

        await _api.RlpxPeer.Init();

        _api.StaticNodesManager = new StaticNodesManager(initConfig.StaticNodesPath, _api.LogManager);
        await _api.StaticNodesManager.InitAsync();

        // ToDo: PeersDB is registered outside dbProvider
        string dbName = "PeersDB";
        IFullDb peersDb = initConfig.DiagnosticMode == DiagnosticMode.MemDb
            ? new MemDb(dbName)
            : new SimpleFilePublicKeyDb(dbName, PeersDbPath.GetApplicationResourcePath(initConfig.BaseDbPath),
                _api.LogManager);

        NetworkStorage peerStorage = new(peersDb, _api.LogManager);
        ISyncServer syncServer = _api.SyncServer!;
        ForkInfo forkInfo = new(_api.SpecProvider!, syncServer.Genesis.Hash!);

        ProtocolValidator protocolValidator = new(_api.NodeStatsManager!, _api.BlockTree, forkInfo, _api.LogManager);
        PooledTxsRequestor pooledTxsRequestor = new(_api.TxPool!, _api.Config<ITxPoolConfig>());
        _api.ProtocolsManager = new ProtocolsManager(
            _api.SyncPeerPool!,
            syncServer,
            _api.TxPool,
            pooledTxsRequestor,
            _api.DiscoveryApp!,
            _api.MessageSerializationService,
            _api.RlpxPeer,
            _api.NodeStatsManager,
            protocolValidator,
            peerStorage,
            forkInfo,
            _api.GossipPolicy,
            _networkConfig,
            _api.LogManager,
            _api.TxGossipPolicy);

        if (_syncConfig.WitnessProtocolEnabled)
        {
            _api.ProtocolsManager.AddSupportedCapability(new Capability(Protocol.Wit, 0));
        }

        _api.ProtocolValidator = protocolValidator;

        NodesLoader nodesLoader = new(_networkConfig, _api.NodeStatsManager, peerStorage, _api.RlpxPeer, _api.LogManager);

        // I do not use the key here -> API is broken - no sense to use the node signer here
        NodeRecordSigner nodeRecordSigner = new(_api.EthereumEcdsa, new PrivateKeyGenerator().Generate());
        EnrRecordParser enrRecordParser = new(nodeRecordSigner);
        EnrDiscovery enrDiscovery = new(enrRecordParser, _api.LogManager); // initialize with a proper network

        if (!_networkConfig.DisableDiscV4DnsFeeder)
        {
            // Feed some nodes into discoveryApp in case all bootnodes is faulty.
            _api.DisposeStack.Push(new NodeSourceToDiscV4Feeder(enrDiscovery, _api.DiscoveryApp, 50));
        }

        CompositeNodeSource nodeSources = new(_api.StaticNodesManager, nodesLoader, enrDiscovery, _api.DiscoveryApp);
        _api.PeerPool = new PeerPool(nodeSources, _api.NodeStatsManager, peerStorage, _networkConfig, _api.LogManager);
        _api.PeerManager = new PeerManager(
            _api.RlpxPeer,
            _api.PeerPool,
            _api.NodeStatsManager,
            _networkConfig,
            _api.LogManager);

        string chainName = BlockchainIds.GetBlockchainName(_api.ChainSpec!.NetworkId).ToLowerInvariant();
        string domain = _networkConfig.DiscoveryDns ?? $"all.{chainName}.ethdisco.net";
        _ = enrDiscovery.SearchTree(domain).ContinueWith(t =>
        {
            if (t.IsFaulted)
            {
                _logger.Error($"ENR discovery failed: {t.Exception}");
            }
        });

        foreach (INethermindPlugin plugin in _api.Plugins)
        {
            await plugin.InitNetworkProtocol();
        }
    }
}<|MERGE_RESOLUTION|>--- conflicted
+++ resolved
@@ -107,34 +107,6 @@
 
         CanonicalHashTrie cht = new CanonicalHashTrie(_api.DbProvider!.ChtDb);
 
-<<<<<<< HEAD
-        ProgressTracker progressTracker;
-        ITrieStore trieStore;
-        if (_pathStateConfig.Enabled)
-        {
-            progressTracker = new(_api.BlockTree!, _api.DbProvider.PathStateDb, _api.LogManager, _syncConfig.SnapSyncAccountRangePartitionCount);
-            _api.SnapProvider = new SnapProvider(progressTracker, _api.DbProvider, _api.LogManager, TrieNodeResolverCapability.Path);
-            trieStore = new TrieStoreByPath(_api.DbProvider.PathStateDb, _api.LogManager);
-        }
-        else
-        {
-            progressTracker = new(_api.BlockTree!, _api.DbProvider.PathStateDb, _api.LogManager, _syncConfig.SnapSyncAccountRangePartitionCount);
-            _api.SnapProvider = new SnapProvider(progressTracker, _api.DbProvider, _api.LogManager, TrieNodeResolverCapability.Hash);
-            trieStore = new TrieStore(_api.DbProvider.StateDb, _api.LogManager);
-        }
-
-        SyncProgressResolver syncProgressResolver = new(
-            _api.BlockTree,
-            _api.ReceiptStorage!,
-            _api.DbProvider.PathStateDb,
-            trieStore,
-            progressTracker,
-            _syncConfig,
-            _api.LogManager);
-
-        _api.SyncProgressResolver = syncProgressResolver;
-=======
->>>>>>> 4401d7f1
         _api.BetterPeerStrategy = new TotalDifficultyBetterPeerStrategy(_api.LogManager);
 
         int maxPeersCount = _networkConfig.ActivePeersMaxCount;
@@ -300,12 +272,6 @@
         ThisNodeInfo.AddInfo("Node address :", $"{_api.Enode.Address} (do not use as an account)");
     }
 
-<<<<<<< HEAD
-    protected virtual MultiSyncModeSelector CreateMultiSyncModeSelector(SyncProgressResolver syncProgressResolver)
-        => new(syncProgressResolver, _api.SyncPeerPool!, _syncConfig, Synchronization.No.BeaconSync, _api.BetterPeerStrategy!, _api.LogManager, _api.ChainSpec?.SealEngineType == SealEngineType.Clique);
-
-=======
->>>>>>> 4401d7f1
     private Task StartDiscovery()
     {
         if (_api.DiscoveryApp is null) throw new StepDependencyException(nameof(_api.DiscoveryApp));
