// SPDX-FileCopyrightText: 2022 Demerzel Solutions Limited
// SPDX-License-Identifier: LGPL-3.0-only

using System;
using System.Collections.Generic;
using System.Reflection;
using System.Threading;
using System.Threading.Tasks;
using Nethermind.Api;
using Nethermind.Api.Extensions;
using Nethermind.Blockchain.Synchronization;
using Nethermind.Core;
using Nethermind.Crypto;
using Nethermind.Db;
using Nethermind.Logging;
using Nethermind.Network;
using Nethermind.Network.Config;
using Nethermind.Network.Discovery;
using Nethermind.Network.Discovery.Lifecycle;
using Nethermind.Network.Discovery.Messages;
using Nethermind.Network.Discovery.RoutingTable;
using Nethermind.Network.Discovery.Serializers;
using Nethermind.Network.Dns;
using Nethermind.Network.Enr;
using Nethermind.Network.P2P;
using Nethermind.Network.P2P.Analyzers;
using Nethermind.Network.P2P.Messages;
using Nethermind.Network.P2P.Subprotocols.Eth.V63.Messages;
using Nethermind.Network.P2P.Subprotocols.Eth.V65;
using Nethermind.Network.Rlpx;
using Nethermind.Network.Rlpx.Handshake;
using Nethermind.Network.StaticNodes;
using Nethermind.Stats.Model;
using Nethermind.Synchronization;
using Nethermind.Synchronization.Blocks;
using Nethermind.Synchronization.LesSync;
using Nethermind.Synchronization.ParallelSync;
using Nethermind.Synchronization.Peers;
using Nethermind.Synchronization.Reporting;
using Nethermind.Synchronization.SnapSync;

namespace Nethermind.Init.Steps;

public static class NettyMemoryEstimator
{
    // Environment.SetEnvironmentVariable("io.netty.allocator.pageSize", "8192");
    private const uint PageSize = 8192;

    public static long Estimate(uint arenaCount, int arenaOrder)
    {
        return arenaCount * (1L << arenaOrder) * PageSize;
    }
}

[RunnerStepDependencies(
    typeof(LoadGenesisBlock),
    typeof(UpdateDiscoveryConfig),
    typeof(SetupKeyStore),
    typeof(InitializeNodeStats),
    typeof(ResolveIps),
    typeof(InitializePlugins),
    typeof(InitializeBlockchain))]
public class InitializeNetwork : IStep
{
    private const string DiscoveryNodesDbPath = "discoveryNodes";
    private const string PeersDbPath = "peers";

    protected readonly IApiWithNetwork _api;
    private readonly ILogger _logger;
    private readonly INetworkConfig _networkConfig;
    protected readonly ISyncConfig _syncConfig;

    public InitializeNetwork(INethermindApi api)
    {
        _api = api;
        _logger = _api.LogManager.GetClassLogger();
        _networkConfig = _api.Config<INetworkConfig>();
        _syncConfig = _api.Config<ISyncConfig>();
    }

    public async Task Execute(CancellationToken cancellationToken)
    {
        await Initialize(cancellationToken);
    }

    private async Task Initialize(CancellationToken cancellationToken)
    {
        if (_api.DbProvider is null) throw new StepDependencyException(nameof(_api.DbProvider));

        if (_networkConfig.DiagTracerEnabled)
        {
            NetworkDiagTracer.IsEnabled = true;
        }

        if (NetworkDiagTracer.IsEnabled)
        {
            NetworkDiagTracer.Start(_api.LogManager);
        }

<<<<<<< HEAD
        Environment.SetEnvironmentVariable("io.netty.allocator.maxOrder", _networkConfig.NettyArenaOrder.ToString());
        CanonicalHashTrie cht = new(_api.DbProvider!.ChtDb);
=======
        CanonicalHashTrie cht = new CanonicalHashTrie(_api.DbProvider!.ChtDb);
>>>>>>> dd2f2362

        ProgressTracker progressTracker = new(_api.BlockTree!, _api.DbProvider.StateDb, _api.LogManager);
        _api.SnapProvider = new SnapProvider(progressTracker, _api.DbProvider, _api.LogManager);
        if (_syncConfig.SnapServe)
        {
            _api.SnapServer = new SnapServer(_api.ReadOnlyTrieStore!, _api.DbProvider.CodeDb, _api.LogManager);
        }


        SyncProgressResolver syncProgressResolver = new(
            _api.BlockTree!,
            _api.ReceiptStorage!,
            _api.DbProvider.StateDb,
            _api.ReadOnlyTrieStore!,
            progressTracker,
            _syncConfig,
            _api.LogManager);

        _api.SyncProgressResolver = syncProgressResolver;
        _api.BetterPeerStrategy = new TotalDifficultyBetterPeerStrategy(_api.LogManager);

        int maxPeersCount = _networkConfig.ActivePeersMaxCount;
        int maxPriorityPeersCount = _networkConfig.PriorityPeersMaxCount;
        Network.Metrics.PeerLimit = maxPeersCount;
        SyncPeerPool apiSyncPeerPool = new(_api.BlockTree!, _api.NodeStatsManager!, _api.BetterPeerStrategy, maxPeersCount, maxPriorityPeersCount, SyncPeerPool.DefaultUpgradeIntervalInMs, _api.LogManager);

        _api.SyncPeerPool = apiSyncPeerPool;
        _api.PeerDifficultyRefreshPool = apiSyncPeerPool;
        _api.DisposeStack.Push(_api.SyncPeerPool);

        IEnumerable<ISynchronizationPlugin> synchronizationPlugins = _api.GetSynchronizationPlugins();
        foreach (ISynchronizationPlugin plugin in synchronizationPlugins)
        {
            await plugin.InitSynchronization();
        }

        _api.SyncModeSelector ??= CreateMultiSyncModeSelector(syncProgressResolver);
        _api.DisposeStack.Push(_api.SyncModeSelector);

        _api.Pivot ??= new Pivot(_syncConfig);

        if (_api.BlockDownloaderFactory is null || _api.Synchronizer is null)
        {
            SyncReport syncReport = new(_api.SyncPeerPool!, _api.NodeStatsManager!, _api.SyncModeSelector, _syncConfig, _api.Pivot, _api.LogManager);

            _api.BlockDownloaderFactory ??= new BlockDownloaderFactory(_api.SpecProvider!,
                _api.BlockTree!,
                _api.ReceiptStorage!,
                _api.BlockValidator!,
                _api.SealValidator!,
                _api.SyncPeerPool!,
                _api.BetterPeerStrategy!,
                syncReport,
                _api.LogManager);
            _api.Synchronizer ??= new Synchronizer(
                _api.DbProvider,
                _api.SpecProvider!,
                _api.BlockTree!,
                _api.ReceiptStorage!,
                _api.SyncPeerPool,
                _api.NodeStatsManager!,
                _api.SyncModeSelector,
                _syncConfig,
                _api.SnapProvider,
                _api.BlockDownloaderFactory,
                _api.Pivot,
                syncReport,
                _api.LogManager);
        }

        _api.DisposeStack.Push(_api.Synchronizer);

        ISyncServer syncServer = _api.SyncServer = new SyncServer(
            _api.TrieStore!,
            _api.DbProvider.CodeDb,
            _api.BlockTree!,
            _api.ReceiptStorage!,
            _api.BlockValidator!,
            _api.SealValidator!,
            _api.SyncPeerPool,
            _api.SyncModeSelector,
            _api.Config<ISyncConfig>(),
            _api.WitnessRepository,
            _api.GossipPolicy,
            _api.SpecProvider!,
            _api.LogManager,
            cht);

        _ = syncServer.BuildCHT();
        _api.DisposeStack.Push(syncServer);

        InitDiscovery();
        if (cancellationToken.IsCancellationRequested)
        {
            return;
        }

        await InitPeer().ContinueWith(initPeerTask =>
        {
            if (initPeerTask.IsFaulted)
            {
                _logger.Error("Unable to init the peer manager.", initPeerTask.Exception);
            }
        });

        bool stateSyncFinished = _api.SyncProgressResolver.FindBestFullState() != 0;

        if (_syncConfig.SnapSync || stateSyncFinished)
        {
            // we can't add eth67 capability as default, because it needs snap protocol for syncing (GetNodeData is
            // no longer available). Eth67 should be added if snap is enabled OR sync is finished
            _api.ProtocolsManager!.AddSupportedCapability(new Capability(Protocol.Eth, 67));

            // eth68 is disabled for now, as spec has draft status and can change (https://eips.ethereum.org/EIPS/eip-5793)
            // _api.ProtocolsManager!.AddSupportedCapability(new Capability(Protocol.Eth, 68));
        }
        else if (_logger.IsDebug) _logger.Debug("Skipped enabling eth67 capability");

        if (_syncConfig.SnapSync)
        {
            SnapCapabilitySwitcher snapCapabilitySwitcher = new(_api.ProtocolsManager, _api.SyncModeSelector, _api.LogManager);
            if (_syncConfig.SnapServe)
            {
                snapCapabilitySwitcher.EnableSnapCapability();
            }
            else if (!stateSyncFinished)
            {
                snapCapabilitySwitcher.EnableSnapCapabilityUntilSynced();
            }
        }
        else if (_logger.IsDebug) _logger.Debug("Skipped enabling snap capability");

        if (cancellationToken.IsCancellationRequested)
        {
            return;
        }

        await StartSync().ContinueWith(initNetTask =>
        {
            if (initNetTask.IsFaulted)
            {
                _logger.Error("Unable to start the synchronizer.", initNetTask.Exception);
            }
        });

        if (cancellationToken.IsCancellationRequested)
        {
            return;
        }

        await StartDiscovery().ContinueWith(initDiscoveryTask =>
        {
            if (initDiscoveryTask.IsFaulted)
            {
                _logger.Error("Unable to start the discovery protocol.", initDiscoveryTask.Exception);
            }
        });

        try
        {
            if (cancellationToken.IsCancellationRequested)
            {
                return;
            }

            StartPeer();
        }
        catch (Exception e)
        {
            _logger.Error("Unable to start the peer manager.", e);
        }

        if (_api.Enode is null)
        {
            throw new InvalidOperationException("Cannot initialize network without knowing own enode");
        }

        ThisNodeInfo.AddInfo("Ethereum     :", $"tcp://{_api.Enode.HostIp}:{_api.Enode.Port}");
        ThisNodeInfo.AddInfo("Client id    :", ProductInfo.ClientId);
        ThisNodeInfo.AddInfo("This node    :", $"{_api.Enode.Info}");
        ThisNodeInfo.AddInfo("Node address :", $"{_api.Enode.Address} (do not use as an account)");
    }

    protected virtual MultiSyncModeSelector CreateMultiSyncModeSelector(SyncProgressResolver syncProgressResolver)
        => new(syncProgressResolver, _api.SyncPeerPool!, _syncConfig, No.BeaconSync, _api.BetterPeerStrategy!, _api.LogManager, _api.ChainSpec?.SealEngineType == SealEngineType.Clique);

    private Task StartDiscovery()
    {
        if (_api.DiscoveryApp is null) throw new StepDependencyException(nameof(_api.DiscoveryApp));

        if (!_api.Config<IInitConfig>().DiscoveryEnabled)
        {
            if (_logger.IsWarn) _logger.Warn($"Skipping discovery init due to {nameof(IInitConfig.DiscoveryEnabled)} set to false");
            return Task.CompletedTask;
        }

        if (_logger.IsDebug) _logger.Debug("Starting discovery process.");
        _api.DiscoveryApp.Start();
        if (_logger.IsDebug) _logger.Debug("Discovery process started.");
        return Task.CompletedTask;
    }

    private void StartPeer()
    {
        if (_api.PeerManager is null) throw new StepDependencyException(nameof(_api.PeerManager));
        if (_api.SessionMonitor is null) throw new StepDependencyException(nameof(_api.SessionMonitor));
        if (_api.PeerPool is null) throw new StepDependencyException(nameof(_api.PeerPool));

        if (!_api.Config<IInitConfig>().PeerManagerEnabled)
        {
            if (_logger.IsWarn) _logger.Warn($"Skipping peer manager init due to {nameof(IInitConfig.PeerManagerEnabled)} set to false");
        }

        if (_logger.IsDebug) _logger.Debug("Initializing peer manager");
        _api.PeerPool.Start();
        _api.PeerManager.Start();
        _api.SessionMonitor.Start();
        if (_logger.IsDebug) _logger.Debug("Peer manager initialization completed");
    }

    private void InitDiscovery()
    {
        if (_api.NodeStatsManager is null) throw new StepDependencyException(nameof(_api.NodeStatsManager));
        if (_api.Timestamper is null) throw new StepDependencyException(nameof(_api.Timestamper));
        if (_api.NodeKey is null) throw new StepDependencyException(nameof(_api.NodeKey));
        if (_api.CryptoRandom is null) throw new StepDependencyException(nameof(_api.CryptoRandom));
        if (_api.EthereumEcdsa is null) throw new StepDependencyException(nameof(_api.EthereumEcdsa));

        if (!_api.Config<IInitConfig>().DiscoveryEnabled)
        {
            _api.DiscoveryApp = new NullDiscoveryApp();
            return;
        }

        IDiscoveryConfig discoveryConfig = _api.Config<IDiscoveryConfig>();

        SameKeyGenerator privateKeyProvider = new(_api.NodeKey.Unprotect());
        NodeIdResolver nodeIdResolver = new(_api.EthereumEcdsa);

        NodeRecord selfNodeRecord = PrepareNodeRecord(privateKeyProvider);
        IDiscoveryMsgSerializersProvider msgSerializersProvider = new DiscoveryMsgSerializersProvider(
            _api.MessageSerializationService,
            _api.EthereumEcdsa,
            privateKeyProvider,
            nodeIdResolver);

        msgSerializersProvider.RegisterDiscoverySerializers();

        NodeDistanceCalculator nodeDistanceCalculator = new(discoveryConfig);

        NodeTable nodeTable = new(nodeDistanceCalculator, discoveryConfig, _networkConfig, _api.LogManager);
        EvictionManager evictionManager = new(nodeTable, _api.LogManager);

        NodeLifecycleManagerFactory nodeLifeCycleFactory = new(
            nodeTable,
            evictionManager,
            _api.NodeStatsManager,
            selfNodeRecord,
            discoveryConfig,
            _api.Timestamper,
            _api.LogManager);

        // ToDo: DiscoveryDB is registered outside dbProvider - bad
        SimpleFilePublicKeyDb discoveryDb = new(
            "DiscoveryDB",
            DiscoveryNodesDbPath.GetApplicationResourcePath(_api.Config<IInitConfig>().BaseDbPath),
            _api.LogManager);

        NetworkStorage discoveryStorage = new(
            discoveryDb,
            _api.LogManager);

        DiscoveryManager discoveryManager = new(
            nodeLifeCycleFactory,
            nodeTable,
            discoveryStorage,
            discoveryConfig,
            _api.LogManager
        );

        NodesLocator nodesLocator = new(
            nodeTable,
            discoveryManager,
            discoveryConfig,
            _api.LogManager);

        _api.DiscoveryApp = new DiscoveryApp(
            nodesLocator,
            discoveryManager,
            nodeTable,
            _api.MessageSerializationService,
            _api.CryptoRandom,
            discoveryStorage,
            _networkConfig,
            discoveryConfig,
            _api.Timestamper,
            _api.LogManager);

        _api.DiscoveryApp.Initialize(_api.NodeKey.PublicKey);
    }

    private NodeRecord PrepareNodeRecord(SameKeyGenerator privateKeyProvider)
    {
        NodeRecord selfNodeRecord = new();
        selfNodeRecord.SetEntry(IdEntry.Instance);
        selfNodeRecord.SetEntry(new IpEntry(_api.IpResolver!.ExternalIp));
        selfNodeRecord.SetEntry(new TcpEntry(_networkConfig.P2PPort));
        selfNodeRecord.SetEntry(new UdpEntry(_networkConfig.DiscoveryPort));
        selfNodeRecord.SetEntry(new Secp256K1Entry(_api.NodeKey!.CompressedPublicKey));
        selfNodeRecord.EnrSequence = 1;
        NodeRecordSigner enrSigner = new(_api.EthereumEcdsa, privateKeyProvider.Generate());
        enrSigner.Sign(selfNodeRecord);
        if (!enrSigner.Verify(selfNodeRecord))
        {
            throw new NetworkingException("Self ENR initialization failed", NetworkExceptionType.Discovery);
        }

        return selfNodeRecord;
    }

    private Task StartSync()
    {
        if (_api.SyncPeerPool is null) throw new StepDependencyException(nameof(_api.SyncPeerPool));
        if (_api.Synchronizer is null) throw new StepDependencyException(nameof(_api.Synchronizer));
        if (_api.BlockTree is null) throw new StepDependencyException(nameof(_api.BlockTree));

        ISyncConfig syncConfig = _api.Config<ISyncConfig>();
        if (syncConfig.NetworkingEnabled)
        {
            _api.SyncPeerPool!.Start();

            if (syncConfig.SynchronizationEnabled)
            {
                if (_logger.IsDebug) _logger.Debug($"Starting synchronization from block {_api.BlockTree.Head?.Header.ToString(BlockHeader.Format.Short)}.");
                _api.Synchronizer!.Start();
            }
            else
            {
                if (_logger.IsWarn) _logger.Warn($"Skipping blockchain synchronization init due to {nameof(ISyncConfig.SynchronizationEnabled)} set to false");
            }
        }
        else if (_logger.IsWarn) _logger.Warn($"Skipping connecting to peers due to {nameof(ISyncConfig.NetworkingEnabled)} set to false");


        return Task.CompletedTask;
    }

    private async Task InitPeer()
    {
        if (_api.DbProvider is null) throw new StepDependencyException(nameof(_api.DbProvider));
        if (_api.BlockTree is null) throw new StepDependencyException(nameof(_api.BlockTree));
        if (_api.ReceiptStorage is null) throw new StepDependencyException(nameof(_api.ReceiptStorage));
        if (_api.BlockValidator is null) throw new StepDependencyException(nameof(_api.BlockValidator));
        if (_api.SyncPeerPool is null) throw new StepDependencyException(nameof(_api.SyncPeerPool));
        if (_api.Synchronizer is null) throw new StepDependencyException(nameof(_api.Synchronizer));
        if (_api.Enode is null) throw new StepDependencyException(nameof(_api.Enode));
        if (_api.NodeKey is null) throw new StepDependencyException(nameof(_api.NodeKey));
        if (_api.MainBlockProcessor is null) throw new StepDependencyException(nameof(_api.MainBlockProcessor));
        if (_api.NodeStatsManager is null) throw new StepDependencyException(nameof(_api.NodeStatsManager));
        if (_api.KeyStore is null) throw new StepDependencyException(nameof(_api.KeyStore));
        if (_api.Wallet is null) throw new StepDependencyException(nameof(_api.Wallet));
        if (_api.EthereumEcdsa is null) throw new StepDependencyException(nameof(_api.EthereumEcdsa));
        if (_api.SpecProvider is null) throw new StepDependencyException(nameof(_api.SpecProvider));
        if (_api.TxPool is null) throw new StepDependencyException(nameof(_api.TxPool));
        if (_api.TxSender is null) throw new StepDependencyException(nameof(_api.TxSender));
        if (_api.EthereumJsonSerializer is null) throw new StepDependencyException(nameof(_api.EthereumJsonSerializer));
        if (_api.DiscoveryApp is null) throw new StepDependencyException(nameof(_api.DiscoveryApp));

        /* rlpx */
        EciesCipher eciesCipher = new(_api.CryptoRandom);
        Eip8MessagePad eip8Pad = new(_api.CryptoRandom);
        _api.MessageSerializationService.Register(new AuthEip8MessageSerializer(eip8Pad));
        _api.MessageSerializationService.Register(new AckEip8MessageSerializer(eip8Pad));
        _api.MessageSerializationService.Register(Assembly.GetAssembly(typeof(HelloMessageSerializer))!);
        ReceiptsMessageSerializer receiptsMessageSerializer = new(_api.SpecProvider);
        _api.MessageSerializationService.Register(receiptsMessageSerializer);
        _api.MessageSerializationService.Register(new Network.P2P.Subprotocols.Eth.V66.Messages.ReceiptsMessageSerializer(receiptsMessageSerializer));

        HandshakeService encryptionHandshakeServiceA = new(
            _api.MessageSerializationService,
            eciesCipher,
            _api.CryptoRandom,
            _api.EthereumEcdsa,
            _api.NodeKey.Unprotect(),
            _api.LogManager);

        IDiscoveryConfig discoveryConfig = _api.Config<IDiscoveryConfig>();
        // TODO: hack, but changing it in all the documentation would be a nightmare
        _networkConfig.Bootnodes = discoveryConfig.Bootnodes;

        IInitConfig initConfig = _api.Config<IInitConfig>();

        _api.DisconnectsAnalyzer = new MetricsDisconnectsAnalyzer();
        _api.SessionMonitor = new SessionMonitor(_networkConfig, _api.LogManager);
        _api.RlpxPeer = new RlpxHost(
            _api.MessageSerializationService,
            _api.NodeKey.PublicKey,
            _networkConfig.P2PPort,
            encryptionHandshakeServiceA,
            _api.SessionMonitor,
            _api.DisconnectsAnalyzer,
            _api.LogManager,
            TimeSpan.FromMilliseconds(_networkConfig.SimulateSendLatencyMs)
        );

        await _api.RlpxPeer.Init();

        _api.StaticNodesManager = new StaticNodesManager(initConfig.StaticNodesPath, _api.LogManager);
        await _api.StaticNodesManager.InitAsync();

        // ToDo: PeersDB is registered outside dbProvider
        string dbName = "PeersDB";
        IFullDb peersDb = initConfig.DiagnosticMode == DiagnosticMode.MemDb
            ? new MemDb(dbName)
            : new SimpleFilePublicKeyDb(dbName, PeersDbPath.GetApplicationResourcePath(initConfig.BaseDbPath),
                _api.LogManager);

        NetworkStorage peerStorage = new(peersDb, _api.LogManager);

        ProtocolValidator protocolValidator = new(_api.NodeStatsManager!, _api.BlockTree!, _api.LogManager);
        PooledTxsRequestor pooledTxsRequestor = new(_api.TxPool!);
        ISyncServer syncServer = _api.SyncServer!;
        _api.ProtocolsManager = new ProtocolsManager(
            _api.SyncPeerPool!,
            syncServer,
            _api.SnapServer,
            _api.TxPool,
            pooledTxsRequestor,
            _api.DiscoveryApp!,
            _api.MessageSerializationService,
            _api.RlpxPeer,
            _api.NodeStatsManager,
            protocolValidator,
            peerStorage,
            new ForkInfo(_api.SpecProvider!, syncServer.Genesis.Hash!),
            _api.GossipPolicy,
            _api.LogManager);

        if (_syncConfig.WitnessProtocolEnabled)
        {
            _api.ProtocolsManager.AddSupportedCapability(new Capability(Protocol.Wit, 0));
        }

        _api.ProtocolValidator = protocolValidator;

        NodesLoader nodesLoader = new(_networkConfig, _api.NodeStatsManager, peerStorage, _api.RlpxPeer, _api.LogManager);

        // I do not use the key here -> API is broken - no sense to use the node signer here
        NodeRecordSigner nodeRecordSigner = new(_api.EthereumEcdsa, new PrivateKeyGenerator().Generate());
        EnrRecordParser enrRecordParser = new(nodeRecordSigner);
        EnrDiscovery enrDiscovery = new(enrRecordParser, _api.LogManager); // initialize with a proper network
        CompositeNodeSource nodeSources = new(_api.StaticNodesManager, nodesLoader, enrDiscovery, _api.DiscoveryApp);
        _api.PeerPool = new PeerPool(nodeSources, _api.NodeStatsManager, peerStorage, _networkConfig, _api.LogManager);
        _api.PeerManager = new PeerManager(
            _api.RlpxPeer,
            _api.PeerPool,
            _api.NodeStatsManager,
            _networkConfig,
            _api.LogManager);

        string chainName = BlockchainIds.GetBlockchainName(_api.ChainSpec!.NetworkId).ToLowerInvariant();
        string domain = _networkConfig.DiscoveryDns ?? $"all.{chainName}.ethdisco.net";
#pragma warning disable CS4014
        enrDiscovery.SearchTree(domain).ContinueWith(t =>
#pragma warning restore CS4014
        {
            if (t.IsFaulted)
            {
                _logger.Error($"ENR discovery failed: {t.Exception}");
            }
        });

        foreach (INethermindPlugin plugin in _api.Plugins)
        {
            await plugin.InitNetworkProtocol();
        }
    }
}<|MERGE_RESOLUTION|>--- conflicted
+++ resolved
@@ -97,12 +97,7 @@
             NetworkDiagTracer.Start(_api.LogManager);
         }
 
-<<<<<<< HEAD
-        Environment.SetEnvironmentVariable("io.netty.allocator.maxOrder", _networkConfig.NettyArenaOrder.ToString());
-        CanonicalHashTrie cht = new(_api.DbProvider!.ChtDb);
-=======
         CanonicalHashTrie cht = new CanonicalHashTrie(_api.DbProvider!.ChtDb);
->>>>>>> dd2f2362
 
         ProgressTracker progressTracker = new(_api.BlockTree!, _api.DbProvider.StateDb, _api.LogManager);
         _api.SnapProvider = new SnapProvider(progressTracker, _api.DbProvider, _api.LogManager);
