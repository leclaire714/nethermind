--- conflicted
+++ resolved
@@ -275,6 +275,7 @@
 
         return new TxPool.TxPool(
             _api.EthereumEcdsa,
+            _api.DbProvider.BlobTransactionsDb,
             new ChainHeadInfoProvider(_api.SpecProvider, _api.BlockTree, _api.StateReader),
             NethermindApi.Config<ITxPoolConfig>(),
             _api.TxValidator,
@@ -288,29 +289,9 @@
     {
         ILogger? logger = _api.LogManager.GetClassLogger();
 
-<<<<<<< HEAD
-            ITxFilter txPoolFilter = TxAuRaFilterBuilders.CreateAuRaTxFilterForProducer(
-                NethermindApi.Config<IBlocksConfig>(),
-                _api,
-                txPoolReadOnlyTransactionProcessorSource,
-                minGasPricesContractDataStore,
-                _api.SpecProvider);
-
-            return new TxPool.TxPool(
-                _api.EthereumEcdsa,
-                _api.DbProvider.BlobTransactionsDb,
-                new ChainHeadInfoProvider(_api.SpecProvider, _api.BlockTree, _api.StateReader),
-                NethermindApi.Config<ITxPoolConfig>(),
-                _api.TxValidator,
-                _api.LogManager,
-                CreateTxPoolTxComparer(txPriorityContract, localDataSource),
-                new TxFilterAdapter(_api.BlockTree, txPoolFilter, _api.LogManager),
-                txPriorityContract is not null || localDataSource is not null);
-=======
         if (localDataSource?.FilePath is not null)
         {
             if (logger.IsInfo) logger.Info($"Using TxPriority rules from local file: {localDataSource.FilePath}.");
->>>>>>> 8de80c2a
         }
 
         if (txPriorityContract is not null)
