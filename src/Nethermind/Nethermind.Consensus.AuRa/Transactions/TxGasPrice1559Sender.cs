﻿//  Copyright (c) 2021 Demerzel Solutions Limited
//  This file is part of the Nethermind library.
// 
//  The Nethermind library is free software: you can redistribute it and/or modify
//  it under the terms of the GNU Lesser General Public License as published by
//  the Free Software Foundation, either version 3 of the License, or
//  (at your option) any later version.
// 
//  The Nethermind library is distributed in the hope that it will be useful,
//  but WITHOUT ANY WARRANTY; without even the implied warranty of
//  MERCHANTABILITY or FITNESS FOR A PARTICULAR PURPOSE. See the
//  GNU Lesser General Public License for more details.
// 
//  You should have received a copy of the GNU Lesser General Public License
//  along with the Nethermind. If not, see <http://www.gnu.org/licenses/>.
// 

using System;
using System.Linq;
using System.Threading.Tasks;
using Nethermind.Core;
using Nethermind.Core.Crypto;
using Nethermind.Int256;
using Nethermind.TxPool;

namespace Nethermind.Consensus.AuRa.Transactions
{
    public class TxGasPrice1559Sender : ITxSender
    {
        private readonly ITxSender _txSender;
        private readonly ITxPool _txPool;
        private readonly IMiningConfig _miningConfig;
        private readonly uint _percentDelta;

        public TxGasPrice1559Sender(ITxSender txSender, ITxPool txPool, IMiningConfig miningConfig, uint percentDelta = TxGasPriceSenderConstants.DefaultPercentMultiplier)
        {
            _txSender = txSender ?? throw new ArgumentNullException(nameof(txSender));
            _txPool = txPool ?? throw new ArgumentNullException(nameof(txPool));
            _miningConfig = miningConfig ?? throw new ArgumentNullException(nameof(miningConfig));
            _percentDelta = percentDelta;
        }

        public ValueTask<Keccak> SendTransaction(Transaction tx, TxHandlingOptions txHandlingOptions)
        {
            (UInt256 minFeeCap, UInt256 minGasPremium) = CurrentMinGas();
            UInt256 txFeeCap = minFeeCap * _percentDelta / 100;
            UInt256 txGasPremium = minGasPremium * _percentDelta / 100;
            tx.DecodedMaxFeePerGas = UInt256.Max(txFeeCap, _miningConfig.MinGasPrice);
            tx.GasPrice = txGasPremium;
            tx.Type = TxType.EIP1559;
            return _txSender.SendTransaction(tx, txHandlingOptions);
        }

        private (UInt256 FeeCap, UInt256 GasPremimum) CurrentMinGas()
        {
            UInt256 minFeeCap = UInt256.Zero;
            UInt256 minGasPremium = UInt256.Zero;
            WrappedTransaction[] transactions = _txPool.GetPendingTransactions();
            if (transactions.Length == 0)
            {
                return (TxGasPriceSenderConstants.DefaultGasPrice, UInt256.Zero);
            }
            
            for (int i = 0; i < transactions.Length; ++i)
            {
<<<<<<< HEAD
                Transaction transaction = transactions[i].Tx;
                UInt256 currentFeeCap = transaction.FeeCap;
                UInt256 currentGasPremium = transaction.GasPremium;
=======
                Transaction transaction = transactions[i];
                UInt256 currentFeeCap = transaction.MaxFeePerGas;
                UInt256 currentGasPremium = transaction.MaxPriorityFeePerGas;
>>>>>>> 12531385
                if (currentFeeCap != UInt256.Zero)
                {
                    if (minFeeCap == UInt256.Zero || (currentFeeCap != UInt256.Zero && minFeeCap > currentFeeCap))
                        minFeeCap = currentFeeCap;
                }
                
                if (currentGasPremium != UInt256.Zero)
                {
                    if (minGasPremium == UInt256.Zero || (minGasPremium != UInt256.Zero && minGasPremium > currentGasPremium))
                        minGasPremium = currentGasPremium;
                }
            }

            return (minFeeCap, minGasPremium);
        }
    }
}<|MERGE_RESOLUTION|>--- conflicted
+++ resolved
@@ -63,15 +63,9 @@
             
             for (int i = 0; i < transactions.Length; ++i)
             {
-<<<<<<< HEAD
                 Transaction transaction = transactions[i].Tx;
-                UInt256 currentFeeCap = transaction.FeeCap;
-                UInt256 currentGasPremium = transaction.GasPremium;
-=======
-                Transaction transaction = transactions[i];
                 UInt256 currentFeeCap = transaction.MaxFeePerGas;
                 UInt256 currentGasPremium = transaction.MaxPriorityFeePerGas;
->>>>>>> 12531385
                 if (currentFeeCap != UInt256.Zero)
                 {
                     if (minFeeCap == UInt256.Zero || (currentFeeCap != UInt256.Zero && minFeeCap > currentFeeCap))
