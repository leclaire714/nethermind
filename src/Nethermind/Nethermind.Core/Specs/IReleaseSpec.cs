// SPDX-FileCopyrightText: 2022 Demerzel Solutions Limited
// SPDX-License-Identifier: LGPL-3.0-only

using Nethermind.Int256;

namespace Nethermind.Core.Specs
{
    /// <summary>
    /// https://github.com/ethereum/EIPs
    /// </summary>
    public interface IReleaseSpec : IEip1559Spec
    {
        public string Name { get; }
        long MaximumExtraDataSize { get; }
        long MaxCodeSize { get; }
        //EIP-3860: Limit and meter initcode
        long MaxInitCodeSize => 2 * MaxCodeSize;
        long MinGasLimit { get; }
        long GasLimitBoundDivisor { get; }
        UInt256 BlockReward { get; }
        long DifficultyBombDelay { get; }
        long DifficultyBoundDivisor { get; }
        long? FixedDifficulty { get; }
        int MaximumUncleCount { get; }

        /// <summary>
        /// ---
        /// In chainspec - Ethash.Duration
        /// </summary>
        bool IsTimeAdjustmentPostOlympic { get; }

        /// <summary>
        /// Homestead contract creation via transaction cost set to 21000 + 32000 (previously 21000)
        /// Failing init does not create an empty code contract
        /// Difficulty adjustment changed
        /// Transaction signature uniqueness (s-value has to be less or equal than than secp256k1n/2)
        /// </summary>
        bool IsEip2Enabled { get; }

        /// <summary>
        /// Homestead DELEGATECALL instruction added
        /// </summary>
        bool IsEip7Enabled { get; }

        /// <summary>
        /// Byzantium Change difficulty adjustment to target mean block time including uncles
        /// </summary>
        bool IsEip100Enabled { get; }

        /// <summary>
        /// Byzantium REVERT instruction in the Ethereum Virtual Machine
        /// ---
        /// in chainspec Ethash.Eip100bTransition
        /// </summary>
        bool IsEip140Enabled { get; }

        /// <summary>
        /// Tangerine Whistle Gas cost of IO operations increased
        /// </summary>
        bool IsEip150Enabled { get; }

        /// <summary>
        /// Spurious Dragon Chain ID in signatures (replay attack protection)
        /// </summary>
        bool IsEip155Enabled { get; }

        /// <summary>
        /// Spurious Dragon State clearing
        /// </summary>
        bool IsEip158Enabled { get; }

        /// <summary>
        /// Spurious Dragon EXP cost increase
        /// </summary>
        bool IsEip160Enabled { get; }

        /// <summary>
        /// Spurious Dragon Code size limit
        /// ---
        /// in chainspec MaxCodeSizeTransition
        /// </summary>
        bool IsEip170Enabled { get; }

        /// <summary>
        /// Byzantium Precompiled contracts for addition and scalar multiplication on the elliptic curve alt_bn128
        /// ---
        /// in chainspec in builtin accounts
        /// </summary>
        bool IsEip196Enabled { get; }

        /// <summary>
        /// Byzantium Precompiled contracts for optimal ate pairing check on the elliptic curve alt_bn128
        /// ---
        /// in chainspec in builtin accounts
        /// </summary>
        bool IsEip197Enabled { get; }

        /// <summary>
        /// Byzantium Precompiled contract for bigint modular exponentiation
        /// ---
        /// in chainspec in builtin accounts
        /// </summary>
        bool IsEip198Enabled { get; }

        /// <summary>
        /// Byzantium New opcodes: RETURNDATASIZE and RETURNDATACOPY
        /// </summary>
        bool IsEip211Enabled { get; }

        /// <summary>
        /// Byzantium New opcode STATICCALL
        /// </summary>
        bool IsEip214Enabled { get; }

        /// <summary>
        /// Byzantium Difficulty Bomb Delay and Block Reward Reduction
        /// ---
        /// in chainspec as DifficultyBombDelays
        /// </summary>
        bool IsEip649Enabled { get; }

        /// <summary>
        /// Byzantium Embedding transaction return data in receipts
        /// </summary>
        bool IsEip658Enabled { get; }

        /// <summary>
        /// Constantinople SHL, SHR, SAR instructions
        /// </summary>
        bool IsEip145Enabled { get; }

        /// <summary>
        /// Constantinople Skinny CREATE2
        /// </summary>
        bool IsEip1014Enabled { get; }

        /// <summary>
        /// Constantinople EXTCODEHASH instructions
        /// </summary>
        bool IsEip1052Enabled { get; }

        /// <summary>
        /// Constantinople Net gas metering for SSTORE operations
        /// </summary>
        bool IsEip1283Enabled { get; }

        /// <summary>
        /// Constantinople Difficulty Bomb Delay and Block Reward Adjustment
        /// ---
        /// in chainspec as DifficultyBombDelays and BlockReward
        /// </summary>
        bool IsEip1234Enabled { get; }

        /// <summary>
        /// Istanbul ChainID opcode
        /// </summary>
        bool IsEip1344Enabled { get; }

        /// <summary>
        /// Istanbul transaction data gas cost reduction
        /// </summary>
        bool IsEip2028Enabled { get; }

        /// <summary>
        /// Istanbul Blake2F precompile
        /// </summary>
        bool IsEip152Enabled { get; }

        /// <summary>
        /// Istanbul alt_bn128 gas cost reduction
        /// </summary>
        bool IsEip1108Enabled { get; }

        /// <summary>
        /// Istanbul state opcodes gas cost increase
        /// </summary>
        bool IsEip1884Enabled { get; }

        /// <summary>
        /// Istanbul net-metered SSTORE
        /// </summary>
        bool IsEip2200Enabled { get; }

        /// <summary>
        /// Berlin subroutines -> https://github.com/ethereum/EIPs/issues/2315
        /// </summary>
        bool IsEip2315Enabled { get; }

        /// <summary>
        /// Berlin BLS crypto precompiles
        /// </summary>
        bool IsEip2537Enabled { get; }

        /// <summary>
        /// Berlin MODEXP precompiles
        /// </summary>
        bool IsEip2565Enabled { get; }

        /// <summary>
        /// Berlin gas cost increases for state reading opcodes
        /// </summary>
        bool IsEip2929Enabled { get; }

        /// <summary>
        /// Berlin access lists
        /// </summary>
        bool IsEip2930Enabled { get; }

        /// <summary>
        /// Should EIP158 be ignored for this account.
        /// </summary>
        /// <remarks>THis is needed for SystemUser account compatibility with Parity.</remarks>
        /// <param name="address"></param>
        /// <returns></returns>
        bool IsEip158IgnoredAccount(Address address);

        /// <summary>
        /// BaseFee opcode
        /// </summary>
        bool IsEip3198Enabled { get; }

        /// <summary>
        /// Reduction in refunds
        /// </summary>
        bool IsEip3529Enabled { get; }

        /// <summary>
        /// Reject new contracts starting with the 0xEF byte
        /// </summary>
        bool IsEip3541Enabled { get; }

        /// <summary>
        /// Reject transactions where senders have non-empty code hash
        /// </summary>
        bool IsEip3607Enabled { get; }

        /// <summary>
        /// Upgrade consensus to Proof-of-Stake
        /// </summary>
        bool IsEip3675Enabled { get; }

        /// <summary>
        /// Warm COINBASE
        /// </summary>
        bool IsEip3651Enabled { get; }

        /// <summary>
        /// Transient storage
        /// </summary>
        bool IsEip1153Enabled { get; }


        /// <summary>
        /// PUSH0 instruction
        /// </summary>
        bool IsEip3855Enabled { get; }

        /// <summary>
        /// EIP-3860: Limit and meter initcode
        /// </summary>
        bool IsEip3860Enabled { get; }

        /// <summary>
        /// Gets or sets a value indicating whether the
        /// <see href="https://eips.ethereum.org/EIPS/eip-4895">EIP-4895</see>
        /// validator withdrawals are enabled.
        /// </summary>
        bool IsEip4895Enabled { get; }

        /// <summary>
        /// Should transactions be validated against chainId.
        /// </summary>
        /// <remarks>Backward compatibility for early Kovan blocks.</remarks>
        bool ValidateChainId => true;

        /// <summary>
        /// Should validate ReceiptsRoot.
        /// </summary>
        /// <remarks>Backward compatibility for early Kovan blocks.</remarks>
        bool ValidateReceipts => true;

<<<<<<< HEAD
        public long Eip1559TransitionBlock { get; }

        public ulong WithdrawalTimestamp { get; }

        // STATE related
=======
        // STATE related 
>>>>>>> 0dbdec05
        public bool ClearEmptyAccountWhenTouched => IsEip158Enabled;

        // VM
        public bool LimitCodeSize => IsEip170Enabled;

        public bool UseHotAndColdStorage => IsEip2929Enabled;

        public bool UseTxAccessLists => IsEip2930Enabled;

        public bool AddCoinbaseToTxAccessList => IsEip3651Enabled;

        public bool ModExpEnabled => IsEip198Enabled;

        public bool Bn128Enabled => IsEip196Enabled && IsEip197Enabled;

        public bool BlakeEnabled => IsEip152Enabled;

        public bool Bls381Enabled => IsEip2537Enabled;

        public bool ChargeForTopLevelCreate => IsEip2Enabled;

        public bool FailOnOutOfGasCodeDeposit => IsEip2Enabled;

        public bool UseShanghaiDDosProtection => IsEip150Enabled;

        public bool UseExpDDosProtection => IsEip160Enabled;

        public bool UseLargeStateDDosProtection => IsEip1884Enabled;

        public bool ReturnDataOpcodesEnabled => IsEip211Enabled;

        public bool ChainIdOpcodeEnabled => IsEip1344Enabled;

        public bool Create2OpcodeEnabled => IsEip1014Enabled;

        public bool DelegateCallEnabled => IsEip7Enabled;

        public bool StaticCallEnabled => IsEip214Enabled;

        public bool ShiftOpcodesEnabled => IsEip145Enabled;

        public bool SubroutinesEnabled => IsEip2315Enabled;

        public bool RevertOpcodeEnabled => IsEip140Enabled;

        public bool ExtCodeHashOpcodeEnabled => IsEip1052Enabled;

        public bool SelfBalanceOpcodeEnabled => IsEip1884Enabled;

        public bool UseConstantinopleNetGasMetering => IsEip1283Enabled;

        public bool UseIstanbulNetGasMetering => IsEip2200Enabled;

        public bool UseNetGasMetering => UseConstantinopleNetGasMetering | UseIstanbulNetGasMetering;

        public bool UseNetGasMeteringWithAStipendFix => UseIstanbulNetGasMetering;

        public bool Use63Over64Rule => UseShanghaiDDosProtection;

        public bool BaseFeeEnabled => IsEip3198Enabled;

        // EVM Related
        public bool IncludePush0Instruction => IsEip3855Enabled;

        public bool TransientStorageEnabled => IsEip1153Enabled;

        public bool WithdrawalsEnabled => IsEip4895Enabled;
    }
}<|MERGE_RESOLUTION|>--- conflicted
+++ resolved
@@ -279,15 +279,9 @@
         /// <remarks>Backward compatibility for early Kovan blocks.</remarks>
         bool ValidateReceipts => true;
 
-<<<<<<< HEAD
-        public long Eip1559TransitionBlock { get; }
-
         public ulong WithdrawalTimestamp { get; }
 
         // STATE related
-=======
-        // STATE related 
->>>>>>> 0dbdec05
         public bool ClearEmptyAccountWhenTouched => IsEip158Enabled;
 
         // VM
