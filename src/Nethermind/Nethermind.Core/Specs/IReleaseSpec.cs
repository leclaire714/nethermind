--- conflicted
+++ resolved
@@ -359,11 +359,8 @@
 
         public bool IsBeaconBlockRootAvailable => IsEip4788Enabled;
         public bool MCopyIncluded => IsEip5656Enabled;
-<<<<<<< HEAD
 
         public bool MainnetSystemCalls { get; } // ToDo add comment
-=======
         public bool BlobBaseFeeEnabled => IsEip4844Enabled;
->>>>>>> 4acacce7
     }
 }