/*
 * Copyright (c) 2018 Demerzel Solutions Limited
 * This file is part of the Nethermind library.
 *
 * The Nethermind library is free software: you can redistribute it and/or modify
 * it under the terms of the GNU Lesser General Public License as published by
 * the Free Software Foundation, either version 3 of the License, or
 * (at your option) any later version.
 *
 * The Nethermind library is distributed in the hope that it will be useful,
 * but WITHOUT ANY WARRANTY; without even the implied warranty of
 * MERCHANTABILITY or FITNESS FOR A PARTICULAR PURPOSE. See the
 * GNU Lesser General Public License for more details.
 *
 * You should have received a copy of the GNU Lesser General Public License
 * along with the Nethermind. If not, see <http://www.gnu.org/licenses/>.
 */

using System.Threading;
using Nethermind.Dirichlet.Numerics;

namespace Nethermind.Core.Specs.Forks
{
    public class Homestead : IReleaseSpec
    {   
        private static IReleaseSpec _instance;

        private Homestead()
        {
        }

        public static IReleaseSpec Instance => LazyInitializer.EnsureInitialized(ref _instance, () => new Homestead());

        public long MaximumExtraDataSize => 32;
        public long MaxCodeSize => long.MaxValue;
        public long MinGasLimit => 5000;
        public long GasLimitBoundDivisor => 0x0400;
        public Address Registrar => new Address("0xe3389675d0338462dC76C6f9A3e432550c36A142");
        public UInt256 BlockReward => UInt256.Parse("5000000000000000000");
        public long DifficultyBombDelay => 0L;
        public long DifficultyBoundDivisor => 0x0800;
        public int MaximumUncleCount => 2;
        public bool IsTimeAdjustmentPostOlympic => true;
        public bool IsEip2Enabled => true;
        public bool IsEip7Enabled => true;
        public bool IsEip100Enabled => false;
        public bool IsEip140Enabled => false;
        public bool IsEip150Enabled => false;
        public bool IsEip155Enabled => false;
        public bool IsEip158Enabled => false;
        public bool IsEip160Enabled => false;
        public bool IsEip170Enabled => false;
        public bool IsEip196Enabled => false;
        public bool IsEip197Enabled => false;
        public bool IsEip198Enabled => false;
        public bool IsEip211Enabled => false;
        public bool IsEip214Enabled => false;
        public bool IsEip649Enabled => false;
        public bool IsEip658Enabled => false;
        public bool IsEip145Enabled => false;
        public bool IsEip1014Enabled => false;
        public bool IsEip1052Enabled => false;
        public bool IsEip1283Enabled => false;
        public bool IsEip1234Enabled => false;
        public bool IsEip1344Enabled => false;
<<<<<<< HEAD
        public bool IsEip158IgnoredAccount(Address address) => false;
=======
        public bool IsEip2028Enabled => false;
        public bool IsEip152Enabled => false;
        public bool IsEip1108Enabled => false;
        public bool IsEip1884Enabled => false;
        public bool IsEip2200Enabled => false;
>>>>>>> dba208ea
    }
}<|MERGE_RESOLUTION|>--- conflicted
+++ resolved
@@ -63,14 +63,11 @@
         public bool IsEip1283Enabled => false;
         public bool IsEip1234Enabled => false;
         public bool IsEip1344Enabled => false;
-<<<<<<< HEAD
-        public bool IsEip158IgnoredAccount(Address address) => false;
-=======
         public bool IsEip2028Enabled => false;
         public bool IsEip152Enabled => false;
         public bool IsEip1108Enabled => false;
         public bool IsEip1884Enabled => false;
         public bool IsEip2200Enabled => false;
->>>>>>> dba208ea
+        public bool IsEip158IgnoredAccount(Address address) => false;		
     }
 }