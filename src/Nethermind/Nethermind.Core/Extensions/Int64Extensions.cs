// SPDX-FileCopyrightText: 2022 Demerzel Solutions Limited
// SPDX-License-Identifier: LGPL-3.0-only

using System;
using System.Buffers.Binary;
using System.Runtime.CompilerServices;

using Nethermind.Int256;

namespace Nethermind.Core.Extensions;

public static class Int64Extensions
{
    public static byte[] ToBigEndianByteArrayWithoutLeadingZeros(this long value)
    {
        byte byte6 = (byte)(value >> 8);
        byte byte5 = (byte)(value >> 16);
        byte byte4 = (byte)(value >> 24);
        byte byte3 = (byte)(value >> 32);
        byte byte2 = (byte)(value >> 40);
        byte byte1 = (byte)(value >> 48);
        byte byte0 = (byte)(value >> 56);

        if (byte0 == 0)
        {
            if (byte1 == 0)
            {
                if (byte2 == 0)
                {
                    if (byte3 == 0)
                    {
                        if (byte4 == 0)
                        {
                            if (byte5 == 0)
                            {
                                if (byte6 == 0)
                                {
                                    byte[] bytes = new byte[1];
                                    bytes[0] = (byte)value;
                                    return bytes;
                                }
                                else
                                {
                                    byte[] bytes = new byte[2];
                                    bytes[1] = (byte)value;
                                    bytes[0] = byte6;
                                    return bytes;
                                }
                            }
                            else
                            {
                                byte[] bytes = new byte[3];
                                bytes[2] = (byte)value;
                                bytes[1] = byte6;
                                bytes[0] = byte5;
                                return bytes;
                            }
                        }
                        else
                        {
                            byte[] bytes = new byte[4];
                            bytes[3] = (byte)value;
                            bytes[2] = byte6;
                            bytes[1] = byte5;
                            bytes[0] = byte4;
                            return bytes;
                        }
                    }
                    else
                    {
                        byte[] bytes = new byte[5];
                        bytes[4] = (byte)value;
                        bytes[3] = byte6;
                        bytes[2] = byte5;
                        bytes[1] = byte4;
                        bytes[0] = byte3;
                        return bytes;
                    }
                }
                else
                {
                    byte[] bytes = new byte[6];
                    bytes[5] = (byte)value;
                    bytes[4] = byte6;
                    bytes[3] = byte5;
                    bytes[2] = byte4;
                    bytes[1] = byte3;
                    bytes[0] = byte2;
                    return bytes;
                }
            }
            else
            {
                byte[] bytes = new byte[7];
                bytes[6] = (byte)value;
                bytes[5] = byte6;
                bytes[4] = byte5;
                bytes[3] = byte4;
                bytes[2] = byte3;
                bytes[1] = byte2;
                bytes[0] = byte1;
                return bytes;
            }
        }
        else
        {
            byte[] bytes = new byte[8];
            bytes[7] = (byte)value;
            bytes[6] = byte6;
            bytes[5] = byte5;
            bytes[4] = byte4;
            bytes[3] = byte3;
            bytes[2] = byte2;
            bytes[1] = byte1;
            bytes[0] = byte0;
            return bytes;
        }
    }

    public static byte[] ToBigEndianByteArray(this long value)
    {
        byte[] bytes = BitConverter.GetBytes(value);
        if (BitConverter.IsLittleEndian)
        {
            Array.Reverse(bytes);
        }

        return bytes;
    }
<<<<<<< HEAD
    public static void WriteBigEndian(this long value, Span<byte> output)
    {
        BinaryPrimitives.WriteInt64BigEndian(output, value);
    }

    [SkipLocalsInit]
    public static string ToHexString(this long value, bool skipLeadingZeros)
    {
        if (value == UInt256.Zero)
        {
            return "0x";
        }

        Span<byte> bytes = stackalloc byte[8];
        BinaryPrimitives.WriteInt64BigEndian(bytes, value);
        return bytes.ToHexString(true, skipLeadingZeros, false);
    }

    [SkipLocalsInit]
    public static string ToHexString(this ulong value, bool skipLeadingZeros)
    {
        if (value == UInt256.Zero)
        {
            return "0x";
        }

        Span<byte> bytes = stackalloc byte[8];
        BinaryPrimitives.WriteUInt64BigEndian(bytes, value);
        return bytes.ToHexString(true, skipLeadingZeros, false);
    }

    [SkipLocalsInit]
    public static string ToHexString(this in UInt256 value, bool skipLeadingZeros)
    {
        if (skipLeadingZeros)
        {
            if (value == UInt256.Zero)
            {
                return "0x";
            }

            if (value == UInt256.One)
            {
                return "0x1";
            }
        }

        Span<byte> bytes = stackalloc byte[32];
        value.ToBigEndian(bytes);
        return bytes.ToHexString(true, skipLeadingZeros, false);
    }

    public static long ToLongFromBigEndianByteArrayWithoutLeadingZeros(this byte[]? bytes)
    {
        if (bytes is null)
        {
            return 0L;
        }

        long value = 0;
        int length = bytes.Length;

        for (int i = 0; i < length; i++)
        {
            value += (long)bytes[length - 1 - i] << 8 * i;
        }

=======

    public static void WriteBigEndian(this long value, Span<byte> output)
    {
        BinaryPrimitives.WriteInt64BigEndian(output, value);
    }

    [ThreadStatic]
    private static byte[]? t_byteBuffer64;
    private static byte[] GetByteBuffer64() => t_byteBuffer64 ??= new byte[8];

    public static string ToHexString(this long value, bool skipLeadingZeros)
    {
        if (value == 0L)
        {
            return "0x0";
        }

        byte[] bytes = GetByteBuffer64();
        BinaryPrimitives.WriteInt64BigEndian(bytes, value);
        return bytes.ToHexString(true, skipLeadingZeros, false);
    }

    public static string ToHexString(this ulong value, bool skipLeadingZeros)
    {
        if (value == 0UL)
        {
            return "0x0";
        }

        byte[] bytes = GetByteBuffer64();
        BinaryPrimitives.WriteUInt64BigEndian(bytes, value);
        return bytes.ToHexString(true, skipLeadingZeros, false);
    }

    [ThreadStatic]
    private static byte[]? t_byteBuffer256;
    private static byte[] GetByteBuffer256() => t_byteBuffer256 ??= new byte[32];

    public static string ToHexString(this in UInt256 value, bool skipLeadingZeros)
    {
        if (skipLeadingZeros)
        {
            if (value == UInt256.Zero)
            {
                return "0x0";
            }

            if (value == UInt256.One)
            {
                return "0x1";
            }
        }

        byte[] bytes = GetByteBuffer256();
        value.ToBigEndian(bytes);
        return bytes.ToHexString(true, skipLeadingZeros, false);
    }

    public static long ToLongFromBigEndianByteArrayWithoutLeadingZeros(this byte[]? bytes)
    {
        if (bytes is null)
        {
            return 0L;
        }

        long value = 0;
        int length = bytes.Length;

        for (int i = 0; i < length; i++)
        {
            value += (long)bytes[length - 1 - i] << 8 * i;
        }

>>>>>>> 63070a3e
        return value;
    }
}<|MERGE_RESOLUTION|>--- conflicted
+++ resolved
@@ -127,7 +127,6 @@
 
         return bytes;
     }
-<<<<<<< HEAD
     public static void WriteBigEndian(this long value, Span<byte> output)
     {
         BinaryPrimitives.WriteInt64BigEndian(output, value);
@@ -136,9 +135,9 @@
     [SkipLocalsInit]
     public static string ToHexString(this long value, bool skipLeadingZeros)
     {
-        if (value == UInt256.Zero)
+        if (value == 0L)
         {
-            return "0x";
+            return "0x0";
         }
 
         Span<byte> bytes = stackalloc byte[8];
@@ -149,9 +148,9 @@
     [SkipLocalsInit]
     public static string ToHexString(this ulong value, bool skipLeadingZeros)
     {
-        if (value == UInt256.Zero)
+        if (value == 0UL)
         {
-            return "0x";
+            return "0x0";
         }
 
         Span<byte> bytes = stackalloc byte[8];
@@ -164,9 +163,9 @@
     {
         if (skipLeadingZeros)
         {
-            if (value == UInt256.Zero)
+            if (value == default)
             {
-                return "0x";
+                return "0x0";
             }
 
             if (value == UInt256.One)
@@ -195,81 +194,6 @@
             value += (long)bytes[length - 1 - i] << 8 * i;
         }
 
-=======
-
-    public static void WriteBigEndian(this long value, Span<byte> output)
-    {
-        BinaryPrimitives.WriteInt64BigEndian(output, value);
-    }
-
-    [ThreadStatic]
-    private static byte[]? t_byteBuffer64;
-    private static byte[] GetByteBuffer64() => t_byteBuffer64 ??= new byte[8];
-
-    public static string ToHexString(this long value, bool skipLeadingZeros)
-    {
-        if (value == 0L)
-        {
-            return "0x0";
-        }
-
-        byte[] bytes = GetByteBuffer64();
-        BinaryPrimitives.WriteInt64BigEndian(bytes, value);
-        return bytes.ToHexString(true, skipLeadingZeros, false);
-    }
-
-    public static string ToHexString(this ulong value, bool skipLeadingZeros)
-    {
-        if (value == 0UL)
-        {
-            return "0x0";
-        }
-
-        byte[] bytes = GetByteBuffer64();
-        BinaryPrimitives.WriteUInt64BigEndian(bytes, value);
-        return bytes.ToHexString(true, skipLeadingZeros, false);
-    }
-
-    [ThreadStatic]
-    private static byte[]? t_byteBuffer256;
-    private static byte[] GetByteBuffer256() => t_byteBuffer256 ??= new byte[32];
-
-    public static string ToHexString(this in UInt256 value, bool skipLeadingZeros)
-    {
-        if (skipLeadingZeros)
-        {
-            if (value == UInt256.Zero)
-            {
-                return "0x0";
-            }
-
-            if (value == UInt256.One)
-            {
-                return "0x1";
-            }
-        }
-
-        byte[] bytes = GetByteBuffer256();
-        value.ToBigEndian(bytes);
-        return bytes.ToHexString(true, skipLeadingZeros, false);
-    }
-
-    public static long ToLongFromBigEndianByteArrayWithoutLeadingZeros(this byte[]? bytes)
-    {
-        if (bytes is null)
-        {
-            return 0L;
-        }
-
-        long value = 0;
-        int length = bytes.Length;
-
-        for (int i = 0; i < length; i++)
-        {
-            value += (long)bytes[length - 1 - i] << 8 * i;
-        }
-
->>>>>>> 63070a3e
         return value;
     }
 }