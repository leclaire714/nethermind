--- conflicted
+++ resolved
@@ -390,19 +390,11 @@
             return BinaryPrimitives.ReadInt16BigEndian(fourBytes);
         }
 
-<<<<<<< HEAD
-        public static int ReadEthInt16(this Span<byte> bytes)
-        {
-            return ReadEthInt16((ReadOnlySpan<byte>)bytes);
-        }
-        public static int ReadEthInt16(this ReadOnlySpan<byte> bytes)
-=======
         public static ushort ReadEthUInt16(this Span<byte> bytes)
         {
             return ReadEthUInt16((ReadOnlySpan<byte>)bytes);
         }
         public static ushort ReadEthUInt16(this ReadOnlySpan<byte> bytes)
->>>>>>> d6d8eb1a
         {
             if (bytes.Length > 2)
             {
@@ -411,21 +403,12 @@
 
             if (bytes.Length == 2)
             {
-<<<<<<< HEAD
-                return BinaryPrimitives.ReadInt16BigEndian(bytes);
-            }
-
-            Span<byte> fourBytes = stackalloc byte[4];
-            bytes.CopyTo(fourBytes.Slice(2 - bytes.Length));
-            return BinaryPrimitives.ReadInt16BigEndian(fourBytes);
-=======
                 return BinaryPrimitives.ReadUInt16BigEndian(bytes);
             }
 
             Span<byte> fourBytes = stackalloc byte[2];
             bytes.CopyTo(fourBytes.Slice(2 - bytes.Length));
             return BinaryPrimitives.ReadUInt16BigEndian(fourBytes);
->>>>>>> d6d8eb1a
         }
         public static int ReadEthInt32(this ReadOnlySpan<byte> bytes)
         {
