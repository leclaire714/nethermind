--- conflicted
+++ resolved
@@ -3,22 +3,10 @@
 
 using Nethermind.Core.Specs;
 
-namespace Nethermind.Core.Extensions;
-
-public static class SpecProviderExtensions
+namespace Nethermind.Core.Extensions
 {
-    /// <summary>
-    /// this method is here only for getting spec for 1559.
-    /// Reason of adding is that at sometime we dont know the Timestamp.
-    /// </summary>
-    /// <param name="specProvider"></param>
-    /// <param name="blockNumber"></param>
-    /// <returns>ReleaseSpec that has the values for EIP1559 correct but not the rest.</returns>
-    public static IReleaseSpec GetSpecFor1559(this ISpecProvider specProvider, long blockNumber)
+    public static class SpecProviderExtensions
     {
-<<<<<<< HEAD
-        return specProvider.GetSpec(blockNumber, null);
-=======
         /// <summary>
         /// this method is here only for getting spec for 1559.
         /// Reason of adding is that at sometime we dont know the Timestamp.
@@ -30,6 +18,5 @@
         {
             return specProvider.GetSpec(blockNumber, null);
         }
->>>>>>> 0dbdec05
     }
 }