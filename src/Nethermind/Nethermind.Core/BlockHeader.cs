--- conflicted
+++ resolved
@@ -80,11 +80,7 @@
         public bool HasBody => TxRoot != Keccak.EmptyTreeHash
             || UnclesHash != Keccak.OfAnEmptySequenceRlp
             || WithdrawalsRoot != Keccak.EmptyTreeHash;
-<<<<<<< HEAD
-        
-=======
 
->>>>>>> a43ca6d7
         public string SealEngineType { get; set; } = Core.SealEngineType.Ethash;
 
         // ToDo we need to set this flag after reading block from db
