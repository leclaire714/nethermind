--- conflicted
+++ resolved
@@ -161,41 +161,12 @@
         }
     }
 
-<<<<<<< HEAD
     [Test]
     public async Task Should_deploy_contracts_successfully()
     {
         var chain = await CreateChain();
         (Address[] entryPointAddresses, Address?[] walletAddresses, _) = await _contracts.Deploy(chain);
     }
-=======
-        [Test]
-        public void Should_sign_correctly()
-        {
-            UserOperation createOp = Build.A.UserOperation
-                .WithSender(new Address("0x65f1326ef62E7b63B2EdF41840E37eB2a0F97515"))
-                .WithNonce(7)
-                .WithCallData(Bytes.FromHexString("0x80c5c7d000000000000000000000000017e4493e5dc3e0bafdb68147cf15f52f669ef91d000000000000000000000000000000000000000000000000000000000000000000000000000000000000000000000000000000000000000000000000000000600000000000000000000000000000000000000000000000000000000000000004278ddd3c00000000000000000000000000000000000000000000000000000000"))
-                .WithCallGas(29129)
-                .WithVerificationGas(100000)
-                .WithPreVerificationGas(21000)
-                .WithMaxFeePerGas(1000000007)
-                .WithMaxPriorityFeePerGas(1000000000)
-                .SignedAndResolved(
-                    new PrivateKey("0xa31e1f30394cba49bca6783cf25679abae1e5fd7f70a95ef794b73e041a8c864"),
-                    new Address("0x90f3E1105E63C877bF9587DE5388C23Cdb702c6B"),
-                    5
-                    )
-                .TestObject;
-
-            Address entryPointId = new Address("0x90f3e1105e63c877bf9587de5388c23cdb702c6b");
-            ulong chainId = 5;
-            Hash256 idFromTransaction =
-                new Hash256("0x87c3605deda77b02b78e62157309985d94531cf7fbb13992c602c8555bece921");
-            createOp.CalculateRequestId(entryPointId, chainId);
-            Assert.That(createOp.RequestId!, Is.EqualTo(idFromTransaction),
-                "Request IDs do not match.");
->>>>>>> 3fc97b12
 
     [Test]
     public void Should_sign_correctly()
@@ -218,8 +189,8 @@
 
         Address entryPointId = new Address("0x90f3e1105e63c877bf9587de5388c23cdb702c6b");
         ulong chainId = 5;
-        Keccak idFromTransaction =
-            new Keccak("0x87c3605deda77b02b78e62157309985d94531cf7fbb13992c602c8555bece921");
+        Hash256 idFromTransaction =
+            new Hash256("0x87c3605deda77b02b78e62157309985d94531cf7fbb13992c602c8555bece921");
         createOp.CalculateRequestId(entryPointId, chainId);
         Assert.That(createOp.RequestId!, Is.EqualTo(idFromTransaction),
             "Request IDs do not match.");
@@ -533,13 +504,12 @@
         chain.State.GetCode(accountAddress).Should().BeEquivalentTo(_contracts.SimpleWalletAbi.DeployedBytecode!);
     }
 
-<<<<<<< HEAD
     public static void SignUserOperation(UserOperation op, PrivateKey privateKey, Address entryPointAddress, ulong chainId)
     {
         op.CalculateRequestId(entryPointAddress, chainId);
 
         Signer signer = new(chainId, privateKey, NullLogManager.Instance);
-        Keccak hashedRequestId = Keccak.Compute(
+        Hash256 hashedRequestId = Keccak.Compute(
             Bytes.Concat(
                 Encoding.UTF8.GetBytes("\x19"),
                 Encoding.UTF8.GetBytes("Ethereum Signed Message:\n" + op.RequestId!.Bytes.Length),
@@ -548,22 +518,5 @@
         Signature signature = signer.Sign(hashedRequestId);
 
         op.Signature = Bytes.FromHexString(signature.ToString());
-=======
-        public static void SignUserOperation(UserOperation op, PrivateKey privateKey, Address entryPointAddress, ulong chainId)
-        {
-            op.CalculateRequestId(entryPointAddress, chainId);
-
-            Signer signer = new(chainId, privateKey, NullLogManager.Instance);
-            Hash256 hashedRequestId = Keccak.Compute(
-                Bytes.Concat(
-                    Encoding.UTF8.GetBytes("\x19"),
-                    Encoding.UTF8.GetBytes("Ethereum Signed Message:\n" + op.RequestId!.Bytes.Length),
-                    op.RequestId!.Bytes)
-            );
-            Signature signature = signer.Sign(hashedRequestId);
-
-            op.Signature = Bytes.FromHexString(signature.ToString());
-        }
->>>>>>> 3fc97b12
     }
 }