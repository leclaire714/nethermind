--- conflicted
+++ resolved
@@ -94,13 +94,8 @@
     public Hash256? Hash { get; set; }
     public UInt256? Nonce { get; set; }
 
-<<<<<<< HEAD
-    [JsonIgnore(Condition = JsonIgnoreCondition.Never)]
-    public Keccak? BlockHash { get; set; }
-=======
-    [JsonProperty(NullValueHandling = NullValueHandling.Include)]
+    [JsonIgnore(Condition = JsonIgnoreCondition.Never)]
     public Hash256? BlockHash { get; set; }
->>>>>>> 3fc97b12
 
     [JsonIgnore(Condition = JsonIgnoreCondition.Never)]
     public long? BlockNumber { get; set; }
