--- conflicted
+++ resolved
@@ -16,6 +16,7 @@
 using Nethermind.Serialization.Json;
 using Nethermind.State;
 using Newtonsoft.Json;
+using JsonSerializer = Newtonsoft.Json.JsonSerializer;
 
 namespace Nethermind.JsonRpc;
 
@@ -23,10 +24,10 @@
 public class JsonRpcService : IJsonRpcService
 {
     private readonly ILogger _logger;
-    private readonly int _maxLoggedRequestParametersCharacters;
-    private readonly HashSet<string> _methodsLoggingFiltering;
     private readonly IRpcModuleProvider _rpcModuleProvider;
     private readonly JsonSerializer _serializer;
+    private readonly HashSet<string> _methodsLoggingFiltering;
+    private readonly int _maxLoggedRequestParametersCharacters;
 
     public JsonRpcService(IRpcModuleProvider rpcModuleProvider, ILogManager logManager, IJsonRpcConfig jsonRpcConfig)
     {
@@ -39,8 +40,7 @@
         List<JsonConverter> converterList = new();
         foreach (JsonConverter converter in rpcModuleProvider.Converters)
         {
-            if (_logger.IsDebug)
-                _logger.Debug($"Registering {converter.GetType().Name} inside {nameof(JsonRpcService)}");
+            if (_logger.IsDebug) _logger.Debug($"Registering {converter.GetType().Name} inside {nameof(JsonRpcService)}");
             _serializer.Converters.Add(converter);
             converterList.Add(converter);
         }
@@ -65,7 +65,9 @@
         {
             (int? errorCode, string errorMessage) = Validate(rpcRequest, context);
             if (errorCode.HasValue)
+            {
                 return GetErrorResponse(rpcRequest.Method, errorCode.Value, errorMessage, null, rpcRequest.Id);
+            }
 
             try
             {
@@ -73,22 +75,18 @@
             }
             catch (TargetInvocationException ex)
             {
-                if (_logger.IsError)
-                    _logger.Error($"Error during method execution, request: {rpcRequest}", ex.InnerException);
-                return GetErrorResponse(rpcRequest.Method, ErrorCodes.InternalError, "Internal error",
-                    ex.InnerException?.ToString(), rpcRequest.Id);
+                if (_logger.IsError) _logger.Error($"Error during method execution, request: {rpcRequest}", ex.InnerException);
+                return GetErrorResponse(rpcRequest.Method, ErrorCodes.InternalError, "Internal error", ex.InnerException?.ToString(), rpcRequest.Id);
             }
             catch (ModuleRentalTimeoutException ex)
             {
                 if (_logger.IsError) _logger.Error($"Error during method execution, request: {rpcRequest}", ex);
-                return GetErrorResponse(rpcRequest.Method, ErrorCodes.ModuleTimeout, "Timeout", ex.ToString(),
-                    rpcRequest.Id);
+                return GetErrorResponse(rpcRequest.Method, ErrorCodes.ModuleTimeout, "Timeout", ex.ToString(), rpcRequest.Id);
             }
             catch (Exception ex)
             {
                 if (_logger.IsError) _logger.Error($"Error during method execution, request: {rpcRequest}", ex);
-                return GetErrorResponse(rpcRequest.Method, ErrorCodes.InternalError, "Internal error", ex.ToString(),
-                    rpcRequest.Id);
+                return GetErrorResponse(rpcRequest.Method, ErrorCodes.InternalError, "Internal error", ex.ToString(), rpcRequest.Id);
             }
         }
         catch (Exception ex)
@@ -97,18 +95,6 @@
             return GetErrorResponse(ErrorCodes.ParseError, "Parse error");
         }
     }
-
-    public JsonRpcErrorResponse GetErrorResponse(int errorCode, string errorMessage)
-    {
-        return GetErrorResponse(null, errorCode, errorMessage, null, null);
-    }
-
-    public JsonRpcErrorResponse GetErrorResponse(string methodName, int errorCode, string errorMessage, object id)
-    {
-        return GetErrorResponse(methodName, errorCode, errorMessage, null, id);
-    }
-
-    public JsonConverter[] Converters { get; }
 
     private async Task<JsonRpcResponse> ExecuteRequestAsync(JsonRpcRequest rpcRequest, JsonRpcContext context)
     {
@@ -117,8 +103,7 @@
         (MethodInfo MethodInfo, bool ReadOnly) result = _rpcModuleProvider.Resolve(methodName);
         return result.MethodInfo is not null
             ? await ExecuteAsync(rpcRequest, methodName, result, context)
-            : GetErrorResponse(methodName, ErrorCodes.MethodNotFound, "Method not found", $"{rpcRequest.Method}",
-                rpcRequest.Id);
+            : GetErrorResponse(methodName, ErrorCodes.MethodNotFound, "Method not found", $"{rpcRequest.Method}", rpcRequest.Id);
     }
 
     private async Task<JsonRpcResponse> ExecuteAsync(JsonRpcRequest request, string methodName,
@@ -129,8 +114,7 @@
 
         LogRequest(methodName, providedParameters, expectedParameters);
 
-        int missingParamsCount = expectedParameters.Length - providedParameters.Length +
-                                 providedParameters.Count(string.IsNullOrWhiteSpace);
+        int missingParamsCount = expectedParameters.Length - providedParameters.Length + (providedParameters.Count(string.IsNullOrWhiteSpace));
         int explicitNullableParamsCount = 0;
 
         if (missingParamsCount != 0)
@@ -148,7 +132,10 @@
                     // or we can treat null as a missing parameter. Two tests for this cases:
                     // Eth_call_is_working_with_implicit_null_as_the_last_argument and Eth_call_is_working_with_explicit_null_as_the_last_argument
                     bool isExplicit = providedParameters.Length >= parameterIndex + 1;
-                    if (nullable && isExplicit) explicitNullableParamsCount += 1;
+                    if (nullable && isExplicit)
+                    {
+                        explicitNullableParamsCount += 1;
+                    }
                     if (!expectedParameters[expectedParameters.Length - missingParamsCount + i].IsOptional && !nullable)
                     {
                         hasIncorrectParameters = true;
@@ -158,9 +145,9 @@
             }
 
             if (hasIncorrectParameters)
-                return GetErrorResponse(methodName, ErrorCodes.InvalidParams, "Invalid params",
-                    $"Incorrect parameters count, expected: {expectedParameters.Length}, actual: {expectedParameters.Length - missingParamsCount}",
-                    request.Id);
+            {
+                return GetErrorResponse(methodName, ErrorCodes.InvalidParams, "Invalid params", $"Incorrect parameters count, expected: {expectedParameters.Length}, actual: {expectedParameters.Length - missingParamsCount}", request.Id);
+            }
         }
 
         missingParamsCount -= explicitNullableParamsCount;
@@ -172,9 +159,7 @@
             parameters = DeserializeParameters(expectedParameters, providedParameters, missingParamsCount);
             if (parameters is null)
             {
-                if (_logger.IsWarn)
-                    _logger.Warn(
-                        $"Incorrect JSON RPC parameters when calling {methodName} with params [{string.Join(", ", providedParameters)}]");
+                if (_logger.IsWarn) _logger.Warn($"Incorrect JSON RPC parameters when calling {methodName} with params [{string.Join(", ", providedParameters)}]");
                 return GetErrorResponse(methodName, ErrorCodes.InvalidParams, "Invalid params", null, request.Id);
             }
         }
@@ -182,7 +167,10 @@
         //execute method
         IResultWrapper resultWrapper = null;
         IRpcModule rpcModule = await _rpcModuleProvider.Rent(methodName, method.ReadOnly);
-        if (rpcModule is IContextAwareRpcModule contextAwareModule) contextAwareModule.Context = context;
+        if (rpcModule is IContextAwareRpcModule contextAwareModule)
+        {
+            contextAwareModule.Context = context;
+        }
         bool returnImmediately = methodName != "eth_getLogs";
         Action? returnAction = returnImmediately ? null : () => _rpcModuleProvider.Return(methodName, rpcModule);
         try
@@ -201,13 +189,11 @@
         }
         catch (TargetParameterCountException e)
         {
-            return GetErrorResponse(methodName, ErrorCodes.InvalidParams, e.Message, e.ToString(), request.Id,
-                returnAction);
+            return GetErrorResponse(methodName, ErrorCodes.InvalidParams, e.Message, e.ToString(), request.Id, returnAction);
         }
         catch (TargetInvocationException e) when (e.InnerException is JsonException)
         {
-            return GetErrorResponse(methodName, ErrorCodes.InvalidParams, "Invalid params",
-                e.InnerException?.ToString(), request.Id, returnAction);
+            return GetErrorResponse(methodName, ErrorCodes.InvalidParams, "Invalid params", e.InnerException?.ToString(), request.Id, returnAction);
         }
         catch (Exception e) when (e.InnerException is OperationCanceledException)
         {
@@ -216,12 +202,14 @@
         }
         catch (Exception e) when (e.InnerException is InsufficientBalanceException)
         {
-            return GetErrorResponse(methodName, ErrorCodes.InvalidInput, e.InnerException.Message, e.ToString(),
-                request.Id, returnAction);
+            return GetErrorResponse(methodName, ErrorCodes.InvalidInput, e.InnerException.Message, e.ToString(), request.Id, returnAction);
         }
         finally
         {
-            if (returnImmediately) _rpcModuleProvider.Return(methodName, rpcModule);
+            if (returnImmediately)
+            {
+                _rpcModuleProvider.Return(methodName, rpcModule);
+            }
         }
 
         if (resultWrapper is null)
@@ -231,21 +219,7 @@
             return GetErrorResponse(methodName, ErrorCodes.InternalError, errorMessage, null, request.Id, returnAction);
         }
 
-<<<<<<< HEAD
-        Result? result = resultWrapper.GetResult();
-        if (result is null)
-        {
-            if (_logger.IsError) _logger.Error($"Error during method: {methodName} execution: no result");
-            return GetErrorResponse(methodName, resultWrapper.GetErrorCode(), "Internal error", resultWrapper.GetData(),
-                request.Id, returnAction);
-        }
-
-        if (result.ResultType == ResultType.Failure)
-            return GetErrorResponse(methodName, resultWrapper.GetErrorCode(), result.Error, resultWrapper.GetData(),
-                request.Id, returnAction);
-=======
         Result? result = resultWrapper.Result;
->>>>>>> 6e7e963e
 
         return result.ResultType != ResultType.Success
             ? GetErrorResponse(methodName, resultWrapper.ErrorCode, result.Error, resultWrapper.Data, request.Id, returnAction, resultWrapper.IsTemporary)
@@ -256,7 +230,7 @@
     {
         if (_logger.IsDebug && !_methodsLoggingFiltering.Contains(methodName))
         {
-            StringBuilder builder = new();
+            StringBuilder builder = new StringBuilder();
             builder.Append("Executing JSON RPC call ");
             builder.Append(methodName);
             builder.Append(" with params [");
@@ -286,35 +260,40 @@
                 }
 
                 builder.Append(parameter);
-                paramsLength += parameter?.Length ?? 0;
+                paramsLength += (parameter?.Length ?? 0);
                 paramsCount++;
             }
-
             builder.Append(']');
             string log = builder.ToString();
             _logger.Debug(log);
         }
     }
 
-    private object[]? DeserializeParameters(ParameterInfo[] expectedParameters, string?[] providedParameters,
-        int missingParamsCount)
+    private object[]? DeserializeParameters(ParameterInfo[] expectedParameters, string?[] providedParameters, int missingParamsCount)
     {
         try
         {
-            List<object> executionParameters = new();
+            List<object> executionParameters = new List<object>();
             for (int i = 0; i < providedParameters.Length; i++)
             {
                 string providedParameter = providedParameters[i];
                 ParameterInfo expectedParameter = expectedParameters[i];
                 Type paramType = expectedParameter.ParameterType;
-                if (paramType.IsByRef) paramType = paramType.GetElementType();
+                if (paramType.IsByRef)
+                {
+                    paramType = paramType.GetElementType();
+                }
 
                 if (string.IsNullOrWhiteSpace(providedParameter))
                 {
                     if (providedParameter is null && IsNullableParameter(expectedParameter))
+                    {
                         executionParameters.Add(null);
+                    }
                     else
+                    {
                         executionParameters.Add(Type.Missing);
+                    }
                     continue;
                 }
 
@@ -326,36 +305,32 @@
                     executionParam = jsonRpcParam;
                 }
                 else if (paramType == typeof(string))
+                {
                     executionParam = providedParameter;
+                }
                 else if (paramType == typeof(string[]))
-                    executionParam =
-                        _serializer.Deserialize<string[]>(new JsonTextReader(new StringReader(providedParameter)));
+                {
+                    executionParam = _serializer.Deserialize<string[]>(new JsonTextReader(new StringReader(providedParameter)));
+                }
                 else
                 {
                     if (providedParameter.StartsWith('[') || providedParameter.StartsWith('{'))
-                        executionParam =
-                            _serializer.Deserialize(new JsonTextReader(new StringReader(providedParameter)), paramType);
+                    {
+                        executionParam = _serializer.Deserialize(new JsonTextReader(new StringReader(providedParameter)), paramType);
+                    }
                     else
                     {
-                        if (providedParameter.StartsWith("\"") && providedParameter.EndsWith("\""))
-                        {
-                            executionParam =
-                                _serializer.Deserialize(
-                                    new JsonTextReader(new StringReader(providedParameter)), paramType);
-                        }
-                        else
-                        {
-                            executionParam =
-                                _serializer.Deserialize(
-                                    new JsonTextReader(new StringReader($"\"{providedParameter}\"")), paramType);
-                        }
+                        executionParam = _serializer.Deserialize(new JsonTextReader(new StringReader($"\"{providedParameter}\"")), paramType);
                     }
                 }
 
                 executionParameters.Add(executionParam);
             }
 
-            for (int i = 0; i < missingParamsCount; i++) executionParameters.Add(Type.Missing);
+            for (int i = 0; i < missingParamsCount; i++)
+            {
+                executionParameters.Add(Type.Missing);
+            }
 
             return executionParameters.ToArray();
         }
@@ -369,16 +344,21 @@
     private bool IsNullableParameter(ParameterInfo parameterInfo)
     {
         Type parameterType = parameterInfo.ParameterType;
-        if (parameterType.IsValueType) return Nullable.GetUnderlyingType(parameterType) is not null;
+        if (parameterType.IsValueType)
+        {
+            return Nullable.GetUnderlyingType(parameterType) is not null;
+        }
 
         CustomAttributeData nullableAttribute = parameterInfo.CustomAttributes
             .FirstOrDefault(x => x.AttributeType.FullName == "System.Runtime.CompilerServices.NullableAttribute");
         if (nullableAttribute is not null)
         {
             CustomAttributeTypedArgument attributeArgument = nullableAttribute.ConstructorArguments.FirstOrDefault();
-            if (attributeArgument.ArgumentType == typeof(byte)) return (byte)attributeArgument.Value! == 2;
-        }
-
+            if (attributeArgument.ArgumentType == typeof(byte))
+            {
+                return (byte)attributeArgument.Value! == 2;
+            }
+        }
         return false;
     }
 
@@ -394,17 +374,6 @@
         return response;
     }
 
-<<<<<<< HEAD
-    private JsonRpcErrorResponse GetErrorResponse(string? methodName, int errorCode, string? errorMessage,
-        object? errorData, object? id, Action? disposableAction = null)
-    {
-        if (_logger.IsDebug)
-            _logger.Debug(
-                $"Sending error response, method: {methodName ?? "none"}, id: {id}, errorType: {errorCode}, message: {errorMessage}, errorData: {errorData}");
-        JsonRpcErrorResponse response = new(disposableAction)
-        {
-            Error = new Error { Code = errorCode, Message = errorMessage, Data = errorData },
-=======
     public JsonRpcErrorResponse GetErrorResponse(int errorCode, string errorMessage) =>
         GetErrorResponse("", errorCode, errorMessage, null, null);
 
@@ -432,7 +401,6 @@
                 Data = errorData,
                 SuppressWarning = suppressWarning
             },
->>>>>>> 6e7e963e
             Id = id,
             MethodName = methodName
         };
@@ -442,10 +410,16 @@
 
     private (int? ErrorType, string ErrorMessage) Validate(JsonRpcRequest? rpcRequest, JsonRpcContext context)
     {
-        if (rpcRequest is null) return (ErrorCodes.InvalidRequest, "Invalid request");
+        if (rpcRequest is null)
+        {
+            return (ErrorCodes.InvalidRequest, "Invalid request");
+        }
 
         string methodName = rpcRequest.Method;
-        if (string.IsNullOrWhiteSpace(methodName)) return (ErrorCodes.InvalidRequest, "Method is required");
+        if (string.IsNullOrWhiteSpace(methodName))
+        {
+            return (ErrorCodes.InvalidRequest, "Method is required");
+        }
 
         methodName = methodName.Trim();
 
@@ -453,12 +427,9 @@
         return result switch
         {
             ModuleResolution.Unknown => ((int?)ErrorCodes.MethodNotFound, $"Method {methodName} is not supported"),
-            ModuleResolution.Disabled => (ErrorCodes.InvalidRequest,
-                $"{methodName} found but the containing module is disabled for the url '{context.Url?.ToString() ?? string.Empty}', consider adding module in JsonRpcConfig.AdditionalRpcUrls for additional url, or to JsonRpcConfig.EnabledModules for default url"),
-            ModuleResolution.EndpointDisabled => (ErrorCodes.InvalidRequest,
-                $"{methodName} found for the url '{context.Url?.ToString() ?? string.Empty}' but is disabled for {context.RpcEndpoint}"),
-            ModuleResolution.NotAuthenticated => (ErrorCodes.InvalidRequest,
-                $"Method {methodName} should be authenticated"),
+            ModuleResolution.Disabled => (ErrorCodes.InvalidRequest, $"{methodName} found but the containing module is disabled for the url '{context.Url?.ToString() ?? string.Empty}', consider adding module in JsonRpcConfig.AdditionalRpcUrls for additional url, or to JsonRpcConfig.EnabledModules for default url"),
+            ModuleResolution.EndpointDisabled => (ErrorCodes.InvalidRequest, $"{methodName} found for the url '{context.Url?.ToString() ?? string.Empty}' but is disabled for {context.RpcEndpoint}"),
+            ModuleResolution.NotAuthenticated => (ErrorCodes.InvalidRequest, $"Method {methodName} should be authenticated"),
             _ => (null, null)
         };
     }
