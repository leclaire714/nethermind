--- conflicted
+++ resolved
@@ -1,21 +1,5 @@
 // SPDX-FileCopyrightText: 2022 Demerzel Solutions Limited
 // SPDX-License-Identifier: LGPL-3.0-only
-
-using System;
-using System.IO;
-using System.Linq;
-using System.Threading;
-using System.Threading.Tasks;
-using Nethermind.Blockchain.Find;
-using Nethermind.Core;
-using Nethermind.Core.Crypto;
-using Nethermind.Core.Extensions;
-using Nethermind.Int256;
-using Nethermind.Evm.Tracing.GethStyle;
-using Nethermind.JsonRpc.Data;
-using Nethermind.Logging;
-using Nethermind.Serialization.Rlp;
-using Nethermind.Synchronization.Reporting;
 
 namespace Nethermind.JsonRpc.Modules.DebugModule
 {
@@ -263,11 +247,7 @@
 
         public Task<ResultWrapper<SyncReportSymmary>> debug_getSyncStage()
         {
-<<<<<<< HEAD
             return ResultWrapper<SyncReportSymmary>.Success(ReportSink.Snapshot);
-=======
-            return ResultWrapper<SyncReportSymmary>.Success(_debugBridge.GetCurrentSyncStage());
->>>>>>> bc1256bd
         }
     }
 }