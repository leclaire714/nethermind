// SPDX-FileCopyrightText: 2022 Demerzel Solutions Limited
// SPDX-License-Identifier: LGPL-3.0-only

using Nethermind.Core;
using Nethermind.Core.Crypto;
using Nethermind.Core.Extensions;
using Nethermind.Int256;
using Nethermind.Evm;
using System.Text.Json;
using System.Text.Json.Serialization;

namespace Nethermind.JsonRpc.Modules.Parity
{
    public class ParityTransaction
    {
        public Hash256 Hash { get; set; }
        public UInt256? Nonce { get; set; }
<<<<<<< HEAD
        [JsonIgnore(Condition = JsonIgnoreCondition.Never)]
        public Keccak BlockHash { get; set; }
        [JsonIgnore(Condition = JsonIgnoreCondition.Never)]
=======
        [JsonProperty(NullValueHandling = NullValueHandling.Include)]
        public Hash256 BlockHash { get; set; }
        [JsonProperty(NullValueHandling = NullValueHandling.Include)]
>>>>>>> 3fc97b12
        public UInt256? BlockNumber { get; set; }
        [JsonIgnore(Condition = JsonIgnoreCondition.Never)]
        public UInt256? TransactionIndex { get; set; }
        public Address From { get; set; }
        [JsonIgnore(Condition = JsonIgnoreCondition.Never)]
        public Address To { get; set; }
        public UInt256? Value { get; set; }
        public UInt256? GasPrice { get; set; }
        public long? Gas { get; set; }
        public byte[] Input { get; set; }
        public byte[] Raw { get; set; }
        [JsonIgnore(Condition = JsonIgnoreCondition.Never)]
        public Address Creates { get; set; }
        public PublicKey PublicKey { get; set; }
        public ulong? ChainId { get; set; }
        [JsonIgnore(Condition = JsonIgnoreCondition.Never)]
        public object Condition { get; set; }
        public byte[] R { get; set; }
        public byte[] S { get; set; }
        public UInt256 V { get; set; }
        public UInt256 StandardV { get; set; }

        public ParityTransaction()
        {
        }

        public ParityTransaction(Transaction transaction, byte[] raw, PublicKey publicKey,
            Hash256 blockHash = null, UInt256? blockNumber = null, UInt256? txIndex = null)
        {
            Hash = transaction.Hash;
            Nonce = transaction.Nonce;
            BlockHash = blockHash;
            BlockNumber = blockNumber;
            TransactionIndex = txIndex;
            From = transaction.SenderAddress;
            To = transaction.IsContractCreation ? null : transaction.To;
            Value = transaction.Value;
            GasPrice = transaction.GasPrice;
            Gas = transaction.GasLimit;
            Raw = raw;
            Input = transaction.Data.AsArray();
            PublicKey = publicKey;
            ChainId = transaction.Signature.ChainId;
            R = transaction.Signature.R;
            S = transaction.Signature.S;
            V = (UInt256)transaction.Signature.V;
            StandardV = transaction.Signature.RecoveryId;
            // TKS: it does not seem to work with CREATE2
            Creates = transaction.IsContractCreation ? ContractAddress.From(transaction.SenderAddress, transaction.Nonce) : null;
        }
    }
}<|MERGE_RESOLUTION|>--- conflicted
+++ resolved
@@ -15,15 +15,9 @@
     {
         public Hash256 Hash { get; set; }
         public UInt256? Nonce { get; set; }
-<<<<<<< HEAD
         [JsonIgnore(Condition = JsonIgnoreCondition.Never)]
-        public Keccak BlockHash { get; set; }
+        public Hash256 BlockHash { get; set; }
         [JsonIgnore(Condition = JsonIgnoreCondition.Never)]
-=======
-        [JsonProperty(NullValueHandling = NullValueHandling.Include)]
-        public Hash256 BlockHash { get; set; }
-        [JsonProperty(NullValueHandling = NullValueHandling.Include)]
->>>>>>> 3fc97b12
         public UInt256? BlockNumber { get; set; }
         [JsonIgnore(Condition = JsonIgnoreCondition.Never)]
         public UInt256? TransactionIndex { get; set; }
