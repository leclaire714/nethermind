// SPDX-FileCopyrightText: 2022 Demerzel Solutions Limited
// SPDX-License-Identifier: LGPL-3.0-only

using System;
using System.Collections.Generic;
using System.Linq;
using System.Threading;
using System.Xml;
using Nethermind.Blockchain.Find;
using Nethermind.Core;
using Nethermind.Core.Eip2930;
using Nethermind.Core.Extensions;
using Nethermind.Evm;
using Nethermind.Facade;
using Nethermind.Int256;
using Nethermind.JsonRpc.Data;
using Nethermind.Specs.Forks;

namespace Nethermind.JsonRpc.Modules.Eth
{
    //General executor
    public partial class EthRpcModule
    {
        // Single call executor
        private abstract class TxExecutor<TResult> : ExecutorBase<TResult, TransactionForRpc, Transaction>
        {
            protected TxExecutor(IBlockchainBridge blockchainBridge, IBlockFinder blockFinder, IJsonRpcConfig rpcConfig)
                : base(blockchainBridge, blockFinder, rpcConfig) { }

            protected override Transaction Prepare(TransactionForRpc call) => call.ToTransaction(_blockchainBridge.GetChainId());

            protected override ResultWrapper<TResult> Execute(BlockHeader header, Transaction tx, CancellationToken token) => ExecuteTx(header, tx, token);

            public override ResultWrapper<TResult> Execute(
                TransactionForRpc transactionCall,
                BlockParameter? blockParameter)
            {
                transactionCall.EnsureDefaults(_rpcConfig.GasCap);
                return base.Execute(transactionCall, blockParameter);
            }

            public ResultWrapper<TResult> ExecuteTx(TransactionForRpc transactionCall, BlockParameter? blockParameter) => Execute(transactionCall, blockParameter);

            protected abstract ResultWrapper<TResult> ExecuteTx(BlockHeader header, Transaction tx, CancellationToken token);
        }

        private class CallTxExecutor : TxExecutor<string>
        {
            public CallTxExecutor(IBlockchainBridge blockchainBridge, IBlockFinder blockFinder, IJsonRpcConfig rpcConfig)
                : base(blockchainBridge, blockFinder, rpcConfig)
            {
            }

            protected override ResultWrapper<string> ExecuteTx(BlockHeader header, Transaction tx, CancellationToken token)
            {
                CallOutput result = _blockchainBridge.Call(header, tx, token);

                return result.Error is null
                    ? ResultWrapper<string>.Success(result.OutputData.ToHexString(true))
                    : TryGetInputError(result) ?? ResultWrapper<string>.Fail("VM execution error.", ErrorCodes.ExecutionError, result.Error);
            }

        }

        private class EstimateGasTxExecutor : TxExecutor<UInt256?>
        {
            public EstimateGasTxExecutor(IBlockchainBridge blockchainBridge, IBlockFinder blockFinder, IJsonRpcConfig rpcConfig)
                : base(blockchainBridge, blockFinder, rpcConfig)
            {
            }

            protected override ResultWrapper<UInt256?> ExecuteTx(BlockHeader header, Transaction tx, CancellationToken token)
            {
                CallOutput result = _blockchainBridge.EstimateGas(header, tx, token);

                return result.Error is null
                    ? ResultWrapper<UInt256?>.Success((UInt256)result.GasSpent)
                    : TryGetInputError(result) ?? ResultWrapper<UInt256?>.Fail(result.Error, ErrorCodes.ExecutionError);
            }
        }

        private class CreateAccessListTxExecutor : TxExecutor<AccessListForRpc>
        {
            private readonly bool _optimize;

            public CreateAccessListTxExecutor(IBlockchainBridge blockchainBridge, IBlockFinder blockFinder, IJsonRpcConfig rpcConfig, bool optimize)
                : base(blockchainBridge, blockFinder, rpcConfig)
            {
                _optimize = optimize;
            }

            protected override ResultWrapper<AccessListForRpc> ExecuteTx(BlockHeader header, Transaction tx, CancellationToken token)
            {
                CallOutput result = _blockchainBridge.CreateAccessList(header, tx, token, _optimize);

                return result.Error is null
                    ? ResultWrapper<AccessListForRpc>.Success(new(GetResultAccessList(tx, result), GetResultGas(tx, result)))
                    : TryGetInputError(result) ?? ResultWrapper<AccessListForRpc>.Fail(result.Error, ErrorCodes.ExecutionError, new AccessListForRpc(GetResultAccessList(tx, result), GetResultGas(tx, result)));
            }

<<<<<<< HEAD
            private static IEnumerable<AccessListItemForRpc> GetResultAccessList(Transaction tx, CallOutput result)
=======
            private static IEnumerable<AccessListItemForRpc> GetResultAccessList(Transaction tx, BlockchainBridge.CallOutput result)
>>>>>>> b7105d00
            {
                AccessList? accessList = result.AccessList ?? tx.AccessList;
                return accessList is null ? Enumerable.Empty<AccessListItemForRpc>() : AccessListItemForRpc.FromAccessList(accessList);
            }

            private static UInt256 GetResultGas(Transaction transaction, CallOutput result)
            {
                long gas = result.GasSpent;
                if (result.AccessList is not null)
                {
                    // if we generated access list, we need to fix actual gas cost, as all storage was considered warm
                    gas -= IntrinsicGasCalculator.Calculate(transaction, Berlin.Instance);
                    transaction.AccessList = result.AccessList;
                    gas += IntrinsicGasCalculator.Calculate(transaction, Berlin.Instance);
                }

                return (UInt256)gas;
            }
        }
    }
}<|MERGE_RESOLUTION|>--- conflicted
+++ resolved
@@ -98,11 +98,8 @@
                     : TryGetInputError(result) ?? ResultWrapper<AccessListForRpc>.Fail(result.Error, ErrorCodes.ExecutionError, new AccessListForRpc(GetResultAccessList(tx, result), GetResultGas(tx, result)));
             }
 
-<<<<<<< HEAD
+
             private static IEnumerable<AccessListItemForRpc> GetResultAccessList(Transaction tx, CallOutput result)
-=======
-            private static IEnumerable<AccessListItemForRpc> GetResultAccessList(Transaction tx, BlockchainBridge.CallOutput result)
->>>>>>> b7105d00
             {
                 AccessList? accessList = result.AccessList ?? tx.AccessList;
                 return accessList is null ? Enumerable.Empty<AccessListItemForRpc>() : AccessListItemForRpc.FromAccessList(accessList);
