--- conflicted
+++ resolved
@@ -38,11 +38,7 @@
             _environment = environment;
         }
         
-<<<<<<< HEAD
-        public IReadOnlyTransactionProcessor Get(Keccak stateRoot) => new ReadOnlyTransactionProcessor(
-            _environment.TransactionProcessor, _environment.StateProvider, stateRoot);
-=======
-        public IReadOnlyTransactionProcessor Get(Keccak stateRoot) => new ReadOnlyTransactionProcessor(_environment.TransactionProcessor, _environment.StateProvider, _environment.StorageProvider, stateRoot);
->>>>>>> afb5880d
+        public IReadOnlyTransactionProcessor Get(Keccak stateRoot) =>
+            new ReadOnlyTransactionProcessor(_environment.TransactionProcessor, _environment.StateProvider, _environment.StorageProvider, stateRoot);
     }
 }