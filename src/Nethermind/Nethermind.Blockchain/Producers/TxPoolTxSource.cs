--- conflicted
+++ resolved
@@ -130,28 +130,11 @@
             Dictionary<Address, UInt256> nonces = new();
             if (_logger.IsDebug) _logger.Debug($"Collecting pending transactions at block gas limit {gasLimit}.");
 
-<<<<<<< HEAD
+            int i = 0;
+            
             foreach (WrappedTransaction wTx in transactions)
             {
-                if (gasRemaining < Transaction.BaseTxGasCost)
-                {
-                    break;
-                }
-
-                if (wTx.Tx.GasLimit > gasRemaining)
-                {
-                    if (_logger.IsDebug) _logger.Debug($"Rejecting (tx gas limit {wTx.Tx.GasLimit} above remaining block gas {gasRemaining}) {wTx.Tx.ToShortString()}");
-                    continue;
-                }
-                
                 if (wTx.Tx.SenderAddress == null)
-=======
-            int i = 0;
-            
-            foreach (Transaction tx in transactions)
-            {
-                if (tx.SenderAddress == null)
->>>>>>> e12abde1
                 {
                     _transactionPool.RemoveTransaction(wTx.Tx);
                     if (_logger.IsDebug) _logger.Debug($"Rejecting (null sender) {wTx.Tx.ToShortString()}");
@@ -189,20 +172,11 @@
                     continue;
                 }
                 
-<<<<<<< HEAD
-
-                selected.Add(wTx.Tx);
                 if (_logger.IsTrace) _logger.Trace($"Selected {wTx.Tx.ToShortString()} to be included in block.");
                 nonces[wTx.Tx.SenderAddress!] = wTx.Tx.Nonce + 1;
-                gasRemaining -= wTx.Tx.GasLimit;
-            }
-=======
-                if (_logger.IsTrace) _logger.Trace($"Selected {tx.ToShortString()} to be included in block.");
-                nonces[tx.SenderAddress!] = tx.Nonce + 1;
->>>>>>> e12abde1
 
                 i++;
-                yield return tx;
+                yield return wTx.Tx;
             }
 
             if (_logger.IsDebug) _logger.Debug($"Collected {i} out of {pendingTransactions.Sum(g => g.Value.Length)} pending transactions.");
