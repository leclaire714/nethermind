--- conflicted
+++ resolved
@@ -46,11 +46,7 @@
             {
                 if (blockTracer is GethLikeBlockTracer gethTracer)
                 {
-<<<<<<< HEAD
                     fileName = $"gethStyle_{blockHash}_{Guid.NewGuid()}.txt";
-=======
-                    fileName = $"gethStyle_{blockHash}.txt";
->>>>>>> 41823d3a
                     using FileStream diagnosticFile = GetFileStream(fileName);
                     EthereumJsonSerializer serializer = new EthereumJsonSerializer();
                     IReadOnlyCollection<GethLikeTxTrace> trace = gethTracer.BuildResult();
@@ -61,11 +57,7 @@
 
                 if (blockTracer is ParityLikeBlockTracer parityTracer)
                 {
-<<<<<<< HEAD
                     fileName = $"parityStyle_{blockHash}_{Guid.NewGuid()}.txt";
-=======
-                    fileName = $"parityStyle_{blockHash}.txt";
->>>>>>> 41823d3a
                     using FileStream diagnosticFile = GetFileStream(fileName);
                     EthereumJsonSerializer serializer = new EthereumJsonSerializer();
                     IReadOnlyCollection<ParityLikeTxTrace> trace = parityTracer.BuildResult();
