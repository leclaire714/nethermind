// SPDX-FileCopyrightText: 2023 Demerzel Solutions Limited
// SPDX-License-Identifier: LGPL-3.0-only

using System;
using Nethermind.Core;
using Nethermind.Core.Crypto;
using Nethermind.Core.Extensions;
using Nethermind.Core.Specs;
using Nethermind.Crypto;
using Nethermind.Evm.Tracing;
using Nethermind.Evm.TransactionProcessing;
using Nethermind.Int256;
using Nethermind.Logging;
using Nethermind.State;

namespace Nethermind.Blockchain.BeaconBlockRoot;
public class BeaconBlockRootHandler : IBeaconBlockRootHandler
{
<<<<<<< HEAD
    private readonly ITransactionProcessor _processor;
    private static Address Default4788Address = new Address("0xBEAC00DDB15F3B6D645C48263DC93862413A222D");
    private readonly ILogger _logger;
    private const long GasLimit = 30_000_000L;
    public BeaconBlockRootHandler(
        ITransactionProcessor processor,
        ILogManager logManager)
    {
        _processor = processor;
        _logger = logManager.GetClassLogger();
    }
    public void ExecuteSystemCall(Block block, IReleaseSpec spec)
=======
    public static UInt256 HISTORICAL_ROOTS_LENGTH = 8191;
    private static readonly Address DefaultPbbrContractAddress = new Address("0xbEAC020008aFF7331c0A389CB2AAb67597567d7a");

    public void ApplyContractStateChanges(Block block, IReleaseSpec spec, IWorldState stateProvider)
>>>>>>> 4acacce7
    {
        BlockHeader? header = block.Header;
        if (!spec.IsBeaconBlockRootAvailable ||
            header.IsGenesis ||
            header.ParentBeaconBlockRoot is null) return;

        Transaction? transaction = new()
        {
            Value = UInt256.Zero,
            Data = header.ParentBeaconBlockRoot.Bytes.ToArray(),
            To = spec.Eip4788ContractAddress ?? Default4788Address,
            SenderAddress = Address.SystemUser,
            GasLimit = GasLimit,
            GasPrice = UInt256.Zero,
        };
        transaction.Hash = transaction.CalculateHash();

        try
        {
            _processor.Execute(transaction, header, NullTxTracer.Instance);
        }
        catch (Exception e)
        {
            if (_logger.IsError) _logger.Error("Error during calling BeaconBlockRoot contract", e);
        }
    }
}<|MERGE_RESOLUTION|>--- conflicted
+++ resolved
@@ -16,9 +16,8 @@
 namespace Nethermind.Blockchain.BeaconBlockRoot;
 public class BeaconBlockRootHandler : IBeaconBlockRootHandler
 {
-<<<<<<< HEAD
     private readonly ITransactionProcessor _processor;
-    private static Address Default4788Address = new Address("0xBEAC00DDB15F3B6D645C48263DC93862413A222D");
+    private static Address Default4788Address = new Address("0xbEAC020008aFF7331c0A389CB2AAb67597567d7a");
     private readonly ILogger _logger;
     private const long GasLimit = 30_000_000L;
     public BeaconBlockRootHandler(
@@ -29,12 +28,6 @@
         _logger = logManager.GetClassLogger();
     }
     public void ExecuteSystemCall(Block block, IReleaseSpec spec)
-=======
-    public static UInt256 HISTORICAL_ROOTS_LENGTH = 8191;
-    private static readonly Address DefaultPbbrContractAddress = new Address("0xbEAC020008aFF7331c0A389CB2AAb67597567d7a");
-
-    public void ApplyContractStateChanges(Block block, IReleaseSpec spec, IWorldState stateProvider)
->>>>>>> 4acacce7
     {
         BlockHeader? header = block.Header;
         if (!spec.IsBeaconBlockRootAvailable ||
