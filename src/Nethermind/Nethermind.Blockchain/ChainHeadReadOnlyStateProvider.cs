--- conflicted
+++ resolved
@@ -16,11 +16,7 @@
 // 
 
 using System;
-<<<<<<< HEAD
-=======
 using Nethermind.Blockchain.Find;
-using Nethermind.Core;
->>>>>>> 1b840d2b
 using Nethermind.Core.Crypto;
 using Nethermind.State;
 
@@ -28,48 +24,15 @@
 {
     public class ChainHeadReadOnlyStateProvider : SpecificBlockReadOnlyStateProvider
     {
-<<<<<<< HEAD
-        private readonly IBlockTree _blockTree;
-        
-        public ChainHeadReadOnlyStateProvider(IBlockTree blockTree, IStateReader stateReader) : base(stateReader)
-        {
-            _blockTree = blockTree ?? throw new ArgumentNullException(nameof(blockTree));
-=======
         private readonly IBlockFinder _blockFinder;
         private readonly IStateReader _stateReader;
 
-        public ChainHeadReadOnlyStateProvider(IBlockFinder blockFinder, IStateReader stateReader)
+        public ChainHeadReadOnlyStateProvider(IBlockFinder blockFinder, IStateReader stateReader) : base(stateReader)
         {
             _blockFinder = blockFinder ?? throw new ArgumentNullException(nameof(blockFinder));
             _stateReader = stateReader ?? throw new ArgumentNullException(nameof(stateReader));
         }
 
         public Keccak StateRoot => _blockFinder.Head?.StateRoot ?? Keccak.EmptyTreeHash;
-
-        public Account GetAccount(Address address) => _stateReader.GetAccount(StateRoot, address);
-
-        public UInt256 GetNonce(Address address) => _stateReader.GetNonce(StateRoot, address);
-
-        public UInt256 GetBalance(Address address) => _stateReader.GetBalance(StateRoot, address);
-
-        public Keccak GetStorageRoot(Address address) => _stateReader.GetStorageRoot(StateRoot, address);
-
-        public byte[] GetCode(Address address) => _stateReader.GetCode(StateRoot, address);
-
-        public byte[] GetCode(Keccak codeHash) => _stateReader.GetCode(codeHash);
-
-        public Keccak GetCodeHash(Address address)
-        {
-            Account account = GetAccount(address);
-            return account?.CodeHash ?? Keccak.OfAnEmptyString;
-        }
-
-        public void Accept(ITreeVisitor visitor, Keccak stateRoot)
-        {
-            _stateReader.RunTreeVisitor(visitor,  stateRoot);
->>>>>>> 1b840d2b
-        }
-
-        public override Keccak StateRoot => _blockTree.Head?.StateRoot ?? Keccak.EmptyTreeHash;
     }
 }