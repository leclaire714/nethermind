/*
 * Copyright (c) 2018 Demerzel Solutions Limited
 * This file is part of the Nethermind library.
 *
 * The Nethermind library is free software: you can redistribute it and/or modify
 * it under the terms of the GNU Lesser General Public License as published by
 * the Free Software Foundation, either version 3 of the License, or
 * (at your option) any later version.
 *
 * The Nethermind library is distributed in the hope that it will be useful,
 * but WITHOUT ANY WARRANTY; without even the implied warranty of
 * MERCHANTABILITY or FITNESS FOR A PARTICULAR PURPOSE. See the
 * GNU Lesser General Public License for more details.
 *
 * You should have received a copy of the GNU Lesser General Public License
 * along with the Nethermind. If not, see <http://www.gnu.org/licenses/>.
 */

using System;
using System.Collections.Concurrent;
using System.Collections.Generic;
using System.ComponentModel;
using System.Linq;
using System.Numerics;
using System.Threading;
using System.Threading.Tasks;
using Nethermind.Blockchain.Receipts;
using Nethermind.Blockchain.Validators;
using Nethermind.Core;
using Nethermind.Core.Crypto;
<<<<<<< HEAD
=======
using Nethermind.Core.Specs;
>>>>>>> da497f9b
using Nethermind.Evm;
using Nethermind.Logging;
using Nethermind.Mining;

namespace Nethermind.Blockchain.Synchronization
{
    internal class BlockDownloader
    {
        public enum DownloadOptions
        {
            Download,
            DownloadAndProcess,
            DownloadWithReceipts
        }
        
        public const int MaxReorganizationLength = 2 * SyncBatchSize.Max;

        private readonly IBlockTree _blockTree;
        private readonly IBlockValidator _blockValidator;
        private readonly ISealValidator _sealValidator;
        private readonly ISyncReport _syncReport;
        private readonly IReceiptStorage _receiptStorage;
<<<<<<< HEAD
=======
        private readonly ISpecProvider _specProvider;
>>>>>>> da497f9b
        private readonly ILogger _logger;

        private SyncBatchSize _syncBatchSize;
        private int _sinceLastTimeout;

<<<<<<< HEAD
        public BlockDownloader(IBlockTree blockTree, IBlockValidator blockValidator, ISealValidator sealValidator, ISyncReport syncReport, IReceiptStorage receiptStorage, ILogManager logManager)
=======
        public BlockDownloader(IBlockTree blockTree,
            IBlockValidator blockValidator,
            ISealValidator sealValidator,
            ISyncReport syncReport,
            IReceiptStorage receiptStorage,
            ISpecProvider specProvider,
            ILogManager logManager)
>>>>>>> da497f9b
        {
            _blockTree = blockTree ?? throw new ArgumentNullException(nameof(blockTree));
            _blockValidator = blockValidator ?? throw new ArgumentNullException(nameof(blockValidator));
            _sealValidator = sealValidator ?? throw new ArgumentNullException(nameof(sealValidator));
            _syncReport = syncReport ?? throw new ArgumentNullException(nameof(syncReport));
            _receiptStorage = receiptStorage ?? throw new ArgumentNullException(nameof(receiptStorage));
<<<<<<< HEAD
=======
            _specProvider = specProvider ?? throw new ArgumentNullException(nameof(specProvider));
>>>>>>> da497f9b
            _logger = logManager.GetClassLogger() ?? throw new ArgumentNullException(nameof(logManager));

            _syncBatchSize = new SyncBatchSize(logManager);
        }

        public async Task<long> DownloadHeaders(PeerInfo bestPeer, int newBlocksToSkip, CancellationToken cancellation)
        {
            if (bestPeer == null)
            {
                string message = $"Not expecting best peer to be null inside the {nameof(BlockDownloader)}";
                _logger.Error(message);
                throw new ArgumentNullException(message);
            }

            int headersSynced = 0;
            int ancestorLookupLevel = 0;

            long currentNumber = Math.Max(0, Math.Min(_blockTree.BestKnownNumber, bestPeer.HeadNumber - 1));
            while (bestPeer.TotalDifficulty > (_blockTree.BestSuggestedHeader?.TotalDifficulty ?? 0) && currentNumber <= bestPeer.HeadNumber)
            {
                if (_logger.IsTrace) _logger.Trace($"Continue headers sync with {bestPeer} (our best {_blockTree.BestKnownNumber})");

                if (ancestorLookupLevel > MaxReorganizationLength)
                {
                    if (_logger.IsWarn) _logger.Warn($"Could not find common ancestor with {bestPeer}");
                    throw new EthSynchronizationException("Peer with inconsistent chain in sync");
                }

                long blocksLeft = bestPeer.HeadNumber - currentNumber - newBlocksToSkip;
                int headersToRequest = (int) BigInteger.Min(blocksLeft + 1, _syncBatchSize.Current);
                if (headersToRequest <= 1)
                {
                    break;
                }

                if (_logger.IsTrace) _logger.Trace($"Headers request {currentNumber}+{headersToRequest} to peer {bestPeer} with {bestPeer.HeadNumber} blocks. Got {currentNumber} and asking for {headersToRequest} more.");
                var headers = await RequestHeaders(bestPeer, cancellation, currentNumber, headersToRequest);

                BlockHeader startingPoint = headers[0] == null ? null : _blockTree.FindHeader(headers[0].Hash, BlockTreeLookupOptions.TotalDifficultyNotNeeded);
                if (startingPoint == null)
                {
                    ancestorLookupLevel += _syncBatchSize.Current;
                    currentNumber = currentNumber >= _syncBatchSize.Current ? (currentNumber - _syncBatchSize.Current) : 0L;
                    continue;
                }

                _sinceLastTimeout++;
                if (_sinceLastTimeout >= 2)
                {
                    _syncBatchSize.Expand();
                }

                for (int i = 1; i < headers.Length; i++)
                {
                    if (cancellation.IsCancellationRequested)
                    {
                        break;
                    }

                    BlockHeader currentHeader = headers[i];
                    if (currentHeader == null)
                    {
                        if (headersSynced > 0)
                        {
                            break;
                        }

                        return 0;
                    }

                    if (_logger.IsTrace) _logger.Trace($"Received {currentHeader} from {bestPeer:s}");
                    bool isValid = i > 1 ? _blockValidator.ValidateHeader(currentHeader, headers[i - 1], false) : _blockValidator.ValidateHeader(currentHeader, false);
                    if (!isValid)
                    {
                        throw new EthSynchronizationException($"{bestPeer} sent a block {currentHeader.ToString(BlockHeader.Format.Short)} with an invalid header");
                    }

                    if (HandleAddResult(currentHeader, i == 0, _blockTree.SuggestHeader(currentHeader)))
                    {
                        headersSynced++;
                    }

                    currentNumber = currentNumber + 1;
                }

                if (headersSynced > 0)
                {
                    _syncReport.FullSyncBlocksDownloaded.Update(_blockTree.BestSuggestedHeader?.Number ?? 0);
                    _syncReport.FullSyncBlocksKnown = bestPeer.HeadNumber;
                }
            }

            return headersSynced;
        }

<<<<<<< HEAD
        public async Task<long> DownloadBlocks(PeerInfo bestPeer, int newBlocksToSkip, CancellationToken cancellation, bool shouldProcess = true, bool downloadReceipts = false)
        {
            downloadReceipts &= !shouldProcess;
=======
        public async Task<long> DownloadBlocks(PeerInfo bestPeer, int newBlocksToSkip, CancellationToken cancellation, DownloadOptions options = DownloadOptions.DownloadAndProcess)
        {
            var downloadReceipts = options == DownloadOptions.DownloadWithReceipts;
            var shouldProcess = options == DownloadOptions.DownloadAndProcess;
>>>>>>> da497f9b
            
            if (bestPeer == null)
            {
                string message = $"Not expecting best peer to be null inside the {nameof(BlockDownloader)}";
                _logger.Error(message);
                throw new ArgumentNullException(message);
            }

            int blocksSynced = 0;
            int ancestorLookupLevel = 0;

            long currentNumber = Math.Max(0, Math.Min(_blockTree.BestKnownNumber, bestPeer.HeadNumber - 1));
            while (bestPeer.TotalDifficulty > (_blockTree.BestSuggestedHeader?.TotalDifficulty ?? 0) && currentNumber <= bestPeer.HeadNumber)
            {
                if (_logger.IsDebug) _logger.Debug($"Continue full sync with {bestPeer} (our best {_blockTree.BestKnownNumber})");
                if (ancestorLookupLevel > MaxReorganizationLength)
                {
                    if (_logger.IsWarn) _logger.Warn($"Could not find common ancestor with {bestPeer}");
                    throw new EthSynchronizationException("Peer with inconsistent chain in sync");
                }

                long blocksLeft = bestPeer.HeadNumber - currentNumber - newBlocksToSkip;
                int blocksToRequest = (int) BigInteger.Min(blocksLeft + 1, _syncBatchSize.Current);
                if (blocksToRequest <= 1)
                {
                    break;
                }

                if (_logger.IsTrace) _logger.Trace($"Full sync request {currentNumber}+{blocksToRequest} to peer {bestPeer} with {bestPeer.HeadNumber} blocks. Got {currentNumber} and asking for {blocksToRequest} more.");
                var headers = await RequestHeaders(bestPeer, cancellation, currentNumber, blocksToRequest);
                Block[] blocks = new Block[headers.Length - 1];

                List<Keccak> blockHashes = new List<Keccak>();
                Dictionary<int, int> indexMapping = new Dictionary<int, int>();
                int currentBodyIndex = 0;
                for (int i = 1; i < headers.Length; i++)
                {
                    if (headers[i] == null)
                    {
                        break;
                    }

                    if (headers[i].HasBody)
                    {
                        blocks[i - 1] = new Block(headers[i], (BlockBody) null);
                        indexMapping.Add(currentBodyIndex, i - 1);
                        currentBodyIndex++;
                        blockHashes.Add(headers[i].Hash);
                    }
                    else
                    {
                        blocks[i - 1] = new Block(headers[i], BlockBody.Empty);
                    }
                }

<<<<<<< HEAD
                var blockHashes = hashes.ToArray();
                Task<BlockBody[]> bodiesTask = blockHashes.Length == 0 ? Task.FromResult(new BlockBody[0]) : bestPeer.SyncPeer.GetBlocks(blockHashes, cancellation);
                await bodiesTask.ContinueWith(t =>
=======
                Task<BlockBody[]> bodiesTask = blockHashes.Count == 0
                    ? Task.FromResult(Array.Empty<BlockBody>())
                    : bestPeer.SyncPeer.GetBlocks(blockHashes, cancellation);
                
                Task<TxReceipt[][]> receiptsTasks = !downloadReceipts || blockHashes.Count == 0
                    ? Task.FromResult(Array.Empty<TxReceipt[]>())
                    : bestPeer.SyncPeer.GetReceipts(blockHashes, cancellation);

                ValueTask DownloadFailHandler<T>(Task<T> t, string entities)
>>>>>>> da497f9b
                {
                    if (t.IsFaulted)
                    {
                        _sinceLastTimeout = 0;
                        if (t.Exception?.InnerException is TimeoutException
                            || (t.Exception?.InnerExceptions.Any(x => x is TimeoutException) ?? false)
                            || (t.Exception?.InnerExceptions.Any(x => x.InnerException is TimeoutException) ?? false))
                        {
                            if (_logger.IsTrace) _logger.Error($"Failed to retrieve {entities} when synchronizing (Timeout)", bodiesTask.Exception);
                            _syncBatchSize.Shrink();
                        }
                        else
                        {
                            if (_logger.IsError) _logger.Error($"Failed to retrieve {entities} when synchronizing.", bodiesTask.Exception);
                        }

                        throw new EthSynchronizationException($"{entities} task faulted", bodiesTask.Exception);
                    }

                    return default;
                }

                await Task.WhenAll(
                    bodiesTask.ContinueWith(t => DownloadFailHandler<BlockBody[]>(t, "bodies"), cancellation),
                    receiptsTasks.ContinueWith(t => DownloadFailHandler<TxReceipt[][]>(t, "receipts"), cancellation));
                

                if (bodiesTask.IsCanceled || receiptsTasks.IsCanceled)
                {
                    return blocksSynced;
                }

                TxReceipt[][] receipts = null;
                IDictionary<Keccak, IList<TxReceipt>> correctReceiptsBlocks = null;
                if (downloadReceipts)
                {
<<<<<<< HEAD
                    receipts = await bestPeer.SyncPeer.GetReceipts(blockHashes, cancellation);
=======
                    receipts = receiptsTasks.Result;
>>>>>>> da497f9b
                    correctReceiptsBlocks = new Dictionary<Keccak, IList<TxReceipt>>();
                }
                
                BlockBody[] bodies = bodiesTask.Result;
                for (int i = 0; i < bodies.Length; i++)
                {
                    var body = bodies[i];
                    var block = blocks[indexMapping[i]];
                    
                    if (body == null)
                    {
                        // TODO: this is how it used to be... I do not want to touch it without extensive testing 
                        throw new EthSynchronizationException($"{bestPeer} sent an empty body for {block.ToString(Block.Format.Short)}.");
                    }
                    
                    TxReceipt[] blockReceipts = Array.Empty<TxReceipt>();
                    if (downloadReceipts)
                    {
                        if (receipts.Length > i)
                        {
                            blockReceipts = receipts[i] ?? Array.Empty<TxReceipt>();
                        }
                        else
                        {
                            throw new InvalidOperationException($"Failed to download receipts for block {block.ToString(Block.Format.Short)}.");
                        }
                    }
<<<<<<< HEAD

                    blocks[indexMapping[i]].Body = body;

                    if (downloadReceipts)
                    {
                        if (receipts.Length > i)
                        {
                            var blockReceipts = receipts[i];
                            if (body.Transactions.Length == blockReceipts.Length)
                            {
                                var receiptsForBlock = new List<TxReceipt>();
                                correctReceiptsBlocks[block.Hash] = receiptsForBlock;
                                long gasUsedBefore = 0;

                                for (int j = 0; j < body.Transactions.Length; j++)
                                {
                                    var transaction = body.Transactions[j];
                                    if (blockReceipts.Length > j)
                                    {
                                        var receipt = blockReceipts[j];
                                        BuildReceipt(receipt, block, transaction, j, gasUsedBefore);
                                        receiptsForBlock.Add(receipt);
                                        gasUsedBefore = receipt.GasUsedTotal;
                                    }
                                }
                            }
                        }
                    }
=======
                    
                    ProcessDownloadedBody(body, block, downloadReceipts, blockReceipts, correctReceiptsBlocks);
>>>>>>> da497f9b
                }

                _sinceLastTimeout++;
                if (_sinceLastTimeout > 2)
                {
                    _syncBatchSize.Expand();
                }

                int fullDataBlocksCount = 0;
                for (int i = 0; i < blocks.Length; i++)
                {
                    var block = blocks[i];
                    if (block?.Body != null)
                    {
                        IList<TxReceipt> receiptsForBlock = null;
                        if (!downloadReceipts || block.Body.Transactions.Length == 0 || correctReceiptsBlocks?.TryGetValue(block.Hash, out receiptsForBlock) == true)
                        {
                            if (receiptsForBlock != null)
                            {
                                for (int j = 0; j < receiptsForBlock.Count; j++)
                                {
                                    _receiptStorage.Add(receiptsForBlock[j], true);
                                }
                            }
                            
                            fullDataBlocksCount++;
                        }
                    }
                    else
                    {
                        break;
                    }
                }

                if (fullDataBlocksCount > 0)
                {
                    bool parentIsKnown = _blockTree.IsKnownBlock(blocks[0].Number - 1, blocks[0].ParentHash);
                    if (!parentIsKnown)
                    {
                        ancestorLookupLevel += _syncBatchSize.Current;
                        currentNumber = currentNumber >= _syncBatchSize.Current ? (currentNumber - _syncBatchSize.Current) : 0L;
                        continue;
                    }
                }

                for (int i = 0; i < fullDataBlocksCount; i++)
                {
                    if (cancellation.IsCancellationRequested)
                    {
                        if (_logger.IsTrace) _logger.Trace("Peer sync cancelled");
                        break;
                    }

                    if (_logger.IsTrace) _logger.Trace($"Received {blocks[i]} from {bestPeer}");

                    // can move this to block tree now?
                    if (!_blockValidator.ValidateSuggestedBlock(blocks[i]))
                    {
                        throw new EthSynchronizationException($"{bestPeer} sent an invalid block {blocks[i].ToString(Block.Format.Short)}.");
                    }

                    if (HandleAddResult(blocks[i].Header, i == 0, _blockTree.SuggestBlock(blocks[i], shouldProcess)))
                    {
                        blocksSynced++;
                    }

                    currentNumber = currentNumber + 1;
                }

                if (blocksSynced > 0)
                {
                    _syncReport.FullSyncBlocksDownloaded.Update(_blockTree.BestSuggestedHeader?.Number ?? 0);
                    _syncReport.FullSyncBlocksKnown = bestPeer.HeadNumber;
                }
            }

            return blocksSynced;
        }

<<<<<<< HEAD
        private static void BuildReceipt(TxReceipt receipt, Block block, Transaction transaction, int j, long gasUsedBefore)
=======
        private void ProcessDownloadedBody(
            BlockBody body,
            Block block, 
            bool downloadReceipts,
            TxReceipt[] blockReceipts,
            IDictionary<Keccak, IList<TxReceipt>> correctReceiptsBlocks)
        {
            if (blockReceipts == null) throw new ArgumentNullException(nameof(blockReceipts));
            if (block == null || block.Body != null)
            {
                throw new InvalidOperationException("Invalid state of blocks placeholders during sync");
            }

            block.Body = body;
            
            if (downloadReceipts)
            {
                if (body.Transactions.Length == blockReceipts.Length)
                {
                    List<TxReceipt> receiptsForBlock = new List<TxReceipt>();
                    correctReceiptsBlocks[block.Hash] = receiptsForBlock;
                    long gasUsedBefore = 0;

                    for (int j = 0; j < body.Transactions.Length; j++)
                    {
                        Transaction transaction = body.Transactions[j];
                        if (blockReceipts.Length > j)
                        {
                            TxReceipt receipt = blockReceipts[j];
                            RecoverReceiptData(receipt, block, transaction, j, gasUsedBefore);
                            receiptsForBlock.Add(receipt);
                            gasUsedBefore = receipt.GasUsedTotal;
                        }
                    }

                    ValidateReceipts(block, blockReceipts);
                }
                else
                {
                    throw new EthSynchronizationException($"Missing receipts for block {block.ToString(Block.Format.Short)}.");
                }
            }
        }

        private void ValidateReceipts(Block block, TxReceipt[] blockReceipts)
        {
            Keccak receiptsRoot = block.CalculateReceiptRoot(_specProvider, blockReceipts);
            if (receiptsRoot != block.ReceiptsRoot)
            {
                throw new EthSynchronizationException($"Wrong receipts root for downloaded block {block.ToString(Block.Format.Short)}.");
            }            
        }

        private static void RecoverReceiptData(TxReceipt receipt, Block block, Transaction transaction, int transactionIndex, long gasUsedBefore)
>>>>>>> da497f9b
        {
            receipt.BlockHash = block.Hash;
            receipt.BlockNumber = block.Number;
            receipt.TxHash = transaction.Hash;
<<<<<<< HEAD
            receipt.Index = j;
=======
            receipt.Index = transactionIndex;
>>>>>>> da497f9b
            receipt.Sender = transaction.SenderAddress;
            receipt.Recipient = transaction.IsContractCreation ? null : transaction.To;
            receipt.ContractAddress = transaction.IsContractCreation ? transaction.To : null;
            receipt.GasUsed = receipt.GasUsedTotal - gasUsedBefore;
            if (receipt.StatusCode != StatusCode.Success)
            {
                receipt.StatusCode = receipt.Logs.Length == 0 ? StatusCode.Failure : StatusCode.Success;
            }
        }

        private async Task<BlockHeader[]> RequestHeaders(PeerInfo bestPeer, CancellationToken cancellation, long currentNumber, int headersToRequest)
        {
            var headersRequest = bestPeer.SyncPeer.GetBlockHeaders(currentNumber, headersToRequest, 0, cancellation);
            await headersRequest.ContinueWith(t =>
            {
                if (t.IsFaulted)
                {
                    _sinceLastTimeout = 0;
                    if (t.Exception?.InnerException is TimeoutException
                        || (t.Exception?.InnerExceptions.Any(x => x is TimeoutException) ?? false)
                        || (t.Exception?.InnerExceptions.Any(x => x.InnerException is TimeoutException) ?? false))
                    {
                        _syncBatchSize.Shrink();
                        if (_logger.IsTrace) _logger.Error("Failed to retrieve headers when synchronizing (Timeout)", t.Exception);
                    }
                    else
                    {
                        if (_logger.IsError) _logger.Error("Failed to retrieve headers when synchronizing", t.Exception);
                    }

                    throw new EthSynchronizationException("Headers task faulted.", t.Exception);
                }
            }, cancellation);

            cancellation.ThrowIfCancellationRequested();

            var headers = headersRequest.Result;
            ValidateSeals(cancellation, headers);
            ValidateBatchConsistency(bestPeer, headers);
            return headers;
        }

        private void ValidateBatchConsistency(PeerInfo bestPeer, BlockHeader[] headers)
        {
            // Parity 1.11 non canonical blocks when testing on 27/06
            for (int i = 0; i < headers.Length; i++)
            {
                if (i != 0 && headers[i] != null && headers[i]?.ParentHash != headers[i - 1]?.Hash)
                {
                    if (_logger.IsTrace) _logger.Trace($"Inconsistent block list from peer {bestPeer}");
                    throw new EthSynchronizationException("Peer sent an inconsistent block list");
                }
            }
        }

        private void ValidateSeals(CancellationToken cancellation, BlockHeader[] headers)
        {
            if (_logger.IsTrace) _logger.Trace("Starting seal validation");
            var exceptions = new ConcurrentQueue<Exception>();
            Parallel.For(0, headers.Length, (i, state) =>
            {
                if (cancellation.IsCancellationRequested)
                {
                    if (_logger.IsTrace) _logger.Trace("Returning fom seal validation");
                    state.Stop();
                    return;
                }

                BlockHeader header = headers[i];
                if (header == null)
                {
                    return;
                }

                try
                {
                    if (!_sealValidator.ValidateSeal(headers[i]))
                    {
                        if (_logger.IsTrace) _logger.Trace("One of the seals is invalid");
                        throw new EthSynchronizationException("Peer sent a block with an invalid seal");
                    }
                }
                catch (Exception e)
                {
                    exceptions.Enqueue(e);
                    state.Stop();
                }
            });

            if (_logger.IsTrace) _logger.Trace("Seal validation complete");

            if (exceptions.Count > 0)
            {
                if (_logger.IsDebug) _logger.Debug("Seal validation failure");
                throw new AggregateException(exceptions);
            }
        }

        private bool HandleAddResult(BlockHeader block, bool isFirstInBatch, AddBlockResult addResult)
        {
            switch (addResult)
            {
                // this generally should not happen as there is a consistency check before
                case AddBlockResult.UnknownParent:
                {
                    if (_logger.IsTrace) _logger.Trace($"Block/header {block.Number} ignored (unknown parent)");
                    if (isFirstInBatch)
                    {
                        const string message = "Peer sent orphaned blocks/headers inside the batch";
                        _logger.Error(message);
                        throw new EthSynchronizationException(message);
                    }
                    else
                    {
                        const string message = "Peer sent an inconsistent batch of blocks/headers";
                        _logger.Error(message);
                        throw new EthSynchronizationException(message);
                    }
                }

                case AddBlockResult.CannotAccept:
                    throw new EthSynchronizationException("Block tree rejected block/header");
                case AddBlockResult.InvalidBlock:
                    throw new EthSynchronizationException("Peer sent an invalid block/header");
                case AddBlockResult.Added:
                    if (_logger.IsTrace) _logger.Trace($"Block/header {block.Number} suggested for processing");
                    return true;
                case AddBlockResult.AlreadyKnown:
                    if (_logger.IsTrace) _logger.Trace($"Block/header {block.Number} skipped - already known");
                    return false;
                default:
                    throw new NotImplementedException($"Unknown {nameof(AddBlockResult)} {addResult}");
            }
        }
    }
}<|MERGE_RESOLUTION|>--- conflicted
+++ resolved
@@ -28,10 +28,7 @@
 using Nethermind.Blockchain.Validators;
 using Nethermind.Core;
 using Nethermind.Core.Crypto;
-<<<<<<< HEAD
-=======
 using Nethermind.Core.Specs;
->>>>>>> da497f9b
 using Nethermind.Evm;
 using Nethermind.Logging;
 using Nethermind.Mining;
@@ -54,18 +51,12 @@
         private readonly ISealValidator _sealValidator;
         private readonly ISyncReport _syncReport;
         private readonly IReceiptStorage _receiptStorage;
-<<<<<<< HEAD
-=======
         private readonly ISpecProvider _specProvider;
->>>>>>> da497f9b
         private readonly ILogger _logger;
 
         private SyncBatchSize _syncBatchSize;
         private int _sinceLastTimeout;
 
-<<<<<<< HEAD
-        public BlockDownloader(IBlockTree blockTree, IBlockValidator blockValidator, ISealValidator sealValidator, ISyncReport syncReport, IReceiptStorage receiptStorage, ILogManager logManager)
-=======
         public BlockDownloader(IBlockTree blockTree,
             IBlockValidator blockValidator,
             ISealValidator sealValidator,
@@ -73,17 +64,13 @@
             IReceiptStorage receiptStorage,
             ISpecProvider specProvider,
             ILogManager logManager)
->>>>>>> da497f9b
         {
             _blockTree = blockTree ?? throw new ArgumentNullException(nameof(blockTree));
             _blockValidator = blockValidator ?? throw new ArgumentNullException(nameof(blockValidator));
             _sealValidator = sealValidator ?? throw new ArgumentNullException(nameof(sealValidator));
             _syncReport = syncReport ?? throw new ArgumentNullException(nameof(syncReport));
             _receiptStorage = receiptStorage ?? throw new ArgumentNullException(nameof(receiptStorage));
-<<<<<<< HEAD
-=======
             _specProvider = specProvider ?? throw new ArgumentNullException(nameof(specProvider));
->>>>>>> da497f9b
             _logger = logManager.GetClassLogger() ?? throw new ArgumentNullException(nameof(logManager));
 
             _syncBatchSize = new SyncBatchSize(logManager);
@@ -179,16 +166,10 @@
             return headersSynced;
         }
 
-<<<<<<< HEAD
-        public async Task<long> DownloadBlocks(PeerInfo bestPeer, int newBlocksToSkip, CancellationToken cancellation, bool shouldProcess = true, bool downloadReceipts = false)
-        {
-            downloadReceipts &= !shouldProcess;
-=======
         public async Task<long> DownloadBlocks(PeerInfo bestPeer, int newBlocksToSkip, CancellationToken cancellation, DownloadOptions options = DownloadOptions.DownloadAndProcess)
         {
             var downloadReceipts = options == DownloadOptions.DownloadWithReceipts;
             var shouldProcess = options == DownloadOptions.DownloadAndProcess;
->>>>>>> da497f9b
             
             if (bestPeer == null)
             {
@@ -244,11 +225,6 @@
                     }
                 }
 
-<<<<<<< HEAD
-                var blockHashes = hashes.ToArray();
-                Task<BlockBody[]> bodiesTask = blockHashes.Length == 0 ? Task.FromResult(new BlockBody[0]) : bestPeer.SyncPeer.GetBlocks(blockHashes, cancellation);
-                await bodiesTask.ContinueWith(t =>
-=======
                 Task<BlockBody[]> bodiesTask = blockHashes.Count == 0
                     ? Task.FromResult(Array.Empty<BlockBody>())
                     : bestPeer.SyncPeer.GetBlocks(blockHashes, cancellation);
@@ -258,7 +234,6 @@
                     : bestPeer.SyncPeer.GetReceipts(blockHashes, cancellation);
 
                 ValueTask DownloadFailHandler<T>(Task<T> t, string entities)
->>>>>>> da497f9b
                 {
                     if (t.IsFaulted)
                     {
@@ -295,11 +270,7 @@
                 IDictionary<Keccak, IList<TxReceipt>> correctReceiptsBlocks = null;
                 if (downloadReceipts)
                 {
-<<<<<<< HEAD
-                    receipts = await bestPeer.SyncPeer.GetReceipts(blockHashes, cancellation);
-=======
                     receipts = receiptsTasks.Result;
->>>>>>> da497f9b
                     correctReceiptsBlocks = new Dictionary<Keccak, IList<TxReceipt>>();
                 }
                 
@@ -327,39 +298,8 @@
                             throw new InvalidOperationException($"Failed to download receipts for block {block.ToString(Block.Format.Short)}.");
                         }
                     }
-<<<<<<< HEAD
-
-                    blocks[indexMapping[i]].Body = body;
-
-                    if (downloadReceipts)
-                    {
-                        if (receipts.Length > i)
-                        {
-                            var blockReceipts = receipts[i];
-                            if (body.Transactions.Length == blockReceipts.Length)
-                            {
-                                var receiptsForBlock = new List<TxReceipt>();
-                                correctReceiptsBlocks[block.Hash] = receiptsForBlock;
-                                long gasUsedBefore = 0;
-
-                                for (int j = 0; j < body.Transactions.Length; j++)
-                                {
-                                    var transaction = body.Transactions[j];
-                                    if (blockReceipts.Length > j)
-                                    {
-                                        var receipt = blockReceipts[j];
-                                        BuildReceipt(receipt, block, transaction, j, gasUsedBefore);
-                                        receiptsForBlock.Add(receipt);
-                                        gasUsedBefore = receipt.GasUsedTotal;
-                                    }
-                                }
-                            }
-                        }
-                    }
-=======
                     
                     ProcessDownloadedBody(body, block, downloadReceipts, blockReceipts, correctReceiptsBlocks);
->>>>>>> da497f9b
                 }
 
                 _sinceLastTimeout++;
@@ -439,9 +379,6 @@
             return blocksSynced;
         }
 
-<<<<<<< HEAD
-        private static void BuildReceipt(TxReceipt receipt, Block block, Transaction transaction, int j, long gasUsedBefore)
-=======
         private void ProcessDownloadedBody(
             BlockBody body,
             Block block, 
@@ -496,16 +433,11 @@
         }
 
         private static void RecoverReceiptData(TxReceipt receipt, Block block, Transaction transaction, int transactionIndex, long gasUsedBefore)
->>>>>>> da497f9b
         {
             receipt.BlockHash = block.Hash;
             receipt.BlockNumber = block.Number;
             receipt.TxHash = transaction.Hash;
-<<<<<<< HEAD
-            receipt.Index = j;
-=======
             receipt.Index = transactionIndex;
->>>>>>> da497f9b
             receipt.Sender = transaction.SenderAddress;
             receipt.Recipient = transaction.IsContractCreation ? null : transaction.To;
             receipt.ContractAddress = transaction.IsContractCreation ? transaction.To : null;
