using System;
using System.Collections.Generic;
using System.IO;
using System.Linq;
using System.Security;
using System.Threading.Tasks;
using Nethermind.Abi;
using Nethermind.Core;
using Nethermind.Core.Extensions;
using Nethermind.Crypto;
using Nethermind.DataMarketplace.Consumers.Deposits.Domain;
using Nethermind.DataMarketplace.Consumers.Deposits.Queries;
using Nethermind.DataMarketplace.Consumers.Infrastructure.Persistence.Rocks;
using Nethermind.DataMarketplace.Consumers.Infrastructure.Persistence.Rocks.Repositories;
using Nethermind.DataMarketplace.Consumers.Infrastructure.Rlp;
using Nethermind.DataMarketplace.Core.Configs;
using Nethermind.DataMarketplace.Core.Domain;
using Nethermind.DataMarketplace.Core.Services.Models;
using Nethermind.DataMarketplace.Infrastructure.Rlp;
using Nethermind.Db;
using Nethermind.Db.Rocks;
using Nethermind.Db.Rocks.Config;
using Nethermind.Int256;
using Nethermind.KeyStore;
using Nethermind.KeyStore.Config;
using Nethermind.KeyStore.ConsoleHelpers;
using Nethermind.Logging;
using Nethermind.Serialization.Json;
using Nethermind.Serialization.Rlp;
using Nethermind.Wallet;

namespace Nethermind.DataMarketplace.Tools.Refunder
{
    class Program
    {
        static async Task Main(string[] args)
        {
            Rlp.RegisterDecoders(typeof(DepositDecoder).Assembly);
            Rlp.RegisterDecoders(typeof(DepositDetailsDecoder).Assembly);

            string dbPath = args[0];
            ConsoleAsyncLogger asyncLogger = new ConsoleAsyncLogger(LogLevel.Info);
            OneLoggerLogManager logManager = new OneLoggerLogManager(asyncLogger);

            var deposits = await LoadDeposits(logManager, dbPath);

            IKeyStore keyStore = BuildKeyStore(logManager);
            DevKeyStoreWallet wallet = new DevKeyStoreWallet(keyStore, logManager, false);

            foreach (var depositGroup in deposits.Items.GroupBy(d => d.Consumer))
            {
                Console.WriteLine($"Deposits by {depositGroup.Key}");
                foreach (DepositDetails depositDetails in depositGroup)
                {
                    DateTimeOffset dto = DateTimeOffset.FromUnixTimeSeconds(depositDetails.Deposit.ExpiryTime);
                    Console.WriteLine($"  [REFUNDABLE] Deposit by {depositDetails.Consumer} for {depositDetails.DataAsset.Name} {depositDetails.Deposit.Units} expired on {dto.Date:f}");
                }

                Transaction[] refundTxs = GenerateTxsForRefunds(depositGroup, wallet);
                foreach (Transaction transaction in refundTxs)
                {
                    Console.WriteLine();
                    Console.WriteLine("***************************************");
                    TransactionDecoder decoder = new TransactionDecoder();
                    Rlp txRlp = decoder.Encode(transaction);
                    Console.WriteLine(txRlp.Bytes.ToHexString());
                    Console.WriteLine("***************************************");
                }
            }

            Console.ReadLine();
        }

        private static Transaction[] GenerateTxsForRefunds(IGrouping<Address, DepositDetails> depositGroup, DevKeyStoreWallet wallet)
        {
            Console.WriteLine();
            Console.Write($"Provide nonce for {depositGroup.Key}: ");
            int nonce = int.Parse(Console.ReadLine());
            Console.Write($"Provide address to send the refund to: ");
            string hexAddress = Console.ReadLine();            
            Address refundTo = new Address(hexAddress);
            ConsoleUtils consoleUtils= new ConsoleUtils(new ConsoleWrapper());
            
            SecureString securedPassword = consoleUtils.ReadSecret("Provide password: ");

            Console.WriteLine();

            bool unlockSuccessful = wallet.UnlockAccount(depositGroup.Key, securedPassword);
            securedPassword.Dispose();
            
            if (unlockSuccessful)
            {
                Console.WriteLine("Password has been accepted.");
                Console.WriteLine();
                Console.WriteLine($"Great, will generate refund transactions for deposits of {depositGroup.Key} starting with nonce {nonce}. ETH/DAI will be sent to {refundTo}.");
                List<Transaction> transactions = new List<Transaction>(depositGroup.Count());
                foreach (DepositDetails depositDetails in depositGroup)
                {
                    Deposit deposit = depositDetails.Deposit;
                    RefundClaim refundClaim = new RefundClaim(deposit.Id, depositDetails.DataAsset.Id, deposit.Units,
                        deposit.Value, deposit.ExpiryTime, depositDetails.Pepper, depositDetails.DataAsset.Provider.Address, refundTo);
                    UInt256 gasPrice = 20.GWei();

                    AbiEncoder abiEncoder = new AbiEncoder();
                    byte[] txData = abiEncoder.Encode(AbiEncodingStyle.IncludeSignature, ContractData.ClaimRefundSig, depositDetails.DataAsset.Id, refundClaim.Units, refundClaim.Value, refundClaim.ExpiryTime, refundClaim.Pepper, refundClaim.Provider, depositDetails.Consumer);
                    Transaction transaction = new Transaction();
                    transaction.Value = 0;
                    transaction.Data = txData;
                    transaction.To = new Address("0xb1AD03b75bD9E5AB89968D7a37d99F9dd220796D");
                    transaction.SenderAddress = depositDetails.Consumer;
                    transaction.GasLimit = 100000;
                    transaction.GasPrice = gasPrice;
                    transaction.Nonce = (UInt256) nonce++;
                    wallet.Sign(transaction, ChainId.Mainnet);
                    
                    EthereumEcdsa ecdsa = new EthereumEcdsa(ChainId.Mainnet, LimboLogs.Instance);
                    Address recoveredAddress = ecdsa.RecoverAddress(transaction);
                    if (recoveredAddress != transaction.SenderAddress)
                    {
                        Console.WriteLine("Signature failure");
                        return new Transaction[0];
                    }
                    
                    transactions.Add(transaction);
                }

                return transactions.ToArray();
            }
            
            Console.WriteLine("Incorrect password.");
            return new Transaction[0];
        }

        private static async Task<PagedResult<DepositDetails>> LoadDeposits(ILogManager logManager, string dbPath)
        {
            using (var dbProvider = new DbProvider(DbModeHint.Persisted))
            {
                var rocksDbFactory = new RocksDbFactory(DbConfig.Default, logManager, dbPath);
                var dbInitializer = new ConsumerNdmDbInitializer(dbProvider, new NdmConfig(), rocksDbFactory, new MemDbFactory());
<<<<<<< HEAD
                await dbInitializer.Init();
=======
                await dbInitializer.InitAsync();
>>>>>>> 993659cb
                DepositDetailsRocksRepository depositsRepo = new DepositDetailsRocksRepository(dbProvider.GetDb<IDb>(ConsumerNdmDbNames.Deposits), new DepositDetailsDecoder());
                // var deposits = await depositsRepo.BrowseAsync(new GetDeposits());
                var deposits = await depositsRepo.BrowseAsync(new GetDeposits { CurrentBlockTimestamp = Timestamper.Default.EpochSecondsLong, EligibleToRefund = true });
                return deposits;
            }
        }

        private static IKeyStore BuildKeyStore(OneLoggerLogManager logManager)
        {
            KeyStoreConfig keyStoreConfig = new KeyStoreConfig();
            keyStoreConfig.KeyStoreDirectory = Path.GetDirectoryName(typeof(Program).Assembly.Location);
            return new FileKeyStore(
                keyStoreConfig,
                new EthereumJsonSerializer(),
                new AesEncrypter(keyStoreConfig, logManager),
                new CryptoRandom(),
                logManager,
                new PrivateKeyStoreIOSettingsProvider(keyStoreConfig));
        }
    }
}<|MERGE_RESOLUTION|>--- conflicted
+++ resolved
@@ -137,11 +137,7 @@
             {
                 var rocksDbFactory = new RocksDbFactory(DbConfig.Default, logManager, dbPath);
                 var dbInitializer = new ConsumerNdmDbInitializer(dbProvider, new NdmConfig(), rocksDbFactory, new MemDbFactory());
-<<<<<<< HEAD
-                await dbInitializer.Init();
-=======
                 await dbInitializer.InitAsync();
->>>>>>> 993659cb
                 DepositDetailsRocksRepository depositsRepo = new DepositDetailsRocksRepository(dbProvider.GetDb<IDb>(ConsumerNdmDbNames.Deposits), new DepositDetailsDecoder());
                 // var deposits = await depositsRepo.BrowseAsync(new GetDeposits());
                 var deposits = await depositsRepo.BrowseAsync(new GetDeposits { CurrentBlockTimestamp = Timestamper.Default.EpochSecondsLong, EligibleToRefund = true });
