--- conflicted
+++ resolved
@@ -190,12 +190,8 @@
         public ISessionMonitor? SessionMonitor { get; set; }
         public ISpecProvider SpecProvider { get; set; }
         public IPoSSwitcher PoSSwitcher { get; set; } = NoPoS.Instance;
-<<<<<<< HEAD
-        public ISyncModeSelector? SyncModeSelector { get; set; }
-=======
         public ISyncModeSelector SyncModeSelector { get; set; } = null!;
 
->>>>>>> d93c33e8
         public ISyncProgressResolver? SyncProgressResolver { get; set; }
         public IBetterPeerStrategy? BetterPeerStrategy { get; set; }
         public IPivot? Pivot { get; set; }
