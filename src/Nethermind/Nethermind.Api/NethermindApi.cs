--- conflicted
+++ resolved
@@ -233,14 +233,10 @@
         public IReadOnlyList<INethermindPlugin> Plugins { get; } = new List<INethermindPlugin>();
         public IList<IPublisher> Publishers { get; } = new List<IPublisher>(); // this should be called publishers
         public CompositePruningTrigger PruningTrigger { get; } = new();
-<<<<<<< HEAD
-        public ISnapProvider SnapProvider { get; set; }
-        public ByPathStateDbPrunner? ByPathDbPrunnerState { get; set; }
-        public ByPathStateDbPrunner? ByPathDbPrunnerStorage { get; set; }
-=======
         public ISnapProvider? SnapProvider { get; set; }
         public IProcessExitSource? ProcessExit { get; set; }
         public CompositeTxGossipPolicy TxGossipPolicy { get; } = new();
->>>>>>> 0a8ec2b9
+        public ByPathStateDbPrunner? ByPathDbPrunnerState { get; set; }
+        public ByPathStateDbPrunner? ByPathDbPrunnerStorage { get; set; }
     }
 }