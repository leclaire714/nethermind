//  Copyright (c) 2021 Demerzel Solutions Limited
//  This file is part of the Nethermind library.
// 
//  The Nethermind library is free software: you can redistribute it and/or modify
//  it under the terms of the GNU Lesser General Public License as published by
//  the Free Software Foundation, either version 3 of the License, or
//  (at your option) any later version.
// 
//  The Nethermind library is distributed in the hope that it will be useful,
//  but WITHOUT ANY WARRANTY; without even the implied warranty of
//  MERCHANTABILITY or FITNESS FOR A PARTICULAR PURPOSE. See the
//  GNU Lesser General Public License for more details.
// 
//  You should have received a copy of the GNU Lesser General Public License
//  along with the Nethermind. If not, see <http://www.gnu.org/licenses/>.
// 

#nullable enable
using Nethermind.Blockchain;
using Nethermind.Blockchain.Filters;
<<<<<<< HEAD
using Nethermind.Blockchain.Services;
=======
using Nethermind.Blockchain.FullPruning;
using Nethermind.Blockchain.Processing;
using Nethermind.Blockchain.Producers;
using Nethermind.Blockchain.Rewards;
using Nethermind.Blockchain.Validators;
>>>>>>> 15ff3df1
using Nethermind.Config;
using Nethermind.Consensus;
using Nethermind.Consensus.Comparers;
using Nethermind.Consensus.Processing;
using Nethermind.Consensus.Producers;
using Nethermind.Consensus.Rewards;
using Nethermind.Consensus.Validators;
using Nethermind.Core;
using Nethermind.Evm.TransactionProcessing;
using Nethermind.Facade;
using Nethermind.Facade.Eth;
using Nethermind.JsonRpc.Modules.Eth.GasPrice;
using Nethermind.State;
using Nethermind.Trie.Pruning;
using Nethermind.TxPool;

namespace Nethermind.Api
{
    public interface IApiWithBlockchain : IApiWithStores, IBlockchainBridgeFactory
    {
        (IApiWithStores GetFromApi, IApiWithBlockchain SetInApi) ForInit => (this, this);
        (IApiWithStores GetFromApi, IApiWithBlockchain SetInApi) ForBlockchain => (this, this);
        (IApiWithBlockchain GetFromApi, IApiWithBlockchain SetInApi) ForProducer => (this, this);
        
        IBlockchainProcessor? BlockchainProcessor { get; set; }
        CompositeBlockPreprocessorStep BlockPreprocessor { get; }
        IBlockProcessingQueue? BlockProcessingQueue { get; set; }
        IBlockProcessor? MainBlockProcessor { get; set; }
        IBlockProducer? BlockProducer { get; set; }
        IBlockValidator? BlockValidator { get; set; }
        IEnode? Enode { get; set; }
        IFilterStore? FilterStore { get; set; }
        IFilterManager? FilterManager { get; set; }
        IUnclesValidator? UnclesValidator { get; set; }
        IHeaderValidator? HeaderValidator { get; set; }
        IManualBlockProductionTrigger ManualBlockProductionTrigger { get; }
        IReadOnlyTrieStore? ReadOnlyTrieStore { get; set; }
        IRewardCalculatorSource? RewardCalculatorSource { get; set; }
        ISealer? Sealer { get; set; }
        ISealValidator? SealValidator { get; set; }
        ISealEngine SealEngine { get; set; }
        /// <summary>
        /// Can be used only for processing blocks, on all other contexts use <see cref="StateReader"/> or <see cref="ChainHeadStateProvider"/>.
        /// </summary>
        /// <remarks>
        /// DO NOT USE OUTSIDE OF PROCESSING BLOCK CONTEXT!
        /// </remarks>
        IStateProvider? StateProvider { get; set; }
        IKeyValueStoreWithBatching? MainStateDbWithCache { get; set; }
        IReadOnlyStateProvider? ChainHeadStateProvider { get; set; }
        IStateReader? StateReader { get; set; }
        IStorageProvider? StorageProvider { get; set; }
        ITransactionProcessor? TransactionProcessor { get; set; }
        ITrieStore? TrieStore { get; set; }
        ITxSender? TxSender { get; set; }
        ITxPool? TxPool { get; set; }
        ITxPoolInfoProvider? TxPoolInfoProvider { get; set; }
        IWitnessCollector? WitnessCollector { get; set; }
        IWitnessRepository? WitnessRepository { get; set; }
        IHealthHintService? HealthHintService { get; set; }
        ITransactionComparerProvider? TransactionComparerProvider { get; set; }
        TxValidator? TxValidator { get; set; }
        
        /// <summary>
        /// Manager of block finalization
        /// </summary>
        /// <remarks>
        /// Currently supported in <see cref="SealEngineType.AuRa"/> and Eth2Merge.
        /// </remarks>
        IBlockFinalizationManager? FinalizationManager { get; set; }
        
        IGasLimitCalculator GasLimitCalculator { get; set; }
        
        IBlockProducerEnvFactory BlockProducerEnvFactory { get; set; }
        
        IGasPriceOracle? GasPriceOracle { get; set; }
        
        IEthSyncingInfo? EthSyncingInfo { get; set; }
<<<<<<< HEAD
        
        IBlockConfirmationManager BlockConfirmationManager { get; set; }
=======

        CompositePruningTrigger PruningTrigger { get; }
>>>>>>> 15ff3df1
    }
}<|MERGE_RESOLUTION|>--- conflicted
+++ resolved
@@ -18,15 +18,8 @@
 #nullable enable
 using Nethermind.Blockchain;
 using Nethermind.Blockchain.Filters;
-<<<<<<< HEAD
+using Nethermind.Blockchain.FullPruning;
 using Nethermind.Blockchain.Services;
-=======
-using Nethermind.Blockchain.FullPruning;
-using Nethermind.Blockchain.Processing;
-using Nethermind.Blockchain.Producers;
-using Nethermind.Blockchain.Rewards;
-using Nethermind.Blockchain.Validators;
->>>>>>> 15ff3df1
 using Nethermind.Config;
 using Nethermind.Consensus;
 using Nethermind.Consensus.Comparers;
@@ -105,12 +98,9 @@
         IGasPriceOracle? GasPriceOracle { get; set; }
         
         IEthSyncingInfo? EthSyncingInfo { get; set; }
-<<<<<<< HEAD
+
+        CompositePruningTrigger PruningTrigger { get; }
         
         IBlockConfirmationManager BlockConfirmationManager { get; set; }
-=======
-
-        CompositePruningTrigger PruningTrigger { get; }
->>>>>>> 15ff3df1
     }
 }