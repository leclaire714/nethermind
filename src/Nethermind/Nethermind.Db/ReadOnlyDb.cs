// SPDX-FileCopyrightText: 2022 Demerzel Solutions Limited
// SPDX-License-Identifier: LGPL-3.0-only

using System;
using System.Collections.Generic;
using Nethermind.Core;

namespace Nethermind.Db
{
    public class ReadOnlyDb : IReadOnlyDb, IDbWithSpan
    {
        private readonly MemDb _memDb = new();

        private readonly IDb _wrappedDb;
        private readonly bool _createInMemWriteStore;

        public ReadOnlyDb(IDb wrappedDb, bool createInMemWriteStore)
        {
            _wrappedDb = wrappedDb;
            _createInMemWriteStore = createInMemWriteStore;
        }

        public void Dispose()
        {
            _memDb.Dispose();
        }

        public string Name { get; } = "ReadOnlyDb";

        public byte[]? this[ReadOnlySpan<byte> key]
        {
            get => _memDb[key] ?? _wrappedDb[key];
            set
            {
                if (!_createInMemWriteStore)
                {
                    throw new InvalidOperationException($"This {nameof(ReadOnlyDb)} did not expect any writes.");
                }

                _memDb[key] = value;
            }
        }

        public KeyValuePair<byte[], byte[]>[] this[byte[][] keys]
        {
            get
            {
                var result = _wrappedDb[keys];
                var memResult = _memDb[keys];
                for (int i = 0; i < memResult.Length; i++)
                {
                    var memValue = memResult[i];
                    if (memValue.Value is not null)
                    {
                        result[i] = memValue;
                    }
                }

                return result;
            }
        }

        public IEnumerable<KeyValuePair<byte[], byte[]>> GetAll(bool ordered = false) => _memDb.GetAll();

        public IEnumerable<byte[]> GetAllValues(bool ordered = false) => _memDb.GetAllValues();

        public IBatch StartBatch()
        {
            return this.LikeABatch();
        }

        public void Remove(ReadOnlySpan<byte> key) { }

        public bool KeyExists(ReadOnlySpan<byte> key)
        {
            return _memDb.KeyExists(key) || _wrappedDb.KeyExists(key);
        }

        public void Flush()
        {
            _wrappedDb.Flush();
            _memDb.Flush();
        }

        public void Clear() { throw new InvalidOperationException(); }

        public virtual void ClearTempChanges()
        {
            _memDb.Clear();
        }

<<<<<<< HEAD
        public Span<byte> GetSpan(ReadOnlySpan<byte> key) => this[key].AsSpan();
=======
        public Span<byte> GetSpan(byte[] key) => this[key].AsSpan();
        public void PutSpan(byte[] keyBytes, ReadOnlySpan<byte> value)
        {
            if (!_createInMemWriteStore)
            {
                throw new InvalidOperationException($"This {nameof(ReadOnlyDb)} did not expect any writes.");
            }

            _memDb[keyBytes] = value.ToArray();
        }
>>>>>>> 84c269d6

        public void DangerousReleaseMemory(in ReadOnlySpan<byte> span) { }
    }
}<|MERGE_RESOLUTION|>--- conflicted
+++ resolved
@@ -89,11 +89,8 @@
             _memDb.Clear();
         }
 
-<<<<<<< HEAD
         public Span<byte> GetSpan(ReadOnlySpan<byte> key) => this[key].AsSpan();
-=======
-        public Span<byte> GetSpan(byte[] key) => this[key].AsSpan();
-        public void PutSpan(byte[] keyBytes, ReadOnlySpan<byte> value)
+        public void PutSpan(ReadOnlySpan<byte> keyBytes, ReadOnlySpan<byte> value)
         {
             if (!_createInMemWriteStore)
             {
@@ -102,7 +99,6 @@
 
             _memDb[keyBytes] = value.ToArray();
         }
->>>>>>> 84c269d6
 
         public void DangerousReleaseMemory(in ReadOnlySpan<byte> span) { }
     }
