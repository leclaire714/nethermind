--- conflicted
+++ resolved
@@ -96,13 +96,8 @@
             _memDb.Clear();
         }
 
-<<<<<<< HEAD
         public Span<byte> GetSpan(ReadOnlySpan<byte> key) => Get(key).AsSpan();
-        public void PutSpan(ReadOnlySpan<byte> keyBytes, ReadOnlySpan<byte> value)
-=======
-        public Span<byte> GetSpan(ReadOnlySpan<byte> key) => _memDb.Get(key).AsSpan();
         public void PutSpan(ReadOnlySpan<byte> keyBytes, ReadOnlySpan<byte> value, WriteFlags writeFlags = WriteFlags.None)
->>>>>>> f3b48a8c
         {
             if (!_createInMemWriteStore)
             {
