//  Copyright (c) 2018 Demerzel Solutions Limited
//  This file is part of the Nethermind library.
// 
//  The Nethermind library is free software: you can redistribute it and/or modify
//  it under the terms of the GNU Lesser General Public License as published by
//  the Free Software Foundation, either version 3 of the License, or
//  (at your option) any later version.
// 
//  The Nethermind library is distributed in the hope that it will be useful,
//  but WITHOUT ANY WARRANTY; without even the implied warranty of
//  MERCHANTABILITY or FITNESS FOR A PARTICULAR PURPOSE. See the
//  GNU Lesser General Public License for more details.
// 
//  You should have received a copy of the GNU Lesser General Public License
//  along with the Nethermind. If not, see <http://www.gnu.org/licenses/>.

using System;
using System.Linq;
using System.Runtime.CompilerServices;
using System.Threading;
using System.Threading.Tasks;
using FluentAssertions;
using Nethermind.Blockchain.Synchronization;
using Nethermind.Core.Crypto;
using Nethermind.Core.Test.Builders;
using Nethermind.Db;
using Nethermind.Logging;
using Nethermind.State;
using Nethermind.Synchronization.BeamSync;
using Nethermind.Synchronization.FastSync;
using Nethermind.Synchronization.ParallelSync;
using Nethermind.Trie;
using Nethermind.Trie.Pruning;
using NSubstitute;
using NUnit.Framework;

namespace Nethermind.Synchronization.Test.BeamSync
{
    [TestFixture]
    [Parallelizable(ParallelScope.None)]
    public class BeamSyncDbTests
    {
        private BeamSyncDb _stateBeamLocal;
        private BeamSyncDb _codeBeamLocal;
        private ISnapshotableDb _stateLocal;
        private ISnapshotableDb _codeLocal;
        private StateReader _stateReader;
        private int _needMoreDataInvocations;
        private StateTree _remoteStateTrie;
        private StateDb _remoteState;
        private IDb _remoteCode;
        public static (string Name, Action<StateTree, ITrieStore, IDb> Action)[] Scenarios => TrieScenarios.Scenarios;

        [SetUp]
        public void Setup()
        {
            _needMoreDataInvocations = 0;
            BeamSyncContext.LoopIterationsToFailInTest.Value = null;
            MakeRequestsNeverExpire();
        }

        private void MakeRequestsNeverExpire()
        {
            BeamSyncContext.LastFetchUtc.Value = DateTime.MaxValue;
        }

        [Test]
        public async Task Beam_db_provider_smoke_test()
        {
            var memDbProvider = await TestMemDbProvider.InitAsync();
            IDbProvider dbProvider = new BeamSyncDbProvider(StaticSelector.Beam, memDbProvider, new SyncConfig(), LimboLogs.Instance);
            // has to be state DB on the outside
            Assert.IsInstanceOf(typeof(StateDb), dbProvider.StateDb);
            Assert.IsInstanceOf(typeof(StateDb), dbProvider.CodeDb);
        }

        [Test]
        public async Task Beam_db_provider_can_dispose()
        {
<<<<<<< HEAD
            BeamSyncDbProvider dbProvider = new BeamSyncDbProvider(StaticSelector.Beam, new MemDbProvider(), new SyncConfig(), LimboLogs.Instance);
=======
            var memDbProvider = await TestMemDbProvider.InitAsync();
            BeamSyncDbProvider dbProvider = new BeamSyncDbProvider(StaticSelector.Beam, memDbProvider, new SyncConfig(), LimboLogs.Instance);
>>>>>>> 547380fe
            dbProvider.Dispose();
        }

        [TestCase("leaf_read")]
        public void Propagates_exception(string name)
        {
            (string Name, Action<StateTree, ITrieStore, IDb> SetupTree) scenario = TrieScenarios.Scenarios.SingleOrDefault(s => s.Name == name);
            Setup(scenario);
            BeamSyncContext.LoopIterationsToFailInTest.Value = 4;
            Assert.Throws<Exception>(() =>
                _stateReader.GetAccount(_remoteStateTrie.RootHash, TestItem.AddressA));
        }

        [TestCase("leaf_read")]
        public void Invokes_need_more_data_in_each_loop(string name)
        {
            (string Name, Action<StateTree, ITrieStore, IDb> SetupTree) scenario = TrieScenarios.Scenarios.SingleOrDefault(s => s.Name == name);
            Setup(scenario);
            RunRounds(4);

            Assert.AreEqual(4, _needMoreDataInvocations);
        }

        [TestCase("leaf_read")]
        public void Does_ask_for_what_has_already_been_sent(string name)
        {
            (string Name, Action<StateTree, ITrieStore, IDb> SetupTree) scenario = TrieScenarios.Scenarios.SingleOrDefault(s => s.Name == name);
            Setup(scenario);

            RunRounds(1);
            _stateBeamLocal.PrepareRequest();
            RunRounds(3);

            Assert.AreEqual(4, _needMoreDataInvocations);
        }

        [TestCase("leaf_read")]
        public async Task Empty_response_brings_it_back_in_the_loop(string name)
        {
            (string Name, Action<StateTree, ITrieStore, IDb> SetupTree) scenario = TrieScenarios.Scenarios.SingleOrDefault(s => s.Name == name);
            Setup(scenario);

            RunRounds(1);
            StateSyncBatch request = await _stateBeamLocal.PrepareRequest();
            request!.Responses = new byte[request.RequestedNodes.Length][];
            _stateBeamLocal.HandleResponse(request);
            RunRounds(3);

            Assert.AreEqual(4, _needMoreDataInvocations);
        }

        [TestCase("leaf_read")]
        public async Task Can_prepare_empty_request(string name)
        {
            (string Name, Action<StateTree, ITrieStore, IDb> SetupTree) scenario = TrieScenarios.Scenarios.SingleOrDefault(s => s.Name == name);
            Setup(scenario);

            StateSyncBatch request = await _stateBeamLocal.PrepareRequest();
            request.Should().BeNull();
        }

        [TestCase("leaf_read")]
        public async Task Full_response_works(string name)
        {
            (string Name, Action<StateTree, ITrieStore, IDb> SetupTree) scenario = TrieScenarios.Scenarios.SingleOrDefault(s => s.Name == name);
            Setup(scenario);

            RunRounds(1);
            StateSyncBatch request = await _stateBeamLocal.PrepareRequest();
            request!.Responses = new[] {_remoteState.Get(request.RequestedNodes[0].Hash)};
            _stateBeamLocal.HandleResponse(request);
            RunRounds(3);

            Assert.AreEqual(1, _needMoreDataInvocations);
        }

        [TestCase("leaf_read")]
        public async Task Full_response_stops_it(string name)
        {
            (string Name, Action<StateTree, ITrieStore, IDb> SetupTree) scenario = TrieScenarios.Scenarios.SingleOrDefault(s => s.Name == name);
            Setup(scenario);

#pragma warning disable 4014
            Task.Run(() => RunRounds(100));
#pragma warning restore 4014
            StateSyncBatch request = null;
            for (int i = 0; i < 1000; i++)
            {
                await Task.Delay(1);
                request = await _stateBeamLocal.PrepareRequest();
                if (request!.RequestedNodes.Length > 0)
                {
                    break;
                }
            }

            request!.Responses = new[] {_remoteState.Get(request.RequestedNodes[0].Hash)};
            _stateBeamLocal.HandleResponse(request);

            Assert.Less(_needMoreDataInvocations, 1000);
        }

        [TestCase("leaf_read")]
        public async Task Can_resolve_from_local(string name)
        {
            (string Name, Action<StateTree, ITrieStore, IDb> SetupTree) scenario = TrieScenarios.Scenarios.SingleOrDefault(s => s.Name == name);
            Setup(scenario);

            RunRounds(1);
            StateSyncBatch request = await _stateBeamLocal.PrepareRequest();
            request!.Responses = new[] {_remoteState.Get(request.RequestedNodes[0].Hash)};
            _stateBeamLocal.HandleResponse(request);
            PatriciaTree.NodeCache.Clear();
            RunRounds(1);

            Assert.AreEqual(1, _needMoreDataInvocations);
        }

        [TestCase("leaf_read")]
        public void Expires_when_much_in_the_past(string name)
        {
            (string Name, Action<StateTree, ITrieStore, IDb> SetupTree) scenario = TrieScenarios.Scenarios.SingleOrDefault(s => s.Name == name);
            Setup(scenario);

            BeamSyncContext.LastFetchUtc.Value = DateTime.UtcNow.AddSeconds(-100);
            RunRounds(10);
            Assert.AreEqual(0, _needMoreDataInvocations);
        }

        [TestCase("leaf_read")]
        public async Task Invalid_response_brings_it_back(string name)
        {
            (string Name, Action<StateTree, ITrieStore, IDb> SetupTree) scenario = TrieScenarios.Scenarios.SingleOrDefault(s => s.Name == name);
            Setup(scenario);

            RunRounds(1);
            StateSyncBatch request = await _stateBeamLocal.PrepareRequest();
            request!.Responses = new[] {new byte[] {1, 2, 3}};
            _stateBeamLocal.HandleResponse(request);
            RunRounds(3);

            Assert.AreEqual(4, _needMoreDataInvocations);
        }

        private void RunRounds(int rounds)
        {
            try
            {
                BeamSyncContext.LoopIterationsToFailInTest.Value = rounds;
                _stateReader.GetAccount(_remoteStateTrie.RootHash, TestItem.AddressA);
            }
            catch (Exception)
            {
                // ignored
            }
        }

        private void Setup((string Name, Action<StateTree, ITrieStore, IDb> SetupTree) scenario)
        {
            
            TrieScenarios.InitOnce();
            _remoteState = new StateDb(new MemDb());
            TrieStore remoteTrieStore = new TrieStore(_remoteState.Innermost, LimboLogs.Instance);
            _remoteCode = new MemDb();
            _remoteStateTrie = new StateTree(remoteTrieStore, LimboLogs.Instance);
            scenario.SetupTree(_remoteStateTrie, remoteTrieStore, _remoteCode);
            _remoteStateTrie.UpdateRootHash();

            MemDb beamStateDb = new MemDb();
            _stateBeamLocal = new BeamSyncDb(new MemDb(), beamStateDb, StaticSelector.Beam, LimboLogs.Instance);
            _codeBeamLocal = new BeamSyncDb(new MemDb(), beamStateDb, StaticSelector.Beam, LimboLogs.Instance);
            _stateLocal = new StateDb(_stateBeamLocal);
            _codeLocal = new StateDb(_codeBeamLocal);

            _stateReader = new StateReader(new TrieStore(_stateLocal, LimboLogs.Instance), _codeLocal, LimboLogs.Instance);
            _stateBeamLocal.StateChanged += (sender, args) =>
            {
                if (_stateBeamLocal.CurrentState == SyncFeedState.Active)
                {
                    Interlocked.Increment(ref _needMoreDataInvocations);
                }
            };
            PatriciaTree.NodeCache.Clear();
        }

        [Test]
        public void Saves_nodes_to_beam_temp_db()
        {
            MemDb tempDb = new MemDb();
            MemDb stateDB = new MemDb();
            BeamSyncDb beamSyncDb = new BeamSyncDb(stateDB, tempDb, StaticSelector.Beam, LimboLogs.Instance);

            byte[] bytes = new byte[] {1, 2, 3};
            beamSyncDb.Set(TestItem.KeccakA, bytes);
            byte[] retrievedFromTemp = tempDb.Get(TestItem.KeccakA);
            retrievedFromTemp.Should().BeEquivalentTo(bytes);
        }

        [Test]
        public void Does_not_save_nodes_to_state_db()
        {
            MemDb tempDb = new MemDb();
            MemDb stateDB = new MemDb();
            BeamSyncDb beamSyncDb = new BeamSyncDb(stateDB, tempDb, StaticSelector.Beam, LimboLogs.Instance);

            byte[] bytes = new byte[] {1, 2, 3};
            beamSyncDb.Set(Keccak.Compute(bytes), bytes);
            byte[] retrievedFromTemp = stateDB.Get(Keccak.Compute(bytes));
            retrievedFromTemp.Should().BeNull();
        }

        [Test]
        public void Can_read_nodes_from_temp_when_missing_in_state()
        {
            MemDb tempDb = new MemDb();
            MemDb stateDB = new MemDb();
            BeamSyncDb beamSyncDb = new BeamSyncDb(stateDB, tempDb, StaticSelector.Beam, LimboLogs.Instance);

            byte[] bytes = new byte[] {1, 2, 3};
            tempDb.Set(Keccak.Compute(bytes), bytes);

            byte[] retrievedFromTemp = beamSyncDb.Get(Keccak.Compute(bytes));
            retrievedFromTemp.Should().BeEquivalentTo(bytes);
        }

        [Test]
        public void Can_read_nodes_from_state_when_missing_in_temp()
        {
            MemDb tempDb = new MemDb();
            MemDb stateDB = new MemDb();
            BeamSyncDb beamSyncDb = new BeamSyncDb(stateDB, tempDb, StaticSelector.Beam, LimboLogs.Instance);

            byte[] bytes = new byte[] {1, 2, 3};
            stateDB.Set(Keccak.Compute(bytes), bytes);

            byte[] retrievedFromTemp = beamSyncDb.Get(Keccak.Compute(bytes));
            retrievedFromTemp.Should().BeEquivalentTo(bytes);
        }

        [Test, Description("Write through means that the beam sync DB does no longer behave like a beam sync" +
                           "and allows writes directly to the state database instead of memory. In case of" +
                           "peers disconnecting the mode changes to None and we may still be processing some previous" +
                           "blocks and we may end up saving a state root which would totally derail the state" +
                           "sync because and sync progress resolver.")]
        public void When_mode_changes_to_none_and_we_are_still_processing_a_previous_block_we_should_not_write_through()
        {
            MemDb beamDb = new MemDb();
            MemDb stateDB = new MemDb();
            ISyncModeSelector syncModeSelector = Substitute.For<ISyncModeSelector>();
            BeamSyncDb beamSyncDb = new BeamSyncDb(stateDB, beamDb, syncModeSelector, LimboLogs.Instance);
            syncModeSelector.Current.Returns(SyncMode.Beam);
            beamSyncDb[TestItem.KeccakA.Bytes] = new byte[] {1};
            syncModeSelector.Current.Returns(SyncMode.None);
            beamSyncDb[TestItem.KeccakB.Bytes] = new byte[] {1, 2};

            stateDB[TestItem.KeccakA.Bytes].Should().BeNull();
            stateDB[TestItem.KeccakB.Bytes].Should().BeNull();

            beamDb[TestItem.KeccakA.Bytes].Should().NotBeNull();
            beamDb[TestItem.KeccakB.Bytes].Should().NotBeNull();
        }
    }
}
 <|MERGE_RESOLUTION|>--- conflicted
+++ resolved
@@ -77,12 +77,8 @@
         [Test]
         public async Task Beam_db_provider_can_dispose()
         {
-<<<<<<< HEAD
-            BeamSyncDbProvider dbProvider = new BeamSyncDbProvider(StaticSelector.Beam, new MemDbProvider(), new SyncConfig(), LimboLogs.Instance);
-=======
             var memDbProvider = await TestMemDbProvider.InitAsync();
             BeamSyncDbProvider dbProvider = new BeamSyncDbProvider(StaticSelector.Beam, memDbProvider, new SyncConfig(), LimboLogs.Instance);
->>>>>>> 547380fe
             dbProvider.Dispose();
         }
 
