--- conflicted
+++ resolved
@@ -1,23 +1,5 @@
-<<<<<<< HEAD
-//  Copyright (c) 2021 Demerzel Solutions Limited
-//  This file is part of the Nethermind library.
-//
-//  The Nethermind library is free software: you can redistribute it and/or modify
-//  it under the terms of the GNU Lesser General Public License as published by
-//  the Free Software Foundation, either version 3 of the License, or
-//  (at your option) any later version.
-//
-//  The Nethermind library is distributed in the hope that it will be useful,
-//  but WITHOUT ANY WARRANTY; without even the implied warranty of
-//  MERCHANTABILITY or FITNESS FOR A PARTICULAR PURPOSE. See the
-//  GNU Lesser General Public License for more details.
-//
-//  You should have received a copy of the GNU Lesser General Public License
-//  along with the Nethermind. If not, see <http://www.gnu.org/licenses/>.
-=======
 // SPDX-FileCopyrightText: 2022 Demerzel Solutions Limited
 // SPDX-License-Identifier: LGPL-3.0-only
->>>>>>> ba4ff9f3
 
 using System;
 using System.Threading;
@@ -81,7 +63,13 @@
             syncReport.HeadersInQueue.Returns(new MeasuredProgress());
 
             BlockHeader pivot = remoteBlockTree.FindHeader(500, BlockTreeLookupOptions.None)!;
-            ResettableHeaderSyncFeed feed = new(Substitute.For<ISyncModeSelector>(), blockTree, Substitute.For<ISyncPeerPool>(), new SyncConfig { FastSync = true, FastBlocks = true, PivotNumber = "500", PivotHash = pivot.Hash.Bytes.ToHexString(), PivotTotalDifficulty = pivot.TotalDifficulty!.ToString() }, syncReport, LimboLogs.Instance);
+            ResettableHeaderSyncFeed feed = new(
+                Substitute.For<ISyncModeSelector>(), blockTree,
+                Substitute.For<ISyncPeerPool>(),
+                new SyncConfig { FastSync = true, FastBlocks = true, PivotNumber = "500", PivotHash = pivot.Hash.Bytes.ToHexString(), PivotTotalDifficulty = pivot.TotalDifficulty!.ToString() },
+                syncReport,
+                Substitute.For<IBlockProcessingQueue>(),
+                LimboLogs.Instance);
             feed.InitializeFeed();
 
             void FulfillBatch(HeadersSyncBatch batch)
@@ -91,14 +79,14 @@
                     false);
             }
 
-            await feed.PrepareRequest();
-            HeadersSyncBatch? batch1 = await feed.PrepareRequest();
+            feed.PrepareRequest();
+            HeadersSyncBatch? batch1 = feed.PrepareRequest();
             FulfillBatch(batch1);
 
             feed.Reset();
 
-            await feed.PrepareRequest();
-            HeadersSyncBatch? batch2 = await feed.PrepareRequest();
+            feed.PrepareRequest();
+            HeadersSyncBatch? batch2 = feed.PrepareRequest();
             FulfillBatch(batch2);
 
             feed.HandleResponse(batch2);
@@ -126,6 +114,7 @@
                 Substitute.For<ISyncPeerPool>(),
                 new SyncConfig { FastSync = true, FastBlocks = true, PivotNumber = "500", PivotHash = pivot.Hash.Bytes.ToHexString(), PivotTotalDifficulty = pivot.TotalDifficulty!.ToString() },
                 syncReport,
+                Substitute.For<IBlockProcessingQueue>(),
                 LimboLogs.Instance,
                 hangOnBlockNumber: 400,
                 hangLatch: hangLatch
@@ -140,7 +129,7 @@
                     false);
             }
 
-            HeadersSyncBatch? batch1 = await feed.PrepareRequest();
+            HeadersSyncBatch? batch1 = feed.PrepareRequest();
             FulfillBatch(batch1);
 
             // Initiate a process batch which should hang in the middle
@@ -156,7 +145,7 @@
             await resetTask;
 
             // A new batch is creating, starting at hang block
-            HeadersSyncBatch? batch2 = await feed.PrepareRequest();
+            HeadersSyncBatch? batch2 = feed.PrepareRequest();
 
             FulfillBatch(batch2);
             feed.HandleResponse(batch2);
@@ -211,9 +200,15 @@
             report.HeadersInQueue.Returns(new MeasuredProgress());
             report.FastBlocksHeaders.Returns(new MeasuredProgress());
 
-            HeadersSyncFeed feed = new(Substitute.For<ISyncModeSelector>(), blockTree, Substitute.For<ISyncPeerPool>(), new SyncConfig { FastSync = true, FastBlocks = true, PivotNumber = "1000", PivotHash = Keccak.Zero.ToString(), PivotTotalDifficulty = "1000" }, report, LimboLogs.Instance);
+            HeadersSyncFeed feed = new(
+                Substitute.For<ISyncModeSelector>(), blockTree,
+                Substitute.For<ISyncPeerPool>(),
+                new SyncConfig { FastSync = true, FastBlocks = true, PivotNumber = "1000", PivotHash = Keccak.Zero.ToString(), PivotTotalDifficulty = "1000" },
+                report,
+                Substitute.For<IBlockProcessingQueue>(),
+                LimboLogs.Instance);
             feed.InitializeFeed();
-            var result = await feed.PrepareRequest();
+            var result = feed.PrepareRequest();
             result.EndNumber.Should().Be(499);
         }
 
@@ -228,11 +223,12 @@
                 ISyncPeerPool? syncPeerPool,
                 ISyncConfig? syncConfig,
                 ISyncReport? syncReport,
+                IBlockProcessingQueue blockProcessingQueue,
                 ILogManager? logManager,
                 long? hangOnBlockNumber = null,
                 ManualResetEventSlim? hangLatch = null,
                 bool alwaysStartHeaderSync = false
-            ) : base(syncModeSelector, blockTree, syncPeerPool, syncConfig, syncReport, logManager, alwaysStartHeaderSync)
+            ) : base(syncModeSelector, blockTree, syncPeerPool, syncConfig, syncReport, blockProcessingQueue, logManager, alwaysStartHeaderSync)
             {
                 _hangOnBlockNumber = hangOnBlockNumber;
                 _hangLatch = hangLatch;
