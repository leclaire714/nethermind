--- conflicted
+++ resolved
@@ -51,15 +51,10 @@
             .InsertBeaconHeaders(4, pivot - 1)
             .InsertBeaconBlocks(pivot + 1, insertedBeaconBlocks, BlockTreeTests.BlockTreeTestScenario.ScenarioBuilder.TotalDifficultyMode.Null);
         BlockTree syncedTree = blockTrees.SyncedTree;
-<<<<<<< HEAD
-        PostMergeContext ctx = new PostMergeContext(capability: _resolverCapability);
-        ctx.BlockTreeScenario = blockTrees;
-=======
-        PostMergeContext ctx = new()
-        {
-            BlockTreeScenario = blockTrees,
-        };
->>>>>>> ad4a5348
+        PostMergeContext ctx = new(capability: _resolverCapability)
+        {
+            BlockTreeScenario = blockTrees,
+        };
 
         DownloaderOptions downloaderOptions = (DownloaderOptions)options;
         bool withReceipts = downloaderOptions == DownloaderOptions.WithReceipts;
@@ -106,15 +101,10 @@
             .InsertBeaconHeaders(4, 15)
             .InsertBeaconBlocks(17, headNumber, BlockTreeTests.BlockTreeTestScenario.ScenarioBuilder.TotalDifficultyMode.Null);
         BlockTree syncedTree = blockTrees.SyncedTree;
-<<<<<<< HEAD
-        PostMergeContext ctx = new PostMergeContext(capability: _resolverCapability);
-        ctx.BlockTreeScenario = blockTrees;
-=======
-        PostMergeContext ctx = new()
-        {
-            BlockTreeScenario = blockTrees,
-        };
->>>>>>> ad4a5348
+        PostMergeContext ctx = new(capability: _resolverCapability)
+        {
+            BlockTreeScenario = blockTrees,
+        };
 
         DownloaderOptions downloaderOptions = (DownloaderOptions)options;
         ctx.MergeConfig = new MergeConfig { TerminalTotalDifficulty = $"{ttd}" };
@@ -148,15 +138,10 @@
         BlockTree notSyncedTree = blockTrees.NotSyncedTree;
         BlockTree syncedTree = blockTrees.SyncedTree;
 
-<<<<<<< HEAD
-        PostMergeContext ctx = new PostMergeContext(capability: _resolverCapability);
-        ctx.BlockTreeScenario = blockTrees;
-=======
-        PostMergeContext ctx = new()
-        {
-            BlockTreeScenario = blockTrees,
-        };
->>>>>>> ad4a5348
+        PostMergeContext ctx = new(capability: _resolverCapability)
+        {
+            BlockTreeScenario = blockTrees,
+        };
 
         DownloaderOptions downloaderOptions = (DownloaderOptions)options;
         ctx.MergeConfig = new MergeConfig { TerminalTotalDifficulty = $"{ttd}" };
@@ -182,15 +167,10 @@
             .InsertBeaconHeaders(4, pivot - 1);
 
         BlockTree syncedTree = blockTrees.SyncedTree;
-<<<<<<< HEAD
-        PostMergeContext ctx = new PostMergeContext(capability: _resolverCapability);
-        ctx.BlockTreeScenario = blockTrees;
-=======
-        PostMergeContext ctx = new()
-        {
-            BlockTreeScenario = blockTrees,
-        };
->>>>>>> ad4a5348
+        PostMergeContext ctx = new(capability: _resolverCapability)
+        {
+            BlockTreeScenario = blockTrees,
+        };
 
         ctx.BeaconPivot.EnsurePivot(blockTrees.SyncedTree.FindHeader(pivot, BlockTreeLookupOptions.None));
         ctx.BeaconPivot.ProcessDestination = blockTrees.SyncedTree.FindHeader(pivot, BlockTreeLookupOptions.None);
@@ -222,17 +202,11 @@
             .InsertOtherChainToMain(notSyncedTree, 1, 3) // Need to have the header inserted to LRU which mean we need to move the head forward
             .InsertBeaconHeaders(1, 3, tdMode: BlockTreeTests.BlockTreeTestScenario.ScenarioBuilder.TotalDifficultyMode.Null);
 
-<<<<<<< HEAD
-        PostMergeContext ctx = new PostMergeContext(capability: _resolverCapability);
-        ctx.BlockTreeScenario = blockTrees;
-        ctx.MergeConfig = new MergeConfig() { TerminalTotalDifficulty = $"{ttd}" };
-=======
-        PostMergeContext ctx = new()
+        PostMergeContext ctx = new(capability: _resolverCapability)
         {
             BlockTreeScenario = blockTrees,
             MergeConfig = new MergeConfig { TerminalTotalDifficulty = $"{ttd}" },
         };
->>>>>>> ad4a5348
 
         BlockHeader lastHeader = syncedTree.FindHeader(3, BlockTreeLookupOptions.None)!;
         // Because the FindHeader recalculated the TD.
@@ -275,17 +249,11 @@
             .GoesLikeThis()
             .WithBlockTrees(0, 4)
             .InsertBeaconPivot(3);
-<<<<<<< HEAD
-        PostMergeContext ctx = new PostMergeContext(capability: _resolverCapability);
-        ctx.MergeConfig = new MergeConfig() { TerminalTotalDifficulty = "0" };
-        ctx.BlockTreeScenario = blockTrees;
-=======
-        PostMergeContext ctx = new()
+        PostMergeContext ctx = new(capability: _resolverCapability)
         {
             MergeConfig = new MergeConfig { TerminalTotalDifficulty = "0" },
             BlockTreeScenario = blockTrees,
         };
->>>>>>> ad4a5348
         ctx.BeaconPivot.EnsurePivot(blockTrees.SyncedTree.FindHeader(3, BlockTreeLookupOptions.None));
 
         ManualResetEventSlim chainLevelHelperBlocker = new ManualResetEventSlim(false);
@@ -359,15 +327,10 @@
             .InsertBeaconPivot(64)
             .InsertBeaconHeaders(4, 128);
         BlockTree syncedTree = blockTrees.SyncedTree;
-<<<<<<< HEAD
-        PostMergeContext ctx = new PostMergeContext(capability: _resolverCapability);
-        ctx.BlockTreeScenario = blockTrees;
-=======
-        PostMergeContext ctx = new()
-        {
-            BlockTreeScenario = blockTrees,
-        };
->>>>>>> ad4a5348
+        PostMergeContext ctx = new(capability: _resolverCapability)
+        {
+            BlockTreeScenario = blockTrees,
+        };
 
         ctx.Feed = new FastSyncFeed(ctx.SyncModeSelector,
             new SyncConfig
