--- conflicted
+++ resolved
@@ -62,27 +62,16 @@
         {
             IBlockTree blockTree = Substitute.For<IBlockTree>();
             IReceiptStorage receiptStorage = Substitute.For<IReceiptStorage>();
-<<<<<<< HEAD
             IColumnsDb<StateColumns> stateDb = new MemColumnsDb<StateColumns>();
-            SyncConfig syncConfig = new();
-            syncConfig.PivotNumber = "1";
-=======
-            IDb stateDb = new MemDb();
-            SyncConfig syncConfig = new()
-            {
-                PivotNumber = "1",
-            };
->>>>>>> ad4a5348
+            SyncConfig syncConfig = new()
+            {
+                PivotNumber = "1",
+            };
             ProgressTracker progressTracker = new(blockTree, stateDb, LimboLogs.Instance);
             TrieStoreByPath trieStore = new(stateDb, LimboLogs.Instance);
 
-<<<<<<< HEAD
             SyncProgressResolver syncProgressResolver = new(blockTree, receiptStorage, stateDb, trieStore, progressTracker, syncConfig, LimboLogs.Instance);
-            var head = Build.A.Block.WithHeader(Build.A.BlockHeader.WithNumber(5).WithStateRoot(TestItem.KeccakA).TestObject).TestObject;
-=======
-            SyncProgressResolver syncProgressResolver = new(blockTree, receiptStorage, stateDb, NullTrieNodeResolver.Instance, progressTracker, syncConfig, LimboLogs.Instance);
             Block head = Build.A.Block.WithHeader(Build.A.BlockHeader.WithNumber(5).WithStateRoot(TestItem.KeccakA).TestObject).TestObject;
->>>>>>> ad4a5348
             blockTree.Head.Returns(head);
             blockTree.BestSuggestedHeader.Returns(head.Header);
             stateDb[head.StateRoot!.Bytes] = new byte[] { 1 };
@@ -94,29 +83,17 @@
         {
             IBlockTree blockTree = Substitute.For<IBlockTree>();
             IReceiptStorage receiptStorage = Substitute.For<IReceiptStorage>();
-<<<<<<< HEAD
             IColumnsDb<StateColumns> stateDb = new MemColumnsDb<StateColumns>();
-            SyncConfig syncConfig = new();
-            syncConfig.PivotNumber = "1";
-=======
-            IDb stateDb = new MemDb();
-            SyncConfig syncConfig = new()
-            {
-                PivotNumber = "1",
-            };
->>>>>>> ad4a5348
+            SyncConfig syncConfig = new()
+            {
+                PivotNumber = "1",
+            };
             ProgressTracker progressTracker = new(blockTree, stateDb, LimboLogs.Instance);
             TrieStoreByPath trieStore = new(stateDb, LimboLogs.Instance);
 
-<<<<<<< HEAD
             SyncProgressResolver syncProgressResolver = new(blockTree, receiptStorage, stateDb, trieStore, progressTracker, syncConfig, LimboLogs.Instance);
-            var head = Build.A.Block.WithHeader(Build.A.BlockHeader.WithNumber(5).WithStateRoot(TestItem.KeccakA).TestObject).TestObject;
-            var suggested = Build.A.BlockHeader.WithNumber(6).WithStateRoot(TestItem.KeccakB).TestObject;
-=======
-            SyncProgressResolver syncProgressResolver = new(blockTree, receiptStorage, stateDb, NullTrieNodeResolver.Instance, progressTracker, syncConfig, LimboLogs.Instance);
             Block head = Build.A.Block.WithHeader(Build.A.BlockHeader.WithNumber(5).WithStateRoot(TestItem.KeccakA).TestObject).TestObject;
             BlockHeader suggested = Build.A.BlockHeader.WithNumber(6).WithStateRoot(TestItem.KeccakB).TestObject;
->>>>>>> ad4a5348
             blockTree.Head.Returns(head);
             blockTree.BestSuggestedHeader.Returns(suggested);
             blockTree.FindHeader(Arg.Any<Keccak>(), BlockTreeLookupOptions.TotalDifficultyNotNeeded).Returns(head.Header);
@@ -131,29 +108,17 @@
         {
             IBlockTree blockTree = Substitute.For<IBlockTree>();
             IReceiptStorage receiptStorage = Substitute.For<IReceiptStorage>();
-<<<<<<< HEAD
             IColumnsDb<StateColumns> stateDb = new MemColumnsDb<StateColumns>();
-            SyncConfig syncConfig = new();
-            syncConfig.PivotNumber = "1";
-=======
-            IDb stateDb = new MemDb();
-            SyncConfig syncConfig = new()
-            {
-                PivotNumber = "1",
-            };
->>>>>>> ad4a5348
+            SyncConfig syncConfig = new()
+            {
+                PivotNumber = "1",
+            };
             ProgressTracker progressTracker = new(blockTree, stateDb, LimboLogs.Instance);
             TrieStoreByPath trieStore = new(stateDb, LimboLogs.Instance);
 
-<<<<<<< HEAD
             SyncProgressResolver syncProgressResolver = new(blockTree, receiptStorage, stateDb, trieStore, progressTracker, syncConfig, LimboLogs.Instance);
-            var head = Build.A.Block.WithHeader(Build.A.BlockHeader.WithNumber(5).WithStateRoot(TestItem.KeccakA).TestObject).TestObject;
-            var suggested = Build.A.BlockHeader.WithNumber(6).WithStateRoot(TestItem.KeccakB).TestObject;
-=======
-            SyncProgressResolver syncProgressResolver = new(blockTree, receiptStorage, stateDb, NullTrieNodeResolver.Instance, progressTracker, syncConfig, LimboLogs.Instance);
             Block head = Build.A.Block.WithHeader(Build.A.BlockHeader.WithNumber(5).WithStateRoot(TestItem.KeccakA).TestObject).TestObject;
             BlockHeader suggested = Build.A.BlockHeader.WithNumber(6).WithStateRoot(TestItem.KeccakB).TestObject;
->>>>>>> ad4a5348
             blockTree.Head.Returns(head);
             blockTree.BestSuggestedHeader.Returns(suggested);
             blockTree.FindHeader(Arg.Any<Keccak>(), BlockTreeLookupOptions.TotalDifficultyNotNeeded).Returns(head.Header);
