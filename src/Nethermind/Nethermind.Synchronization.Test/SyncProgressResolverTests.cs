// SPDX-FileCopyrightText: 2022 Demerzel Solutions Limited
// SPDX-License-Identifier: LGPL-3.0-only

using System;
using Nethermind.Blockchain;
using Nethermind.Blockchain.Synchronization;
using Nethermind.Core;
using Nethermind.Core.Crypto;
using Nethermind.Core.Test.Builders;
using Nethermind.Db;
using Nethermind.Logging;
using Nethermind.Synchronization.FastBlocks;
using Nethermind.Synchronization.ParallelSync;
using Nethermind.Synchronization.SnapSync;
using Nethermind.Trie.Pruning;
using NSubstitute;
using NSubstitute.ReturnsExtensions;
using NUnit.Framework;

namespace Nethermind.Synchronization.Test
{
    [Parallelizable(ParallelScope.Self)]
    [TestFixture]
    public class SyncProgressResolverTests
    {
        [Test]
        public void Header_block_is_0_when_no_header_was_suggested()
        {
            IBlockTree blockTree = Substitute.For<IBlockTree>();
            IDb stateDb = new MemDb();
            SyncConfig syncConfig = new()
            {
                PivotNumber = "1",
            };

            SyncProgressResolver syncProgressResolver = CreateProgressResolver(blockTree, stateDb, NullTrieNodeResolver.Instance, false, syncConfig, LimboLogs.Instance);
            blockTree.BestSuggestedHeader.ReturnsNull();
            Assert.That(syncProgressResolver.FindBestHeader(), Is.EqualTo(0));
        }

        [Test]
        public void Best_block_is_0_when_no_block_was_suggested()
        {
            IBlockTree blockTree = Substitute.For<IBlockTree>();
            IDb stateDb = new MemDb();
            SyncConfig syncConfig = new()
            {
                PivotNumber = "1",
            };

            SyncProgressResolver syncProgressResolver = CreateProgressResolver(blockTree, stateDb, NullTrieNodeResolver.Instance, false, syncConfig, LimboLogs.Instance);
            blockTree.BestSuggestedBody.ReturnsNull();
            Assert.That(syncProgressResolver.FindBestFullBlock(), Is.EqualTo(0));
        }

        [Test]
        public void Best_state_is_head_when_there_are_no_suggested_blocks()
        {
            IBlockTree blockTree = Substitute.For<IBlockTree>();
<<<<<<< HEAD
            IReceiptStorage receiptStorage = Substitute.For<IReceiptStorage>();
            IColumnsDb<StateColumns> stateDb = new MemColumnsDb<StateColumns>();
=======
            IDb stateDb = new MemDb();
>>>>>>> 4401d7f1
            SyncConfig syncConfig = new()
            {
                PivotNumber = "1",
            };
<<<<<<< HEAD
            ProgressTracker progressTracker = new(blockTree, stateDb, LimboLogs.Instance);
            TrieStore trieStore = new(stateDb, LimboLogs.Instance);

            SyncProgressResolver syncProgressResolver = new(blockTree, receiptStorage, stateDb, trieStore, progressTracker, syncConfig, LimboLogs.Instance);
=======

            SyncProgressResolver syncProgressResolver = CreateProgressResolver(blockTree, stateDb, NullTrieNodeResolver.Instance, false, syncConfig, LimboLogs.Instance);
>>>>>>> 4401d7f1
            Block head = Build.A.Block.WithHeader(Build.A.BlockHeader.WithNumber(5).WithStateRoot(TestItem.KeccakA).TestObject).TestObject;
            blockTree.Head.Returns(head);
            blockTree.BestSuggestedHeader.Returns(head.Header);
            stateDb[head.StateRoot!.Bytes] = new byte[] { 1 };
            Assert.That(syncProgressResolver.FindBestFullState(), Is.EqualTo(head.Number));
        }

        [Test]
        public void Best_state_is_suggested_if_there_is_suggested_block_with_state()
        {
            IBlockTree blockTree = Substitute.For<IBlockTree>();
<<<<<<< HEAD
            IReceiptStorage receiptStorage = Substitute.For<IReceiptStorage>();
            IColumnsDb<StateColumns> stateDb = new MemColumnsDb<StateColumns>();
=======
            IDb stateDb = new MemDb();
>>>>>>> 4401d7f1
            SyncConfig syncConfig = new()
            {
                PivotNumber = "1",
            };
<<<<<<< HEAD
            ProgressTracker progressTracker = new(blockTree, stateDb, LimboLogs.Instance);
            TrieStore trieStore = new(stateDb, LimboLogs.Instance);

            SyncProgressResolver syncProgressResolver = new(blockTree, receiptStorage, stateDb, trieStore, progressTracker, syncConfig, LimboLogs.Instance);
=======

            SyncProgressResolver syncProgressResolver = CreateProgressResolver(blockTree, stateDb, NullTrieNodeResolver.Instance, false, syncConfig, LimboLogs.Instance);
>>>>>>> 4401d7f1
            Block head = Build.A.Block.WithHeader(Build.A.BlockHeader.WithNumber(5).WithStateRoot(TestItem.KeccakA).TestObject).TestObject;
            BlockHeader suggested = Build.A.BlockHeader.WithNumber(6).WithStateRoot(TestItem.KeccakB).TestObject;
            blockTree.Head.Returns(head);
            blockTree.BestSuggestedHeader.Returns(suggested);
            blockTree.FindHeader(Arg.Any<Hash256>(), BlockTreeLookupOptions.TotalDifficultyNotNeeded).Returns(head.Header);

            stateDb[head.StateRoot!.Bytes] = new byte[] { 1 };
            stateDb[suggested.StateRoot!.Bytes] = new byte[] { 1 };
            Assert.That(syncProgressResolver.FindBestFullState(), Is.EqualTo(suggested.Number));
        }

        [Test]
        public void Best_state_is_head_if_there_is_suggested_block_without_state()
        {
            IBlockTree blockTree = Substitute.For<IBlockTree>();
<<<<<<< HEAD
            IReceiptStorage receiptStorage = Substitute.For<IReceiptStorage>();
            IColumnsDb<StateColumns> stateDb = new MemColumnsDb<StateColumns>();
=======
            IDb stateDb = new MemDb();
>>>>>>> 4401d7f1
            SyncConfig syncConfig = new()
            {
                PivotNumber = "1",
            };
<<<<<<< HEAD
            ProgressTracker progressTracker = new(blockTree, stateDb, LimboLogs.Instance);
            TrieStore trieStore = new(stateDb, LimboLogs.Instance);

            SyncProgressResolver syncProgressResolver = new(blockTree, receiptStorage, stateDb, trieStore, progressTracker, syncConfig, LimboLogs.Instance);
=======

            SyncProgressResolver syncProgressResolver = CreateProgressResolver(blockTree, stateDb, NullTrieNodeResolver.Instance, false, syncConfig, LimboLogs.Instance);
>>>>>>> 4401d7f1
            Block head = Build.A.Block.WithHeader(Build.A.BlockHeader.WithNumber(5).WithStateRoot(TestItem.KeccakA).TestObject).TestObject;
            BlockHeader suggested = Build.A.BlockHeader.WithNumber(6).WithStateRoot(TestItem.KeccakB).TestObject;
            blockTree.Head.Returns(head);
            blockTree.BestSuggestedHeader.Returns(suggested);
            blockTree.FindHeader(Arg.Any<Hash256>(), BlockTreeLookupOptions.TotalDifficultyNotNeeded).Returns(head.Header);
            stateDb[head.StateRoot!.Bytes] = new byte[] { 1 };
            stateDb[suggested.StateRoot!.Bytes] = null;
            Assert.That(syncProgressResolver.FindBestFullState(), Is.EqualTo(head.Number));
        }

        [Test]
        public void Is_fast_block_finished_returns_true_when_no_fast_block_sync_is_used()
        {
            IBlockTree blockTree = Substitute.For<IBlockTree>();
            IDb stateDb = new MemDb();
            SyncConfig syncConfig = new()
            {
                FastBlocks = false,
                PivotNumber = "1",
            };

            SyncProgressResolver syncProgressResolver = CreateProgressResolver(blockTree, stateDb, NullTrieNodeResolver.Instance, false, syncConfig, LimboLogs.Instance);
            Assert.True(syncProgressResolver.IsFastBlocksHeadersFinished());
            Assert.True(syncProgressResolver.IsFastBlocksBodiesFinished());
            Assert.True(syncProgressResolver.IsFastBlocksReceiptsFinished());
        }

        [Test]
        public void Is_fast_block_bodies_finished_returns_false_when_blocks_not_downloaded()
        {
            IBlockTree blockTree = Substitute.For<IBlockTree>();
            IDb stateDb = new MemDb();
            SyncConfig syncConfig = new()
            {
                FastBlocks = true,
                FastSync = true,
                DownloadBodiesInFastSync = true,
                DownloadReceiptsInFastSync = true,
                PivotNumber = "1",
            };

            blockTree.LowestInsertedHeader.Returns(Build.A.BlockHeader.WithNumber(1).WithStateRoot(TestItem.KeccakA).TestObject);
            blockTree.LowestInsertedBodyNumber.Returns(2);

            SyncProgressResolver syncProgressResolver = CreateProgressResolver(blockTree, stateDb, NullTrieNodeResolver.Instance, false, syncConfig, LimboLogs.Instance);
            Assert.False(syncProgressResolver.IsFastBlocksBodiesFinished());
        }

        [Test]
        public void Is_fast_block_receipts_finished_returns_true_when_receipts_not_downloaded_and_we_do_not_want_to_download_receipts()
        {
            IBlockTree blockTree = Substitute.For<IBlockTree>();
            IDb stateDb = new MemDb();
            SyncConfig syncConfig = new()
            {
                FastBlocks = true,
                DownloadBodiesInFastSync = true,
                DownloadReceiptsInFastSync = false,
                PivotNumber = "1",
            };

            blockTree.LowestInsertedHeader.Returns(Build.A.BlockHeader.WithNumber(1).WithStateRoot(TestItem.KeccakA).TestObject);
            blockTree.LowestInsertedBodyNumber.Returns(1);

            SyncProgressResolver syncProgressResolver = CreateProgressResolver(blockTree, stateDb, NullTrieNodeResolver.Instance, true, syncConfig, LimboLogs.Instance);
            Assert.True(syncProgressResolver.IsFastBlocksReceiptsFinished());
        }


        private SyncProgressResolver CreateProgressResolver(IBlockTree blockTree, IDb stateDb, NullTrieNodeResolver nodeResolver, bool isReceiptFinished, SyncConfig syncConfig, LimboLogs limboLogs)
        {
            ISyncFeed<ReceiptsSyncBatch?> receiptFeed = Substitute.For<ISyncFeed<ReceiptsSyncBatch?>>();
            receiptFeed.IsFinished.Returns(isReceiptFinished);

            return new SyncProgressResolver(
                blockTree,
                new FullStateFinder(blockTree, stateDb, nodeResolver),
                syncConfig,
                Substitute.For<ISyncFeed<HeadersSyncBatch?>>(),
                Substitute.For<ISyncFeed<BodiesSyncBatch?>>(),
                receiptFeed,
                Substitute.For<ISyncFeed<SnapSyncBatch?>>(),
                limboLogs
            );
        }
    }
}<|MERGE_RESOLUTION|>--- conflicted
+++ resolved
@@ -57,25 +57,13 @@
         public void Best_state_is_head_when_there_are_no_suggested_blocks()
         {
             IBlockTree blockTree = Substitute.For<IBlockTree>();
-<<<<<<< HEAD
-            IReceiptStorage receiptStorage = Substitute.For<IReceiptStorage>();
-            IColumnsDb<StateColumns> stateDb = new MemColumnsDb<StateColumns>();
-=======
-            IDb stateDb = new MemDb();
->>>>>>> 4401d7f1
+            MemDb stateDb = new();
             SyncConfig syncConfig = new()
             {
                 PivotNumber = "1",
             };
-<<<<<<< HEAD
-            ProgressTracker progressTracker = new(blockTree, stateDb, LimboLogs.Instance);
-            TrieStore trieStore = new(stateDb, LimboLogs.Instance);
-
-            SyncProgressResolver syncProgressResolver = new(blockTree, receiptStorage, stateDb, trieStore, progressTracker, syncConfig, LimboLogs.Instance);
-=======
 
             SyncProgressResolver syncProgressResolver = CreateProgressResolver(blockTree, stateDb, NullTrieNodeResolver.Instance, false, syncConfig, LimboLogs.Instance);
->>>>>>> 4401d7f1
             Block head = Build.A.Block.WithHeader(Build.A.BlockHeader.WithNumber(5).WithStateRoot(TestItem.KeccakA).TestObject).TestObject;
             blockTree.Head.Returns(head);
             blockTree.BestSuggestedHeader.Returns(head.Header);
@@ -87,25 +75,13 @@
         public void Best_state_is_suggested_if_there_is_suggested_block_with_state()
         {
             IBlockTree blockTree = Substitute.For<IBlockTree>();
-<<<<<<< HEAD
-            IReceiptStorage receiptStorage = Substitute.For<IReceiptStorage>();
-            IColumnsDb<StateColumns> stateDb = new MemColumnsDb<StateColumns>();
-=======
-            IDb stateDb = new MemDb();
->>>>>>> 4401d7f1
+            MemDb stateDb = new();
             SyncConfig syncConfig = new()
             {
                 PivotNumber = "1",
             };
-<<<<<<< HEAD
-            ProgressTracker progressTracker = new(blockTree, stateDb, LimboLogs.Instance);
-            TrieStore trieStore = new(stateDb, LimboLogs.Instance);
-
-            SyncProgressResolver syncProgressResolver = new(blockTree, receiptStorage, stateDb, trieStore, progressTracker, syncConfig, LimboLogs.Instance);
-=======
 
             SyncProgressResolver syncProgressResolver = CreateProgressResolver(blockTree, stateDb, NullTrieNodeResolver.Instance, false, syncConfig, LimboLogs.Instance);
->>>>>>> 4401d7f1
             Block head = Build.A.Block.WithHeader(Build.A.BlockHeader.WithNumber(5).WithStateRoot(TestItem.KeccakA).TestObject).TestObject;
             BlockHeader suggested = Build.A.BlockHeader.WithNumber(6).WithStateRoot(TestItem.KeccakB).TestObject;
             blockTree.Head.Returns(head);
@@ -121,25 +97,13 @@
         public void Best_state_is_head_if_there_is_suggested_block_without_state()
         {
             IBlockTree blockTree = Substitute.For<IBlockTree>();
-<<<<<<< HEAD
-            IReceiptStorage receiptStorage = Substitute.For<IReceiptStorage>();
-            IColumnsDb<StateColumns> stateDb = new MemColumnsDb<StateColumns>();
-=======
-            IDb stateDb = new MemDb();
->>>>>>> 4401d7f1
+            MemDb stateDb = new();
             SyncConfig syncConfig = new()
             {
                 PivotNumber = "1",
             };
-<<<<<<< HEAD
-            ProgressTracker progressTracker = new(blockTree, stateDb, LimboLogs.Instance);
-            TrieStore trieStore = new(stateDb, LimboLogs.Instance);
-
-            SyncProgressResolver syncProgressResolver = new(blockTree, receiptStorage, stateDb, trieStore, progressTracker, syncConfig, LimboLogs.Instance);
-=======
 
             SyncProgressResolver syncProgressResolver = CreateProgressResolver(blockTree, stateDb, NullTrieNodeResolver.Instance, false, syncConfig, LimboLogs.Instance);
->>>>>>> 4401d7f1
             Block head = Build.A.Block.WithHeader(Build.A.BlockHeader.WithNumber(5).WithStateRoot(TestItem.KeccakA).TestObject).TestObject;
             BlockHeader suggested = Build.A.BlockHeader.WithNumber(6).WithStateRoot(TestItem.KeccakB).TestObject;
             blockTree.Head.Returns(head);
