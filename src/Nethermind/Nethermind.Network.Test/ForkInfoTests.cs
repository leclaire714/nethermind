--- conflicted
+++ resolved
@@ -71,19 +71,12 @@
         [TestCase(13_772_999, 0ul, "0xb715077d", 13_773_000ul, "Last London")]
         [TestCase(13_773_000, 0ul, "0x20c327fc", 15_050_000ul, "First Arrow Glacier")]
         [TestCase(15_049_999, 0ul, "0x20c327fc", 15_050_000ul, "Last Arrow Glacier")]
-<<<<<<< HEAD
-        [TestCase(15_050_000, 0ul, "0xf0afd0e3", 1000000000ul, "First Gray Glacier")]
-        [TestCase(20_000_000, 0ul, "0xf0afd0e3", 1000000000ul, "Future Gray Glacier")]
-        [TestCase(20_005_000, 1000000000ul, "0x857b708a", 0ul, "First Shanghai")]
-        [TestCase(20_006_000, 1000050000ul, "0x857b708a", 0ul, "Future Shanghai")]
-=======
         [TestCase(15_050_000, 0ul, "0xf0afd0e3", 18_000_000ul, "First Gray Glacier")]
         [TestCase(17_999_999, 0ul, "0xf0afd0e3", 18_000_000ul, "Last Gray Glacier")]
         [TestCase(18_000_000, 0ul, "0x4fb8a872", 1_668_000_000ul, "First Merge Start")]
         [TestCase(20_000_000, 0ul, "0x4fb8a872", 1_668_000_000ul, "Last Merge Start")]
         [TestCase(20_000_000, 1_668_000_000ul, "0xc1fdf181", 0ul, "First Shanghai")]
         [TestCase(21_000_000, 1_768_000_000ul, "0xc1fdf181", 0ul, "Future Shanghai")]
->>>>>>> 5a0577ec
         public void Fork_id_and_hash_as_expected_with_timestamps(long head, ulong headTimestamp, string forkHashHex, ulong next, string description)
         {
             Test(head, headTimestamp, KnownHashes.MainnetGenesis, forkHashHex, next, description, "TimestampForkIdTest.json", "../../../");
