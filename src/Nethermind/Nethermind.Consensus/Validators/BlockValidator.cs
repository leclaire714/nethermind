// SPDX-FileCopyrightText: 2022 Demerzel Solutions Limited
// SPDX-License-Identifier: LGPL-3.0-only

using System;
using System.Linq;
using Nethermind.Blockchain;
using Nethermind.Core;
using Nethermind.Core.Crypto;
using Nethermind.Core.Specs;
using Nethermind.Logging;
using Nethermind.State.Proofs;
using Nethermind.TxPool;

namespace Nethermind.Consensus.Validators;

public class BlockValidator : IBlockValidator
{
    private readonly IHeaderValidator _headerValidator;
    private readonly ITxValidator _txValidator;
    private readonly IUnclesValidator _unclesValidator;
    private readonly ISpecProvider _specProvider;
    private readonly ILogger _logger;

    public BlockValidator(
        ITxValidator? txValidator,
        IHeaderValidator? headerValidator,
        IUnclesValidator? unclesValidator,
        ISpecProvider? specProvider,
        ILogManager? logManager)
    {
        _logger = logManager?.GetClassLogger() ?? throw new ArgumentNullException(nameof(logManager));
        _txValidator = txValidator ?? throw new ArgumentNullException(nameof(txValidator));
        _unclesValidator = unclesValidator ?? throw new ArgumentNullException(nameof(unclesValidator));
        _specProvider = specProvider ?? throw new ArgumentNullException(nameof(specProvider));
        _headerValidator = headerValidator ?? throw new ArgumentNullException(nameof(headerValidator));
    }

    public bool Validate(BlockHeader header, BlockHeader? parent, bool isUncle)
    {
        return _headerValidator.Validate(header, parent, isUncle);
    }

    public bool Validate(BlockHeader header, bool isUncle)
    {
        return _headerValidator.Validate(header, isUncle);
    }

    /// <summary>
    /// Suggested block validation runs basic checks that can be executed before going through the expensive EVM processing.
    /// </summary>
    /// <param name="block">A block to validate</param>
    /// <returns>
    /// <c>true</c> if the <paramref name="block"/> is valid; otherwise, <c>false</c>.
    /// </returns>
    public bool ValidateSuggestedBlock(Block block)
    {
        Transaction[] txs = block.Transactions;
        IReleaseSpec spec = _specProvider.GetSpec(block.Header);

        for (int i = 0; i < txs.Length; i++)
        {
            if (!_txValidator.IsWellFormed(txs[i], spec))
            {
                if (_logger.IsDebug) _logger.Debug($"{Invalid(block)} Invalid transaction {txs[i].Hash}");
                return false;
            }
        }

        if (spec.MaximumUncleCount < block.Uncles.Length)
        {
            _logger.Debug($"{Invalid(block)} Uncle count of {block.Uncles.Length} exceeds the max limit of {spec.MaximumUncleCount}");
            return false;
        }

        if (!ValidateUnclesHashMatches(block, out var unclesHash))
        {
            _logger.Debug($"{Invalid(block)} Uncles hash mismatch: expected {block.Header.UnclesHash}, got {unclesHash}");
            return false;
        }

        if (!_unclesValidator.Validate(block.Header, block.Uncles))
        {
            _logger.Debug($"{Invalid(block)} Invalid uncles");
            return false;
        }

        bool blockHeaderValid = _headerValidator.Validate(block.Header);
        if (!blockHeaderValid)
        {
            if (_logger.IsDebug) _logger.Debug($"{Invalid(block)} Invalid header");
            return false;
        }
<<<<<<< HEAD

        if (!ValidateTxRootMatchesTxs(block, out Keccak txRoot))
        {
            if (_logger.IsDebug) _logger.Debug($"{Invalid(block)} Transaction root hash mismatch: expected {block.Header.TxRoot}, got {txRoot}");
            return false;
        }

        if (!ValidateWithdrawals(block, spec, out _))
            return false;

        return true;
    }

    /// <summary>
    /// Processed block validation is comparing the block hashes (which include all other results).
    /// We only make exact checks on what is invalid if the hash is different.
    /// </summary>
    /// <param name="processedBlock">This should be the block processing result (after going through the EVM processing)</param>
    /// <param name="receipts">List of tx receipts from the processed block (required only for better diagnostics when the receipt root is invalid).</param>
    /// <param name="suggestedBlock">Block received from the network - unchanged.</param>
    /// <returns><c>true</c> if the <paramref name="processedBlock"/> is valid; otherwise, <c>false</c>.</returns>
    public bool ValidateProcessedBlock(Block processedBlock, TxReceipt[] receipts, Block suggestedBlock)
    {
        bool isValid = processedBlock.Header.Hash == suggestedBlock.Header.Hash;
        if (!isValid)
        {
            if (_logger.IsError) _logger.Error($"Processed block {processedBlock.ToString(Block.Format.Short)} is invalid:");
            if (_logger.IsError) _logger.Error($"- hash: expected {suggestedBlock.Hash}, got {processedBlock.Hash}");

            if (processedBlock.Header.GasUsed != suggestedBlock.Header.GasUsed)
            {
                if (_logger.IsError) _logger.Error($"- gas used: expected {suggestedBlock.Header.GasUsed}, got {processedBlock.Header.GasUsed} (diff: {processedBlock.Header.GasUsed - suggestedBlock.Header.GasUsed})");
            }

            if (processedBlock.Header.Bloom != suggestedBlock.Header.Bloom)
            {
                if (_logger.IsError) _logger.Error($"- bloom: expected {suggestedBlock.Header.Bloom}, got {processedBlock.Header.Bloom}");
            }

            if (processedBlock.Header.ReceiptsRoot != suggestedBlock.Header.ReceiptsRoot)
            {
                if (_logger.IsError) _logger.Error($"- receipts root: expected {suggestedBlock.Header.ReceiptsRoot}, got {processedBlock.Header.ReceiptsRoot}");
            }

            if (processedBlock.Header.StateRoot != suggestedBlock.Header.StateRoot)
            {
                if (_logger.IsError) _logger.Error($"- state root: expected {suggestedBlock.Header.StateRoot}, got {processedBlock.Header.StateRoot}");
            }

            for (int i = 0; i < processedBlock.Transactions.Length; i++)
            {
                if (receipts[i].Error is not null && receipts[i].GasUsed == 0 && receipts[i].Error == "invalid")
                {
                    if (_logger.IsError) _logger.Error($"- invalid transaction {i}");
                }
            }
        }

        return isValid;
    }

    public bool ValidateWithdrawals(Block block, out string? error) =>
        ValidateWithdrawals(block, _specProvider.GetSpec(block.Header), out error);

    private bool ValidateWithdrawals(Block block, IReleaseSpec spec, out string? error)
    {
        static bool Fail(ILogger logger, string error)
        {
            if (logger.IsWarn) logger.Warn(error);
            return false;
        }

        if (spec.WithdrawalsEnabled && block.Withdrawals is null)
        {
            return Fail(_logger, error = $"Withdrawals cannot be null in block {block.ToString(Block.Format.FullHashAndNumber)} when EIP-4895 activated.");
        }

        if (!spec.WithdrawalsEnabled && block.Withdrawals is not null)
        {
            return Fail(_logger, error = $"Withdrawals must be null in block {block.ToString(Block.Format.FullHashAndNumber)} when EIP-4895 not activated.");
        }

        if (block.Withdrawals is not null)
        {
            if (!ValidateWithdrawalsHashMatches(block, out Keccak withdrawalsRoot))
            {
                return Fail(_logger, error = $"Withdrawals root hash mismatch in block {block.ToString(Block.Format.FullHashAndNumber)}: expected {block.Header.WithdrawalsRoot}, got {withdrawalsRoot}");
            }

            // We should initialize it from parent?
            ulong expectedIndex = block.Withdrawals.FirstOrDefault()?.Index ?? 0;
            for (int i = 0; i < block.Withdrawals.Length; i++)
            {
                Withdrawal withdrawal = block.Withdrawals[i];
                if (withdrawal.Amount.IsZero)
                {
                    return Fail(_logger, error = $"Withdrawal {i} has amount 0 in block {block.ToString(Block.Format.FullHashAndNumber)}");
                }

                if (withdrawal.Index != expectedIndex++)
                {
                    return Fail(_logger, error = $"Withdrawal {i} has unexpected index in block {block.ToString(Block.Format.FullHashAndNumber)}: expected {expectedIndex}, got {withdrawal.Index}");
                }
            }
        }

        error = null;
        return true;
    }

=======

        if (!ValidateTxRootMatchesTxs(block, out Keccak txRoot))
        {
            if (_logger.IsDebug) _logger.Debug($"{Invalid(block)} Transaction root hash mismatch: expected {block.Header.TxRoot}, got {txRoot}");
            return false;
        }

        if (!ValidateWithdrawals(block, spec, out _))
            return false;

        return true;
    }

    /// <summary>
    /// Processed block validation is comparing the block hashes (which include all other results).
    /// We only make exact checks on what is invalid if the hash is different.
    /// </summary>
    /// <param name="processedBlock">This should be the block processing result (after going through the EVM processing)</param>
    /// <param name="receipts">List of tx receipts from the processed block (required only for better diagnostics when the receipt root is invalid).</param>
    /// <param name="suggestedBlock">Block received from the network - unchanged.</param>
    /// <returns><c>true</c> if the <paramref name="processedBlock"/> is valid; otherwise, <c>false</c>.</returns>
    public bool ValidateProcessedBlock(Block processedBlock, TxReceipt[] receipts, Block suggestedBlock)
    {
        bool isValid = processedBlock.Header.Hash == suggestedBlock.Header.Hash;
        if (!isValid)
        {
            if (_logger.IsError) _logger.Error($"Processed block {processedBlock.ToString(Block.Format.Short)} is invalid:");
            if (_logger.IsError) _logger.Error($"- hash: expected {suggestedBlock.Hash}, got {processedBlock.Hash}");

            if (processedBlock.Header.GasUsed != suggestedBlock.Header.GasUsed)
            {
                if (_logger.IsError) _logger.Error($"- gas used: expected {suggestedBlock.Header.GasUsed}, got {processedBlock.Header.GasUsed} (diff: {processedBlock.Header.GasUsed - suggestedBlock.Header.GasUsed})");
            }

            if (processedBlock.Header.Bloom != suggestedBlock.Header.Bloom)
            {
                if (_logger.IsError) _logger.Error($"- bloom: expected {suggestedBlock.Header.Bloom}, got {processedBlock.Header.Bloom}");
            }

            if (processedBlock.Header.ReceiptsRoot != suggestedBlock.Header.ReceiptsRoot)
            {
                if (_logger.IsError) _logger.Error($"- receipts root: expected {suggestedBlock.Header.ReceiptsRoot}, got {processedBlock.Header.ReceiptsRoot}");
            }

            if (processedBlock.Header.StateRoot != suggestedBlock.Header.StateRoot)
            {
                if (_logger.IsError) _logger.Error($"- state root: expected {suggestedBlock.Header.StateRoot}, got {processedBlock.Header.StateRoot}");
            }

            for (int i = 0; i < processedBlock.Transactions.Length; i++)
            {
                if (receipts[i].Error is not null && receipts[i].GasUsed == 0 && receipts[i].Error == "invalid")
                {
                    if (_logger.IsError) _logger.Error($"- invalid transaction {i}");
                }
            }
        }

        return isValid;
    }

    public bool ValidateWithdrawals(Block block, out string? error) =>
        ValidateWithdrawals(block, _specProvider.GetSpec(block.Header), out error);

    private bool ValidateWithdrawals(Block block, IReleaseSpec spec, out string? error)
    {
        if (spec.WithdrawalsEnabled && block.Withdrawals is null)
        {
            error = $"Withdrawals cannot be null in block {block.Hash} when EIP-4895 activated.";

            if (_logger.IsWarn) _logger.Warn(error);

            return false;
        }

        if (!spec.WithdrawalsEnabled && block.Withdrawals is not null)
        {
            error = $"Withdrawals must be null in block {block.Hash} when EIP-4895 not activated.";

            if (_logger.IsWarn) _logger.Warn(error);

            return false;
        }

        if (block.Withdrawals is not null)
        {
            if (!ValidateWithdrawalsHashMatches(block, out Keccak withdrawalsRoot))
            {
                error = $"Withdrawals root hash mismatch in block {block.ToString(Block.Format.FullHashAndNumber)}: expected {block.Header.WithdrawalsRoot}, got {withdrawalsRoot}";
                if (_logger.IsWarn) _logger.Warn($"Withdrawals root hash mismatch in block {block.ToString(Block.Format.FullHashAndNumber)}: expected {block.Header.WithdrawalsRoot}, got {withdrawalsRoot}");

                return false;
            }
        }

        error = null;

        return true;
    }

>>>>>>> 193c1c3e
    public static bool ValidateTxRootMatchesTxs(Block block, out Keccak txRoot)
    {
        txRoot = new TxTrie(block.Transactions).RootHash;
        return txRoot == block.Header.TxRoot;
    }

    public static bool ValidateUnclesHashMatches(Block block, out Keccak unclesHash)
    {
        unclesHash = UnclesHash.Calculate(block);

        return block.Header.UnclesHash == unclesHash;
    }

    public static bool ValidateWithdrawalsHashMatches(Block block, out Keccak? withdrawalsRoot)
    {
<<<<<<< HEAD
        withdrawalsRoot = block.Withdrawals is null ? null : new WithdrawalTrie(block.Withdrawals).RootHash;
=======
        withdrawalsRoot = null;
        if (block.Withdrawals == null)
            return block.Header.WithdrawalsRoot == null;

        withdrawalsRoot = new WithdrawalTrie(block.Withdrawals).RootHash;

>>>>>>> 193c1c3e
        return block.Header.WithdrawalsRoot == withdrawalsRoot;
    }

    private static string Invalid(Block block) =>
        $"Invalid block {block.ToString(Block.Format.FullHashAndNumber)}:";
}<|MERGE_RESOLUTION|>--- conflicted
+++ resolved
@@ -90,7 +90,6 @@
             if (_logger.IsDebug) _logger.Debug($"{Invalid(block)} Invalid header");
             return false;
         }
-<<<<<<< HEAD
 
         if (!ValidateTxRootMatchesTxs(block, out Keccak txRoot))
         {
@@ -157,9 +156,12 @@
 
     private bool ValidateWithdrawals(Block block, IReleaseSpec spec, out string? error)
     {
-        static bool Fail(ILogger logger, string error)
-        {
-            if (logger.IsWarn) logger.Warn(error);
+        if (spec.WithdrawalsEnabled && block.Withdrawals is null)
+        {
+            error = $"Withdrawals cannot be null in block {block.Hash} when EIP-4895 activated.";
+
+            if (_logger.IsWarn) _logger.Warn(error);
+
             return false;
         }
 
@@ -201,108 +203,6 @@
         return true;
     }
 
-=======
-
-        if (!ValidateTxRootMatchesTxs(block, out Keccak txRoot))
-        {
-            if (_logger.IsDebug) _logger.Debug($"{Invalid(block)} Transaction root hash mismatch: expected {block.Header.TxRoot}, got {txRoot}");
-            return false;
-        }
-
-        if (!ValidateWithdrawals(block, spec, out _))
-            return false;
-
-        return true;
-    }
-
-    /// <summary>
-    /// Processed block validation is comparing the block hashes (which include all other results).
-    /// We only make exact checks on what is invalid if the hash is different.
-    /// </summary>
-    /// <param name="processedBlock">This should be the block processing result (after going through the EVM processing)</param>
-    /// <param name="receipts">List of tx receipts from the processed block (required only for better diagnostics when the receipt root is invalid).</param>
-    /// <param name="suggestedBlock">Block received from the network - unchanged.</param>
-    /// <returns><c>true</c> if the <paramref name="processedBlock"/> is valid; otherwise, <c>false</c>.</returns>
-    public bool ValidateProcessedBlock(Block processedBlock, TxReceipt[] receipts, Block suggestedBlock)
-    {
-        bool isValid = processedBlock.Header.Hash == suggestedBlock.Header.Hash;
-        if (!isValid)
-        {
-            if (_logger.IsError) _logger.Error($"Processed block {processedBlock.ToString(Block.Format.Short)} is invalid:");
-            if (_logger.IsError) _logger.Error($"- hash: expected {suggestedBlock.Hash}, got {processedBlock.Hash}");
-
-            if (processedBlock.Header.GasUsed != suggestedBlock.Header.GasUsed)
-            {
-                if (_logger.IsError) _logger.Error($"- gas used: expected {suggestedBlock.Header.GasUsed}, got {processedBlock.Header.GasUsed} (diff: {processedBlock.Header.GasUsed - suggestedBlock.Header.GasUsed})");
-            }
-
-            if (processedBlock.Header.Bloom != suggestedBlock.Header.Bloom)
-            {
-                if (_logger.IsError) _logger.Error($"- bloom: expected {suggestedBlock.Header.Bloom}, got {processedBlock.Header.Bloom}");
-            }
-
-            if (processedBlock.Header.ReceiptsRoot != suggestedBlock.Header.ReceiptsRoot)
-            {
-                if (_logger.IsError) _logger.Error($"- receipts root: expected {suggestedBlock.Header.ReceiptsRoot}, got {processedBlock.Header.ReceiptsRoot}");
-            }
-
-            if (processedBlock.Header.StateRoot != suggestedBlock.Header.StateRoot)
-            {
-                if (_logger.IsError) _logger.Error($"- state root: expected {suggestedBlock.Header.StateRoot}, got {processedBlock.Header.StateRoot}");
-            }
-
-            for (int i = 0; i < processedBlock.Transactions.Length; i++)
-            {
-                if (receipts[i].Error is not null && receipts[i].GasUsed == 0 && receipts[i].Error == "invalid")
-                {
-                    if (_logger.IsError) _logger.Error($"- invalid transaction {i}");
-                }
-            }
-        }
-
-        return isValid;
-    }
-
-    public bool ValidateWithdrawals(Block block, out string? error) =>
-        ValidateWithdrawals(block, _specProvider.GetSpec(block.Header), out error);
-
-    private bool ValidateWithdrawals(Block block, IReleaseSpec spec, out string? error)
-    {
-        if (spec.WithdrawalsEnabled && block.Withdrawals is null)
-        {
-            error = $"Withdrawals cannot be null in block {block.Hash} when EIP-4895 activated.";
-
-            if (_logger.IsWarn) _logger.Warn(error);
-
-            return false;
-        }
-
-        if (!spec.WithdrawalsEnabled && block.Withdrawals is not null)
-        {
-            error = $"Withdrawals must be null in block {block.Hash} when EIP-4895 not activated.";
-
-            if (_logger.IsWarn) _logger.Warn(error);
-
-            return false;
-        }
-
-        if (block.Withdrawals is not null)
-        {
-            if (!ValidateWithdrawalsHashMatches(block, out Keccak withdrawalsRoot))
-            {
-                error = $"Withdrawals root hash mismatch in block {block.ToString(Block.Format.FullHashAndNumber)}: expected {block.Header.WithdrawalsRoot}, got {withdrawalsRoot}";
-                if (_logger.IsWarn) _logger.Warn($"Withdrawals root hash mismatch in block {block.ToString(Block.Format.FullHashAndNumber)}: expected {block.Header.WithdrawalsRoot}, got {withdrawalsRoot}");
-
-                return false;
-            }
-        }
-
-        error = null;
-
-        return true;
-    }
-
->>>>>>> 193c1c3e
     public static bool ValidateTxRootMatchesTxs(Block block, out Keccak txRoot)
     {
         txRoot = new TxTrie(block.Transactions).RootHash;
@@ -318,16 +218,7 @@
 
     public static bool ValidateWithdrawalsHashMatches(Block block, out Keccak? withdrawalsRoot)
     {
-<<<<<<< HEAD
         withdrawalsRoot = block.Withdrawals is null ? null : new WithdrawalTrie(block.Withdrawals).RootHash;
-=======
-        withdrawalsRoot = null;
-        if (block.Withdrawals == null)
-            return block.Header.WithdrawalsRoot == null;
-
-        withdrawalsRoot = new WithdrawalTrie(block.Withdrawals).RootHash;
-
->>>>>>> 193c1c3e
         return block.Header.WithdrawalsRoot == withdrawalsRoot;
     }
 
