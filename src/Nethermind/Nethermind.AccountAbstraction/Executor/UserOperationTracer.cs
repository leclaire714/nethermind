// SPDX-FileCopyrightText: 2022 Demerzel Solutions Limited
// SPDX-License-Identifier: LGPL-3.0-only

using System;
using System.Collections.Generic;
using System.Collections.Immutable;
using System.Linq;
using Nethermind.Core;
using Nethermind.Core.Crypto;
using Nethermind.Core.Extensions;
using Nethermind.Evm;
using Nethermind.Evm.Tracing;
using Nethermind.Int256;
using Nethermind.Logging;

namespace Nethermind.AccountAbstraction.Executor
{
    public class UserOperationTxTracer : TxTracer
    {
        private static readonly Instruction[] _bannedOpcodes =
        {
            Instruction.GASPRICE, Instruction.GASLIMIT, Instruction.PREVRANDAO, Instruction.TIMESTAMP,
            Instruction.BASEFEE, Instruction.BLOCKHASH, Instruction.NUMBER, Instruction.SELFBALANCE,
            Instruction.BALANCE, Instruction.ORIGIN, Instruction.COINBASE, Instruction.CREATE
        };

        private readonly Address _entryPointAddress;
        private readonly ILogger _logger;
        private readonly Address _paymaster;
        private readonly Address _sender;

        private readonly bool _paymasterWhitelisted;
        private readonly bool _hasInitCode;

        private bool _paymasterValidationMode;
        private int _numberOfCreate2Calls;
        private bool _nextOpcodeMustBeCall; // GAS is allowed only if it followed immediately by a CALL, DELEGATECALL, STATICCALL, or CALLCODE

        public UserOperationTxTracer(
            bool paymasterWhitelisted,
            bool hasInitCode,
            Address sender,
            Address paymaster,
            Address entryPointAddress,
            ILogger logger)
        {
            Success = true;
            AccessedStorage = new Dictionary<Address, HashSet<UInt256>>();
            AccessedAddresses = ImmutableHashSet<Address>.Empty;
            _paymasterWhitelisted = paymasterWhitelisted;
            _hasInitCode = hasInitCode;
            _sender = sender;
            _paymaster = paymaster;
            _entryPointAddress = entryPointAddress;
            _logger = logger;
            Output = Array.Empty<byte>();
        }

        public IDictionary<Address, HashSet<UInt256>> AccessedStorage { get; }
        public IReadOnlySet<Address> AccessedAddresses { get; private set; }
        public bool Success { get; private set; }
        public string? Error { get; private set; }
        public byte[] Output { get; private set; }

<<<<<<< HEAD
        public bool IsTracingReceipt => true;
        public bool IsTracingActions => true;
        public bool IsTracingOpLevelStorage => true;
        public bool IsTracingMemory => false;
        public bool IsTracingInstructions => true;
        public bool IsTracingRefunds => false;
        public bool IsTracingCode => false;
        public bool IsTracingStack => false;
        public bool IsTracingState => true;
        public bool IsTracingStorage => false;
        public bool IsTracingBlockHash => false;
        public bool IsTracingAccess => true;
        public bool IsTracingFees => false;
        public bool IsTracing => IsTracingReceipt || IsTracingActions || IsTracingOpLevelStorage || IsTracingMemory || IsTracingInstructions || IsTracingRefunds || IsTracingCode || IsTracingStack || IsTracingBlockHash || IsTracingAccess || IsTracingFees || IsTracingEventLogs;
        public bool IsTracingEventLogs => false;
=======
        public override bool IsTracingReceipt => true;
        public override bool IsTracingActions => true;
        public override bool IsTracingOpLevelStorage => true;
        public override bool IsTracingInstructions => true;
        public override bool IsTracingState => true;
        public override bool IsTracingAccess => true;
>>>>>>> 61e52a45

        public override void MarkAsSuccess(Address recipient, long gasSpent, byte[] output, LogEntry[] logs,
            Keccak? stateRoot = null)
        {
            Output = output;
        }

        public override void MarkAsFailed(Address recipient, long gasSpent, byte[] output, string error,
            Keccak? stateRoot = null)
        {
            Success = false;
            Error = error;
            Output = output;
        }

        public override void StartOperation(int depth, long gas, Instruction opcode, int pc, bool isPostMerge = false)
        {
            if (_nextOpcodeMustBeCall)
            {
                _nextOpcodeMustBeCall = false;

                if (opcode != Instruction.CALL &&
                    opcode != Instruction.STATICCALL &&
                    opcode != Instruction.DELEGATECALL &&
                    opcode != Instruction.CALLCODE)
                {
                    Success = false;
                    Error ??= $"simulation error: GAS opcode was called at depth {depth} pc {pc} but was not immediately followed by CALL, DELEGATECALL, STATICCALL, or CALLCODE";
                }
            }

            if (depth > 1 && opcode == Instruction.GAS)
            {
                _nextOpcodeMustBeCall = true;
            }

            // spec: These opcodes are forbidden because their outputs may differ between simulation and execution,
            // so simulation of calls using these opcodes does not reliably tell what would happen if these calls are later done on-chain.
            if (depth > 1 && _bannedOpcodes.Contains(opcode))
            {
                if (_paymasterValidationMode && _paymasterWhitelisted)
                {
                    return;
                }

                _logger.Info($"AA: Encountered banned opcode {opcode} during simulation at depth {depth} pc {pc}");
                Success = false;
                Error ??= $"simulation failed: encountered banned opcode {opcode} at depth {depth} pc {pc}";
            }
            // in the simulateWallet function of the entryPoint, NUMBER is called once
            // signalling that validation is switching from the wallet to the paymaster
            else if (depth == 1 && opcode == Instruction.NUMBER)
            {
                _paymasterValidationMode = true;
            }
            else if (opcode == Instruction.CREATE2)
            {
                _numberOfCreate2Calls++;

                if (_paymasterValidationMode && _paymasterWhitelisted)
                {
                    return;
                }

                if (_hasInitCode)
                {
                    if (_numberOfCreate2Calls > 1)
                    {
                        Success = false;
                        Error = $"simulation failed: op with non-empty initCode called CREATE2 more than once";
                    }
                }
                else
                {
                    if (_numberOfCreate2Calls > 0)
                    {
                        Success = false;
                        Error = $"simulation failed: op with empty initCode called CREATE2";
                    }
                }
            }
        }

        public override void SetOperationStorage(Address address, UInt256 storageIndex, ReadOnlySpan<byte> newValue,
            ReadOnlySpan<byte> currentValue)
        {
            HandleStorageAccess(address, storageIndex);
        }

        public override void LoadOperationStorage(Address address, UInt256 storageIndex, ReadOnlySpan<byte> value)
        {
            HandleStorageAccess(address, storageIndex);
        }

        private void HandleStorageAccess(Address address, UInt256 storageIndex)
        {
            AddToAccessedStorage(address, storageIndex);

            if (address == _entryPointAddress) return;
            // spec: The call does not access mutable state of any contract except the wallet/paymaster itself
            if (!_paymasterValidationMode)
            {
                if (address != _sender)
                {
                    Success = false;
                    Error ??= $"simulation failed: accessed external storage at address {address} storage key {storageIndex.ToHexString(false)} during wallet validation";
                }
            }
            else
            {
                if (address != _paymaster && !_paymasterWhitelisted)
                {
                    Success = false;
                    Error ??= $"simulation failed: accessed external storage at address {address} storage key {storageIndex.ToHexString(false)} during paymaster validation";
                }
            }
        }

        public override void ReportAction(long gas, UInt256 value, Address from, Address to, ReadOnlyMemory<byte> input,
            ExecutionType callType,
            bool isPrecompileCall = false)
        {
            if (value == 0) return;

            if (from == _sender && to == _entryPointAddress) return;

            Success = false;
            Error ??= $"simulation failed: balance write allowed only from sender to entrypoint, instead found from: {from} to: {_entryPointAddress} with value {value}";
        }

        public override void ReportActionError(EvmExceptionType evmExceptionType)
        {
            if (evmExceptionType == EvmExceptionType.OutOfGas)
            {
                Success = false;
                Error ??= "simulation failed: a call during simulation ran out of gas";
            }
        }

        public override void ReportAccess(IReadOnlySet<Address> accessedAddresses,
            IReadOnlySet<StorageCell> accessedStorageCells)
        {
            AccessedAddresses = accessedAddresses;
        }

        private void AddToAccessedStorage(Address address, UInt256 index)
        {
            if (AccessedStorage.TryGetValue(address, out HashSet<UInt256>? values))
            {
                values.Add(index);
                return;
            }

            AccessedStorage.Add(address, new HashSet<UInt256> { index });
        }
<<<<<<< HEAD

        public void ReportFees(UInt256 fees, UInt256 burntFees)
        {
            throw new NotImplementedException();
        }

        public void ReportEvent(LogEntry logEntry)
        {
            throw new NotImplementedException();
        }
=======
>>>>>>> 61e52a45
    }
}<|MERGE_RESOLUTION|>--- conflicted
+++ resolved
@@ -62,30 +62,12 @@
         public string? Error { get; private set; }
         public byte[] Output { get; private set; }
 
-<<<<<<< HEAD
-        public bool IsTracingReceipt => true;
-        public bool IsTracingActions => true;
-        public bool IsTracingOpLevelStorage => true;
-        public bool IsTracingMemory => false;
-        public bool IsTracingInstructions => true;
-        public bool IsTracingRefunds => false;
-        public bool IsTracingCode => false;
-        public bool IsTracingStack => false;
-        public bool IsTracingState => true;
-        public bool IsTracingStorage => false;
-        public bool IsTracingBlockHash => false;
-        public bool IsTracingAccess => true;
-        public bool IsTracingFees => false;
-        public bool IsTracing => IsTracingReceipt || IsTracingActions || IsTracingOpLevelStorage || IsTracingMemory || IsTracingInstructions || IsTracingRefunds || IsTracingCode || IsTracingStack || IsTracingBlockHash || IsTracingAccess || IsTracingFees || IsTracingEventLogs;
-        public bool IsTracingEventLogs => false;
-=======
         public override bool IsTracingReceipt => true;
         public override bool IsTracingActions => true;
         public override bool IsTracingOpLevelStorage => true;
         public override bool IsTracingInstructions => true;
         public override bool IsTracingState => true;
         public override bool IsTracingAccess => true;
->>>>>>> 61e52a45
 
         public override void MarkAsSuccess(Address recipient, long gasSpent, byte[] output, LogEntry[] logs,
             Keccak? stateRoot = null)
@@ -241,18 +223,5 @@
 
             AccessedStorage.Add(address, new HashSet<UInt256> { index });
         }
-<<<<<<< HEAD
-
-        public void ReportFees(UInt256 fees, UInt256 burntFees)
-        {
-            throw new NotImplementedException();
-        }
-
-        public void ReportEvent(LogEntry logEntry)
-        {
-            throw new NotImplementedException();
-        }
-=======
->>>>>>> 61e52a45
     }
 }